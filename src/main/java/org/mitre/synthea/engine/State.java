package org.mitre.synthea.engine;

import com.google.gson.JsonElement;
import com.google.gson.JsonObject;

import java.util.ArrayList;
import java.util.List;

import org.mitre.synthea.engine.Transition.TransitionType;
import org.mitre.synthea.helpers.Utilities;
import org.mitre.synthea.modules.EncounterModule;
import org.mitre.synthea.world.agents.CommunityHealthWorker;
import org.mitre.synthea.world.agents.Person;
import org.mitre.synthea.world.agents.Provider;
import org.mitre.synthea.world.concepts.HealthRecord;
import org.mitre.synthea.world.concepts.HealthRecord.CarePlan;
import org.mitre.synthea.world.concepts.HealthRecord.Code;
import org.mitre.synthea.world.concepts.HealthRecord.EncounterType;
import org.mitre.synthea.world.concepts.HealthRecord.Entry;
import org.mitre.synthea.world.concepts.HealthRecord.Medication;
import org.mitre.synthea.world.concepts.HealthRecord.Report;

<<<<<<< HEAD
import com.google.gson.JsonElement;
import com.google.gson.JsonObject;

public abstract class State implements Cloneable 
{
	public Module module;
	public String name;
	public Long entered;
	public Long exited;
	private Transition transition;
	public List<String> remarks;

	protected void initialize(Module module, String name, JsonObject definition) {
		this.module = module;
		this.name = name;

		if(definition.has("direct_transition")) 
		{
			this.transition = new Transition(TransitionType.DIRECT, definition.get("direct_transition"));
		} else if(definition.has("distributed_transition")) 
		{
			this.transition = new Transition(TransitionType.DISTRIBUTED, definition.get("distributed_transition"));
		} else if(definition.has("conditional_transition")) 
		{
			this.transition = new Transition(TransitionType.CONDITIONAL, definition.get("conditional_transition"));
		} else if(definition.has("complex_transition")) 
		{
			this.transition = new Transition(TransitionType.COMPLEX, definition.get("complex_transition"));
		} else if(!(this instanceof Terminal)) 
		{
			throw new RuntimeException("State `" + name + "` has no transition.\n");
		}
		
		remarks = new ArrayList<String>();
		if(definition.has("remarks")) {
			JsonElement jsonRemarks = definition.get("remarks");
			if (jsonRemarks.isJsonArray()) {
				for( JsonElement value : jsonRemarks.getAsJsonArray())
				{
					remarks.add(value.getAsString());
				}
			} else {
				// must be a single string
				remarks.add( jsonRemarks.getAsString() );
			}	
		}
	}
	
	/**
	 * Construct a state object from the given definitions.
	 * 
	 * @param module The module this state belongs to
	 * @param name The name of the state
	 * @param definition The JSON definition of the state
	 * @return The constructed State object. The returned object will be of the appropriate
	 * subclass of State, based on the "type" parameter in the JSON definition.
	 * @throws Exception if the state type does not exist 
	 */
	public static State build(Module module, String name, JsonObject definition) throws Exception
	{
		String className = State.class.getName() + "$" + definition.get("type").getAsString();
		
		Class<?> stateClass = Class.forName(className);
		
		State state = (State) stateClass.newInstance();
		
		state.initialize(module, name, definition);
		
		return state;
	}
	
	/**
	 * clone() should copy all the necessary variables of this State
	 * so that it can be correctly executed and modified without altering
	 * the original copy. So for example, 'entered' and 'exited' times
	 * should not be copied so the clone can be cleanly executed.
	 */
	public State clone() {
		try {
			State clone = (State) super.clone();
			clone.module = this.module;
			clone.name = this.name;
			clone.transition = this.transition;
			clone.remarks = this.remarks;
			return clone;
		} catch (CloneNotSupportedException e) {
			// should not happen, and not something we can handle
			throw new RuntimeException(e);
		}
	}
	
	public String transition(Person person, long time) 
	{
		return transition.follow(person, time);
	}

	/**
	 * Process this State with the given Person at the specified time
	 * within the simulation.
	 * @param person : the person being simulated
	 * @param time : the date within the simulated world
	 * @return `true` if processing should continue to the next state,
	 * `false` if the processing should halt for this time step.
	 */
	public abstract boolean process(Person person, long time);
	
	/**
	 * Run the state. This processes the state, setting entered and exit times.
	 * @param person the person being simulated
	 * @param time the date within the simulated world
	 * @return `true` if processing should continue to the next state,
	 * `false` if the processing should halt for this time step.
	 */
	public boolean run(Person person, long time)
	{
		// System.out.format("State: %s\n", this.name);
		if(this.entered == null) {
			this.entered = time;
		}
		boolean exit = process(person, time);
		
		if (exit)
		{
			this.exited = time;
		}
		
		return exit;
	}
		
	public String toString() {
		return this.getClass().getSimpleName() + " '" + name + "'";
	}
	
	/**
	 * The Initial state type is the first state that is processed in a generic module.
	 * It does not provide any specific function except to indicate the starting point,
	 * so it has no properties except its type.
	 * The Initial state requires the specific name "Initial".
	 * In addition, it is the only state for which there can only be one in the whole module.
	 */
	public static class Initial extends State 
	{
		@Override
		public boolean process(Person person, long time)
		{
			return true;
		}
	}

	/**
	 * The Simple state type indicates a state that performs no additional actions,
	 * adds no additional information to the patient entity,
	 * and just transitions to the next state.
	 * As an example, this state may be used to chain conditional or distributed transitions, in order to represent complex logic.
	 */
	public static class Simple extends State 
	{
		@Override
		public boolean process(Person person, long time)
		{
			return true;
		}
	}

	/**
	 * The CallSubmodule state immediately processes a reusable series of states contained in a submodule.
	 * These states are processes in the same time step, starting with the submodule's Initial state.
	 * Once the submodule's Terminal state is reached, execution of the calling module resumes.
	 */
	public static class CallSubmodule extends State 
	{
		private String submodulePath;
		
		@Override
		protected void initialize(Module module, String name, JsonObject definition) 
		{
			super.initialize(module, name, definition);
			submodulePath = definition.get("submodule").getAsString();
		}
		
		@Override
		public CallSubmodule clone()
		{
			CallSubmodule clone = (CallSubmodule)super.clone();
			clone.submodulePath = submodulePath;
			return clone;
		}

		@Override
		public boolean process(Person person, long time)
		{
			// e.g. "submodule": "medications/otc_antihistamine"
			if(this.exited == null) {
				Module submodule = Module.getModuleByPath(submodulePath);
				submodule.process(person, time);
				this.exited = time;
				return false;
			} else {
				return true;
			}
		}
	}

	/**
	 * The Terminal state type indicates the end of the module progression.
	 * Once a Terminal state is reached, no further progress will be made.
	 * As such, Terminal states cannot have any transition properties.
	 * If desired, there may be multiple Terminal states with different names to indicate different ending points;
	 * however, this has no actual effect on the records that are produced.
	 */
	public static class Terminal extends State 
	{
		@Override
		public boolean process(Person person, long time)
		{
			return false;
		}
	}

	/**
	 * The Delay state type introduces a pre-configured temporal delay in the module's timeline.
	 * As a simple example, a Delay state may indicate a one-month gap in time between an initial encounter and a followup encounter.
	 * The module will not pass through the Delay state until the proper amount of time has passed.
	 * The Delay state may define an exact time to delay (e.g. 4 days) or a range of time to delay (e.g. 5 - 7 days).
	 * 
	 * Implementation Details
	 * Synthea generation occurs in time steps; the default time step is 7 days.
	 * This means that if a module is processed on a given date, the next time it is processed will be exactly 7 days later.
	 * If a delay expiration falls between time steps (e.g. day 3 of a 7-day time step),
	 * then the first time step after the delay expiration will effectively rewind the clock
	 * to the delay expiration time and process states using that time.
	 * Once it reaches a state that it can't pass through, it will process it once more using the original (7-day time step) time.
	 */
	public static class Delay extends State 
	{
		// next is "transient" in the sense that it represents object state
		// as opposed to the other fields which represent object definition
		// hence it is not set in clone()
		public Long next;
		
		private String unit;
		private Double quantity;
		private Double low;
		private Double high;
		
		@Override
		protected void initialize(Module module, String name, JsonObject definition) 
		{
			super.initialize(module, name, definition);
			
			JsonObject range = (JsonObject) definition.get("range");
			JsonObject exact = (JsonObject) definition.get("exact");
			
			if(range != null) 
			{
				unit = range.get("unit").getAsString();
				low = range.get("low").getAsDouble();
				high = range.get("high").getAsDouble();	
			} else if(exact != null) 
			{
				unit = exact.get("unit").getAsString();
				quantity = exact.get("quantity").getAsDouble();
			}
		}
		
		public Delay clone()
		{
			Delay clone = (Delay)super.clone();
			clone.unit = unit;
			clone.quantity = quantity;
			clone.low = low;
			clone.high = high;
			return clone;
		}

		@Override
		public boolean process(Person person, long time)
		{
			if(this.next == null) 
			{
				if (quantity != null)
				{
					// use an exact quantity
					this.next = time + Utilities.convertTime(unit, quantity.longValue());
				} else if (low != null && high != null)
				{
					// use a range
					this.next = time + Utilities.convertTime(unit, (long) person.rand(low, high));
				} else
				{
					throw new RuntimeException("Delay state has no exact or range: " + this);
				}
			}
			
			return time >= this.next;
		}
	}

	/**
	 * The Guard state type indicates a point in the module through which a patient can only pass if they meet certain logical conditions.
	 * For example, a Guard may block a workflow until the patient reaches a certain age,
	 * after which the Guard allows the module to continue to progress.
	 * Depending on the condition(s), a patient may be blocked by a Guard until they die - in which case they never reach the module's Terminal state.
	 * 
	 * The Guard state's allow property provides the logical condition(s) which must be met to allow the module to continue to the next state.
	 * Guard states are similar to conditional transitions in some ways, but also have an important difference.
	 * A conditional transition tests conditions once and uses the result to immediately choose the next state.
	 * A Guard state will test the same condition on every time-step until the condition passes, at which point it progresses to the next state.
	 */
	public static class Guard extends State 
	{
		private Logic allow;
		
		@Override
		protected void initialize(Module module, String name, JsonObject definition) 
		{
			super.initialize(module, name, definition);
			JsonObject logicDefinition = definition.get("allow").getAsJsonObject();
			allow = new Logic(logicDefinition);
		}
		
		public Guard clone()
		{
			Guard clone = (Guard) super.clone();
			clone.allow = allow;
			return clone;
		}

		@Override
		public boolean process(Person person, long time)
		{
			boolean exit = allow.test(person, time);
			if(exit) 
			{
				this.exited = time;
			}
			return exit;
		}
	}

	/**
	 * The SetAttribute state type sets a specified attribute on the patient entity.
	 * In addition to the assign_to_attribute property on MedicationOrder/ConditionOnset/etc states,
	 * this state allows for arbitrary text or values to be set on an attribute, or for the attribute to be reset.
	 */
	public static class SetAttribute extends State 
	{
		private String attribute;
		private Object value;
		
		@Override
		protected void initialize(Module module, String name, JsonObject definition) 
		{
			super.initialize(module, name, definition);
			
			attribute = definition.get("attribute").getAsString();
			
			if (definition.has("value"))
			{
				value = Utilities.primitive( definition.get("value").getAsJsonPrimitive() );
			}
		}
		
		public SetAttribute clone()
		{
			SetAttribute clone = (SetAttribute) super.clone();
			clone.attribute = attribute;
			clone.value = value;
			return clone;
		}

		@Override
		public boolean process(Person person, long time)
		{
			if (value != null)
			{
				person.attributes.put(attribute, value);
			} else if (person.attributes.containsKey(attribute))
			{
				// intentionally clear out the variable
				person.attributes.remove(attribute);
			}
			
			return true;
		}
	}

	/**
	 * The Counter state type increments or decrements a specified numeric attribute on the patient entity. 
	 * In essence, this state counts the number of times it is processed. 
	 * 
	 * Note: The attribute is initialized with a default value of 0 if not previously set.
	 */
	public static class Counter extends State 
	{
		private String attribute;
		private boolean increment;
		
		@Override
		protected void initialize(Module module, String name, JsonObject definition) 
		{
			super.initialize(module, name, definition);
			
			attribute = definition.get("attribute").getAsString();
			
			String action = definition.get("action").getAsString();
			
			increment = action.equals("increment");
		}
		
		public Counter clone()
		{
			Counter clone = (Counter) super.clone();
			clone.attribute = attribute;
			clone.increment = increment;
			return clone;
		}

		@Override
		public boolean process(Person person, long time)
		{
			int counter = 0;
			if(person.attributes.containsKey(attribute)) {
				counter = (int) person.attributes.get(attribute);
			}
			
			if(increment) {
				counter++;
			} else {
				counter--;
			}
			person.attributes.put(attribute, counter);
			return true;
		}
	}

	/**
	 * The Encounter state type indicates a point in the module where an encounter should take place. 
	 * Encounters are important in Synthea because they are generally the mechanism through which the actual patient record is updated
	 *  (a disease is diagnosed, a medication is prescribed, etc). 
	 * The generic module framework supports integration with scheduled wellness encounters from Synthea's Encounters module, as well as creation of new stand-alone encounters.
	 * 
	 * Scheduled Wellness Encounters vs. Standalone Encounters
	 * An Encounter state with the wellness property set to true will block until the next scheduled wellness encounter occurs.
	 * Scheduled wellness encounters are managed by the Encounters module in Synthea and, depending on the patient's age, typically occur every 1 - 3 years. 
	 * When a scheduled wellness encounter finally does occur, Synthea will search the generic modules for currently blocked Encounter states and will immediately process them (and their subsequent states). 
	 * An example where this might be used is for a condition that onsets between encounters, but isn't found and diagnosed until the next regularly scheduled wellness encounter.
	 * 
	 * An Encounter state without the wellness property set will be processed and recorded in the patient record immediately. 
	 * Since this creates an encounter, the encounter_class and one or more codes must be specified in the state configuration. 
	 * This is how generic modules can introduce encounters that are not already scheduled by other modules.
	 * 
	 * Encounters and Related Events
	 * Encounters are typically the mechanism through which a patient's record will be updated.
	 * This makes sense since most recorded events (diagnoses, prescriptions, and procedures) should happen in the context of an encounter. 
	 * When an Encounter state is successfully processed, Synthea will look through the previously processed states 
	 * for un-recorded ConditionOnset or AllergyOnset instances that indicate that Encounter (by name) as the target_encounter. 
	 * If Synthea finds any, they will be recorded in the patient's record at the time of the encounter. 
	 * This is the mechanism for onsetting a disease before it is discovered and diagnosed.
	 */
	public static class Encounter extends State 
	{
		private boolean wellness;
		private String encounterClass;
		private List<Code> codes;
		private String reason;
		
		@Override
		protected void initialize(Module module, String name, JsonObject definition) 
		{
			super.initialize(module, name, definition);
			wellness = definition.has("wellness") && definition.get("wellness").getAsBoolean();
			if (definition.has("encounter_class"))
			{
				encounterClass = definition.get("encounter_class").getAsString();
			}
			if (definition.has("reason"))
			{
				reason = definition.get("reason").getAsString();
			}
			if (definition.has("codes"))
			{
				codes = Code.fromJson( definition.get("codes").getAsJsonArray() );
			}
		}
		
		public Encounter clone()
		{
			Encounter clone = (Encounter) super.clone();
			clone.wellness = wellness;
			clone.encounterClass = encounterClass;
			clone.reason = reason;
			clone.codes = codes;
			return clone;
		}

		@Override
		public boolean process(Person person, long time)
		{		
			if(wellness) {
				HealthRecord.Encounter encounter = person.record.currentEncounter(time);
				String activeKey = EncounterModule.ACTIVE_WELLNESS_ENCOUNTER + " " + this.module.name;
				if(person.attributes.containsKey(activeKey)) {
					person.attributes.remove(activeKey);

					person.setCurrentEncounter(module, encounter);
					
					// find closest provider and increment encounters count
					Provider provider = Provider.findClosestService(person, "wellness");
					person.addCurrentProvider(module.name, provider);
					int year = Utilities.getYear(time);
					provider.incrementEncounters("wellness", year);
					encounter.provider = provider;
			
					diagnosePastConditions(person, time);
					
					return true;
				} else {
					// Block until we're in a wellness encounter... then proceed.
					return false;
				}
			} else {				
				
				HealthRecord.Encounter encounter = person.record.encounterStart(time, encounterClass);
				if(codes != null) 
				{
					encounter.codes.addAll(codes);
				}
				person.setCurrentEncounter(module, encounter);
				if(encounterClass.equals("emergency")) {
					// if emergency room encounter and CHW policy is enabled for emergency rooms, add CHW interventions
					person.chwEncounter(time, CommunityHealthWorker.DEPLOYMENT_EMERGENCY);
				}

				// find closest provider and increment encounters count
				Provider provider = Provider.findClosestService(person, encounterClass);
				person.addCurrentProvider(module.name, provider);
				int year = Utilities.getYear(time);
				provider.incrementEncounters(encounterClass, year);
				encounter.provider = provider;
				
				encounter.name = this.name;
				
				diagnosePastConditions(person, time);
				
				if(reason != null) {
					if(person.attributes.containsKey(reason)) {
						Entry condition = (Entry) person.attributes.get(reason);
						encounter.reason = condition.codes.get(0);
					} else if(person.hadPriorState(reason)) {
						// loop through the present conditions, the condition "name" will match
						// the name of the ConditionOnset state (aka "reason")
						for(Entry entry : person.record.present.values()) {
							if(reason.equals(entry.name)) {
								encounter.reason = entry.codes.get(0);
								break;
							}
						}
					}
				}
				
				return true;
			}
		}
		
		private void diagnosePastConditions(Person person, long time)
		{
			for (State state : person.history)
			{
				if (state instanceof OnsetState && !((OnsetState)state).diagnosed)
				{
					((OnsetState)state).diagnose(person, time);
				}
			}
		}
		
		public boolean isWellness()
		{
			return wellness;
		}
	}

	/**
	 * The EncounterEnd state type indicates the end of the encounter the patient is currently in, for example when the patient leaves a clinician's office, or is discharged from a hospital. 
	 * The time the encounter ended is recorded on the patient's record.
	 * 
	 * Note on Wellness Encounters
	 * Because wellness encounters are scheduled and initiated outside the generic modules, 
	 * and a single wellness encounter may contain observations or medications from multiple modules, 
	 * an EncounterEnd state will not record the end time for a wellness encounter. 
	 * Hence it is not strictly necessary to use an EncounterEnd state to end the wellness encounter. 
	 * Still, it is recommended to use an EncounterEnd state to mark a clear end to the encounter.
	 */
	public static class EncounterEnd extends State 
	{
		private Code dischargeDisposition;
		
		@Override
		protected void initialize(Module module, String name, JsonObject definition) 
		{
			super.initialize(module, name, definition);
			if(definition.has("discharge_disposition")) 
			{
				dischargeDisposition = new Code((JsonObject) definition.get("discharge_disposition"));
			}
		}
		
		public EncounterEnd clone()
		{
			EncounterEnd clone = (EncounterEnd) super.clone();
			clone.dischargeDisposition = dischargeDisposition;
			return clone;
		}

		@Override
		public boolean process(Person person, long time)
		{
			HealthRecord.Encounter encounter = person.getCurrentEncounter(module);
			if(encounter.type != EncounterType.WELLNESS.toString()) {
				encounter.stop = time;
				// if CHW policy is enabled for discharge follow up, add CHW interventions for all non-wellness encounters
				person.chwEncounter(time, CommunityHealthWorker.DEPLOYMENT_POSTDISCHARGE);
			}
			
			encounter.discharge = dischargeDisposition;
			
			// reset current provider hash
			person.removeCurrentProvider(module.name);
			
			person.setCurrentEncounter(module, null);
			
			return true;
		}
	}

	/**
	 * OnsetState is a parent class for ConditionOnset and AllergyOnset,
	 * where some common logic can be shared. 
	 * It is an implementation detail and should never be referenced directly in a JSON module.
	 */
	private abstract static class OnsetState extends State 
	{
		public boolean diagnosed;
		
		protected List<Code> codes;
		protected String assignToAttribute;
		protected String targetEncounter;
		
		@Override
		protected void initialize(Module module, String name, JsonObject definition) 
		{
			super.initialize(module, name, definition);
			if (definition.has("codes"))
			{
				codes = Code.fromJson( definition.get("codes").getAsJsonArray() );
			}
			if(definition.has("assign_to_attribute")) 
			{
				assignToAttribute = definition.get("assign_to_attribute").getAsString();
			}
			
			if(definition.has("target_encounter")) 
			{
				targetEncounter = definition.get("target_encounter").getAsString();
			}
		}
		
		public OnsetState clone()
		{
			OnsetState clone = (OnsetState)super.clone();
			clone.codes = codes;
			clone.assignToAttribute = assignToAttribute;
			clone.targetEncounter = targetEncounter;
			return clone;
		}

		@Override
		public boolean process(Person person, long time)
		{
			HealthRecord.Encounter encounter = person.getCurrentEncounter(module);
			
			if ( targetEncounter == null || 
					(encounter != null && targetEncounter.equals(encounter.name)) )
			{
				diagnose(person, time);
			} else if (assignToAttribute != null && codes != null)
			{
				// TODO - this is a hack. can we eventually split Diagnosis & Onset states?
				
				// create a temporary coded entry to use for reference in the attribute,
				// which will be replaced if the thing is diagnosed
				HealthRecord.Entry codedEntry = person.record.new Entry(time, codes.get(0).code);
				codedEntry.codes.addAll(codes);
				
				person.attributes.put(assignToAttribute, codedEntry);
			}
			return true;
		}
		
		public abstract void diagnose(Person person, long time);
	}

	/**
	 * The ConditionOnset state type indicates a point in the module where the patient acquires a condition. 
	 * This is not necessarily the same as when the condition is diagnosed and recorded in the patient's record. 
	 * In fact, it is possible for a condition to onset but never be discovered.
	 * 
	 * If the ConditionOnset state's target_encounter is set to the name of a future encounter, 
	 * then the condition will only be diagnosed when that future encounter occurs.
	 */
	public static class ConditionOnset extends OnsetState 
	{
		@Override
		public void diagnose(Person person, long time)
		{
			String primary_code = codes.get(0).code;
			Entry condition = person.record.conditionStart(time, primary_code);
			condition.name = this.name;
			if(codes != null) {
				condition.codes.addAll(codes);
			}
			if(assignToAttribute != null) {
				person.attributes.put(assignToAttribute, condition);
			}
			
			diagnosed = true;
		}
	}

	/**
	 * The ConditionEnd state type indicates a point in the module where a currently active condition should be ended, for example if the patient has been cured of a disease. 
	 * 
	 * The ConditionEnd state supports three ways of specifying the condition to end:
	 *   By `codes[]`, specifying the system, code, and display name of the condition to end
	 *   By `condition_onset`, specifying the name of the ConditionOnset state in which the condition was onset
	 *   By `referenced_by_attribute`, specifying the name of the attribute to which a previous ConditionOnset state assigned a condition
	 */
	public static class ConditionEnd extends State 
	{
		private List<Code> codes;
		private String conditionOnset;
		private String referencedByAttribute;
		
		@Override
		protected void initialize(Module module, String name, JsonObject definition) 
		{
			super.initialize(module, name, definition);
			if (definition.has("codes")) {
				codes = Code.fromJson( definition.get("codes").getAsJsonArray() );
			}
			if(definition.has("condition_onset")) {
				conditionOnset = definition.get("condition_onset").getAsString();
			}
			if(definition.has("referenced_by_attribute")) {
				referencedByAttribute = definition.get("referenced_by_attribute").getAsString();
			}
		}
		
		public ConditionEnd clone()
		{
			ConditionEnd clone = (ConditionEnd)super.clone();
			clone.codes = codes;
			clone.conditionOnset = conditionOnset;
			clone.referencedByAttribute = referencedByAttribute;
			return clone;
		}

		@Override
		public boolean process(Person person, long time)
		{
			if(conditionOnset != null) {
				person.record.conditionEndByState(time, conditionOnset);
			} else if(referencedByAttribute != null) {
				Entry condition = (Entry) person.attributes.get(referencedByAttribute);
				condition.stop = time;
				person.record.conditionEnd(time, condition.type);
			} else if(codes != null) {
				codes.forEach(code -> person.record.conditionEnd(time, code.code));
			}
			return true;
		}
	}

	/**
	 * The AllergyOnset state type indicates a point in the module where the patient acquires an allergy. 
	 * This is not necessarily the same as when the allergy is diagnosed and recorded in the patient's record. 
	 * In fact, it is possible for an allergy to onset but never be discovered.
	 * 
	 * If the AllergyOnset state's target_encounter is set to the name of a future encounter, then the allergy will only be diagnosed when that future encounter occurs.
	 */
	public static class AllergyOnset extends OnsetState 
	{
		@Override
		public void diagnose(Person person, long time)
		{
			String primary_code = codes.get(0).code;
			Entry allergy = person.record.allergyStart(time, primary_code);
			allergy.name = this.name;
			allergy.codes.addAll(codes);

			if(assignToAttribute != null) {
				person.attributes.put(assignToAttribute, allergy);
			}
			
			diagnosed = true;
		}
	}

	/**
	 * The AllergyEnd state type indicates a point in the module where a currently active allergy should be ended, for example if the patient's allergy subsides with time. 
	 * 
	 * The AllergyEnd state supports three ways of specifying the allergy to end:
	 *   By `codes[]`, specifying the system, code, and display name of the allergy to end
	 *   By `allergy_onset`, specifying the name of the AllergyOnset state in which the allergy was onset
	 *   By `referenced_by_attribute`, specifying the name of the attribute to which a previous AllergyOnset state assigned a condition

	 */
	public static class AllergyEnd extends State 
	{
		private List<Code> codes;
		private String allergyOnset;
		private String referencedByAttribute;
		
		@Override
		protected void initialize(Module module, String name, JsonObject definition) 
		{
			super.initialize(module, name, definition);
			
			if (definition.has("codes")) {
				codes = Code.fromJson( definition.get("codes").getAsJsonArray() );
			}
			if(definition.has("allergy_onset")) {
				allergyOnset = definition.get("allergy_onset").getAsString();
			}
			if(definition.has("referenced_by_attribute")) {
				referencedByAttribute = definition.get("referenced_by_attribute").getAsString();
			}
		}
		
		public AllergyEnd clone()
		{
			AllergyEnd clone = (AllergyEnd)super.clone();
			clone.codes = codes;
			clone.allergyOnset = allergyOnset;
			clone.referencedByAttribute = referencedByAttribute;
			return clone;
		}

		@Override
		public boolean process(Person person, long time)
		{
			if(allergyOnset != null) {
				person.record.allergyEndByState(time, allergyOnset);
			} else if(referencedByAttribute != null) {
				Entry allergy = (Entry) person.attributes.get(referencedByAttribute);
				allergy.stop = time;
				person.record.allergyEnd(time, allergy.type);
			} else if(codes != null) {
				codes.forEach(code -> person.record.conditionEnd(time, code.code));
			}
			return true;
		}
	}

	/**
	 * The MedicationOrder state type indicates a point in the module where a medication is prescribed. 
	 * MedicationOrder states may only be processed during an Encounter, and so must occur after the target Encounter state and before the EncounterEnd. 
	 * See the Encounter section above for more details.
	 * The MedicationOrder state supports identifying a previous ConditionOnset or the name of an attribute as the reason for the prescription.
	 */
	public static class MedicationOrder extends State 
	{
		private List<Code> codes;
		private String reason;
		private JsonObject prescription;
		private String assignToAttribute;
		
		@Override
		protected void initialize(Module module, String name, JsonObject definition) 
		{
			super.initialize(module, name, definition);
			if (definition.has("codes"))
			{
				codes = Code.fromJson( definition.get("codes").getAsJsonArray() );
			}
			if(definition.has("reason")) {
				reason = definition.get("reason").getAsString();
			}
			if(definition.has("prescription")) {
				prescription = definition.get("prescription").getAsJsonObject();
			}
			if(definition.has("assign_to_attribute")) {
				assignToAttribute = definition.get("assign_to_attribute").getAsString();
			}
		}
		
		public MedicationOrder clone()
		{
			MedicationOrder clone = (MedicationOrder)super.clone();
			clone.codes = codes;
			clone.reason = reason;
			clone.prescription = prescription;
			clone.assignToAttribute = assignToAttribute;
			return clone;
		}

		@Override
		public boolean process(Person person, long time)
		{
			String primary_code = codes.get(0).code;
			Medication medication = person.record.medicationStart(time, primary_code);
			medication.name = this.name;
			medication.codes.addAll(codes);
			
			if(reason != null) {
				// "reason" is an attribute or stateName referencing a previous conditionOnset state
				if(person.attributes.containsKey(reason)) {
					Entry condition = (Entry) person.attributes.get(reason);
					medication.reasons.addAll(condition.codes);
				} else if(person.hadPriorState(reason)) {
					// loop through the present conditions, the condition "name" will match
					// the name of the ConditionOnset state (aka "reason")
					for(Entry entry : person.record.present.values()) {
						if(reason.equals(entry.name)) {
							medication.reasons.addAll(entry.codes);
						}
					}
				}
			}

			medication.prescriptionDetails = prescription;
				
			if(assignToAttribute != null) {
				person.attributes.put(assignToAttribute, medication);
			}
			// increment number of prescriptions prescribed by respective hospital
			Provider medicationProvider = person.getCurrentProvider(module.name);
			if(medicationProvider == null){
				// no provider associated with encounter or medication order
				medicationProvider = person.getAmbulatoryProvider();
			}

			int year = Utilities.getYear(time);
			medicationProvider.incrementPrescriptions( year );
			return true;
		}
	}

	/**
	 * The MedicationEnd state type indicates a point in the module where a currently prescribed medication should be ended. 
	 * 
	 * The MedicationEnd state supports three ways of specifying the medication to end:
	 *   By `codes[]`, specifying the code system, code, and display name of the medication to end
	 *   By `medication_order`, specifying the name of the MedicationOrder state in which the medication was prescribed
	 *   By `referenced_by_attribute`, specifying the name of the attribute to which a previous MedicationOrder state assigned a medication
	 */
	public static class MedicationEnd extends State 
	{
		private List<Code> codes;
		private String medicationOrder;
		private String referencedByAttribute;
		
		// note that this code has some child codes for various different reasons,
		// ex "medical aim achieved", "ineffective", "avoid interaction", "side effect", etc
		private static final Code EXPIRED = new Code("SNOMED-CT", "182840001", "Drug treatment stopped - medical advice");
		
		@Override
		protected void initialize(Module module, String name, JsonObject definition) 
		{
			super.initialize(module, name, definition);
			if (definition.has("codes"))
			{
				codes = Code.fromJson( definition.get("codes").getAsJsonArray() );
			}
			if (definition.has("medication_order"))
			{
				medicationOrder = definition.get("medication_order").getAsString();
			}
			if(definition.has("referenced_by_attribute")) {
				referencedByAttribute = definition.get("referenced_by_attribute").getAsString();
			}
		}
		
		public MedicationEnd clone()
		{
			MedicationEnd clone = (MedicationEnd)super.clone();
			clone.codes = codes;
			clone.medicationOrder = medicationOrder;
			clone.referencedByAttribute = referencedByAttribute;
			return clone;
		}

		@Override
		public boolean process(Person person, long time)
		{
			if(medicationOrder != null) {
				person.record.medicationEndByState(time, medicationOrder, EXPIRED);
			} else if(referencedByAttribute != null) {
				Medication medication = (Medication) person.attributes.get(referencedByAttribute);
				medication.stop = time;
				person.record.medicationEnd(time, medication.type, EXPIRED);
			} else if(codes != null) {
				codes.forEach(code -> person.record.medicationEnd(time, code.code, EXPIRED));
			}
			return true;
		}
	}

	/**
	 * The CarePlanStart state type indicates a point in the module where a care plan should be prescribed. 
	 * CarePlanStart states may only be processed during an Encounter, and so must occur after the target Encounter state and before the EncounterEnd. 
	 * See the Encounter section above for more details. 
	 * One or more codes describes the care plan and a list of activities describes what the care plan entails.
	 */
	public static class CarePlanStart extends State 
	{
		
		private List<Code> codes;
		private List<Code> activities;
		private List<JsonObject> goals;
		private String reason;
		private String assignToAttribute;
		
		@Override
		protected void initialize(Module module, String name, JsonObject definition) 
		{
			super.initialize(module, name, definition);
			
			if (definition.has("codes"))
			{
				codes = Code.fromJson( definition.get("codes").getAsJsonArray() );
			}
			if(definition.has("activities")) {
				activities = Code.fromJson( definition.get("activities").getAsJsonArray() );
			}
			if(definition.has("goals")) {
				goals = new ArrayList<>();
				definition.get("goals").getAsJsonArray().forEach(item -> {
					goals.add(item.getAsJsonObject());
				});
			}
			if(definition.has("reason")) {
				// "reason" is an attribute or stateName referencing a previous conditionOnset state
				reason = definition.get("reason").getAsString();
			}
			if(definition.has("assign_to_attribute")) {
				assignToAttribute = definition.get("assign_to_attribute").getAsString();
			}
		}
		
		public CarePlanStart clone()
		{
			CarePlanStart clone = (CarePlanStart)super.clone();
			clone.codes = codes;
			clone.activities = activities;
			clone.goals = goals;
			clone.reason = reason;
			clone.assignToAttribute = assignToAttribute;
			return clone;
		}

		@Override
		public boolean process(Person person, long time)
		{
			String primary_code = codes.get(0).code;
			CarePlan careplan = person.record.careplanStart(time, primary_code);
			careplan.name = this.name;
			careplan.codes.addAll(codes);

			if(activities != null) {
				careplan.activities.addAll(activities);
			}
			if(goals != null) {
				careplan.goals.addAll(goals);
			}
			if(reason != null) {
				// "reason" is an attribute or stateName referencing a previous conditionOnset state
				if(person.attributes.containsKey(reason)) {
					Entry condition = (Entry) person.attributes.get(reason);
					careplan.reasons.addAll(condition.codes);
				} else if(person.hadPriorState(reason)) {
					// loop through the present conditions, the condition "name" will match
					// the name of the ConditionOnset state (aka "reason")
					for(Entry entry : person.record.present.values()) {
						if(reason.equals(entry.name)) {
							careplan.reasons.addAll(entry.codes);
						}
					}
				}
			}
			if(assignToAttribute != null) {
				person.attributes.put(assignToAttribute, careplan);
			}
			return true;
		}
	}

	/**
	 * The CarePlanEnd state type indicates a point in the module where a currently prescribed care plan should be ended. The CarePlanEnd state supports three ways of specifying the care plan to end:
	 *   By `codes[]`, specifying the code system, code, and display name of the care plan to end
	 *   By `careplan`, specifying the name of the CarePlanStart state in which the care plan was prescribed
	 *   By `referenced_by_attribute`, specifying the name of the attribute to which a previous CarePlanStart state assigned a care plan
	 */
	public static class CarePlanEnd extends State 
	{
		private List<Code> codes;
		private String careplan;
		private String referencedByAttribute;
		
		private static final Code FINISHED = new Code("SNOMED-CT", "385658003", "Done");
		
		@Override
		protected void initialize(Module module, String name, JsonObject definition) 
		{
			super.initialize(module, name, definition);
			if (definition.has("codes"))
			{
				codes = Code.fromJson( definition.get("codes").getAsJsonArray() );
			}
			if(definition.has("careplan")) {
				careplan = definition.get("careplan").getAsString();
			}
			if(definition.has("referenced_by_attribute")) {
				referencedByAttribute = definition.get("referenced_by_attribute").getAsString();
			}
		}
		
		public CarePlanEnd clone()
		{
			CarePlanEnd clone = (CarePlanEnd)super.clone();
			clone.codes = codes;
			clone.careplan = careplan;
			clone.referencedByAttribute = referencedByAttribute;
			return clone;
		}

		@Override
		public boolean process(Person person, long time)
		{
			if(careplan != null) {
				person.record.careplanEndByState(time, careplan, FINISHED);
			} else if(referencedByAttribute != null) {
				CarePlan careplan = (CarePlan) person.attributes.get(referencedByAttribute);
				careplan.stop = time;
				person.record.careplanEnd(time, careplan.type, FINISHED);
			}  else if(codes != null) {
				codes.forEach(code -> person.record.careplanEnd(time, code.code, FINISHED));
			}
			return true;
		}
	}

	/**
	 * The Procedure state type indicates a point in the module where a procedure should be performed. 
	 * Procedure states may only be processed during an Encounter, and so must occur after the target Encounter state and before the EncounterEnd. 
	 * See the Encounter section above for more details. Optionally, you may define a duration of time that the procedure takes.
	 * The Procedure also supports identifying a previous ConditionOnset or an attribute as the reason for the procedure.
	 */
	public static class Procedure extends State 
	{
		private List<Code> codes;
		private String reason;
		private Double durationLow;
		private Double durationHigh;
		private String durationUnit;
		private String assignToAttribute;
		
		@Override
		protected void initialize(Module module, String name, JsonObject definition) 
		{
			super.initialize(module, name, definition);
			if (definition.has("codes"))
			{
				codes = Code.fromJson( definition.get("codes").getAsJsonArray() );
			}
			if(definition.has("reason")) {
				// "reason" is an attribute or stateName referencing a previous conditionOnset state
				reason = definition.get("reason").getAsString();
			}
			if(definition.has("duration")) {
				JsonObject duration = definition.get("duration").getAsJsonObject();
				durationLow = duration.get("low").getAsDouble();
				durationHigh  = duration.get("high").getAsDouble();
				durationUnit = duration.get("unit").getAsString();
			}
			if(definition.has("assign_to_attribute")) {
				assignToAttribute = definition.get("assign_to_attribute").getAsString();
			}
		}
		
		public Procedure clone()
		{
			Procedure clone = (Procedure)super.clone();
			clone.codes = codes;
			clone.reason = reason;
			clone.durationLow = durationLow;
			clone.durationHigh = durationHigh;
			clone.durationUnit = durationUnit;
			clone.assignToAttribute = assignToAttribute;
			return clone;
		}

		@Override
		public boolean process(Person person, long time)
		{
			String primary_code = codes.get(0).code;
			HealthRecord.Procedure procedure = person.record.procedure(time, primary_code);
			procedure.name = this.name;
			procedure.codes.addAll(codes);
			
			if(reason != null) {
				// "reason" is an attribute or stateName referencing a previous conditionOnset state
				if(person.attributes.containsKey(reason)) {
					Entry condition = (Entry) person.attributes.get(reason);
					procedure.reasons.addAll(condition.codes);
				} else if(person.hadPriorState(reason)) {
					// loop through the present conditions, the condition "name" will match
					// the name of the ConditionOnset state (aka "reason")
					for(Entry entry : person.record.present.values()) {
						if(reason.equals(entry.name)) {
							procedure.reasons.addAll(entry.codes);
						}
					}
				}
			}
			if(durationLow != null) {
				double duration = person.rand(durationLow, durationHigh);
				procedure.stop = procedure.start + Utilities.convertTime(durationUnit, (long) duration);
			}
			// increment number of procedures by respective hospital
			Provider provider;
			if(person.getCurrentProvider(module.name) != null){
				provider = person.getCurrentProvider(module.name);
			} else { // no provider associated with encounter or procedure
				provider = person.getAmbulatoryProvider();
			}
			int year = Utilities.getYear(time);
			provider.incrementProcedures( year );

			if(assignToAttribute != null) {
				person.attributes.put(assignToAttribute, procedure);
			}
			
			return true;
		}
	}

	/**
	 * The VitalSign state type indicates a point in the module where a patient's vital sign is set. 
	 * Vital Signs represent the actual physical state of the patient, in contrast to Observations which are the recording of that physical state.
	 * 
	 * Usage Notes
	 * In general, the Vital Sign should be used if the value directly affects the patient's physical condition. 
	 * For example, high blood pressure directly increases the risk of heart attack so any conditional logic that would trigger a heart attack should reference a Vital Sign instead of an Observation. '
	 * On the other hand, if the value only affects the patient's care, using just an Observation would be more appropriate. 
	 * For example, it is the observation of MMSE that can lead to a diagnosis of Alzheimer's; 
	 *  MMSE is an observed value and not a physical metric, so it should not be stored in a VitalSign.
	 */
	public static class VitalSign extends State
	{
		private org.mitre.synthea.world.concepts.VitalSign vitalSign;
		
		private Double quantity;
		private Double low;
		private Double high;
		private String unit;
		
		@Override
		protected void initialize(Module module, String name, JsonObject definition) 
		{
			super.initialize(module, name, definition);
			
			String vsName = definition.get("vital_sign").getAsString();
			vitalSign = org.mitre.synthea.world.concepts.VitalSign.fromString(vsName);
			
			if(definition.has("exact")) {
				quantity = definition.get("exact").getAsJsonObject().get("quantity").getAsDouble();
			}
			
			if(definition.has("range")) {
				low = definition.get("range").getAsJsonObject().get("low").getAsDouble();
				high = definition.get("range").getAsJsonObject().get("high").getAsDouble();
			}
			
			if(definition.has("unit")) {
				unit = definition.get("unit").getAsString();
			}
		}
		
		public Observation clone()
		{
			Observation clone = (Observation)super.clone();
			clone.quantity = quantity;
			clone.low = low;
			clone.high = high;
			clone.vitalSign = vitalSign;
			clone.unit = unit;
			return clone;
		}

		@Override
		public boolean process(Person person, long time)
		{
			if (quantity != null)
			{
				person.setVitalSign(vitalSign, quantity);
			} else if (low != null && high != null)
			{
				double value = person.rand(low, high);
				person.setVitalSign(vitalSign, value);
			} else
			{
				throw new RuntimeException("VitalSign state has no exact quantity or low/high range: " + this);
			}

			return true;
		}
	}

	/**
	 * The Observation state type indicates a point in the module where an observation is recorded. Observations include clinical findings, vital signs, lab tests, etc. Observation states may only be processed during an Encounter, and so must occur after the target Encounter state and before the EncounterEnd. See the Encounter section above for more details.
	 * 
	 * Observation Categories
	 * Common observation categories include:
	 *   "vital-signs" : Clinical observations measure the body's basic functions such as such as 
	 *   	blood pressure, heart rate, respiratory rate, height, weight, body mass index, head circumference, pulse oximetry, temperature, and body surface area.
	 *   
     *   "procedure" : Observations generated by other procedures. This category includes observations resulting from interventional and non-interventional procedures excluding lab and imaging (e.g. cardiology catheterization, endoscopy, electrodiagnostics, etc.). 
     *   	Procedure results are typically generated by a clinician to provide more granular information about component observations made during a procedure, such as where a gastroenterologist reports the size of a polyp observed during a colonoscopy.
     *   
     *   "laboratory" : The results of observations generated by laboratories. Laboratory results are typically generated by laboratories providing analytic services in areas such as 
     *   	chemistry, hematology, serology, histology, cytology, anatomic pathology, microbiology, and/or virology. These observations are based on analysis of specimens obtained from the patient and submitted to the laboratory.
     *   
     *   "exam" : Observations generated by physical exam findings including direct observations made by a clinician and use of simple instruments and the result of simple maneuvers performed directly on the patient's body.
     *   
     *   "social-history" : The Social History Observations define the patient's occupational, personal (e.g. lifestyle), social, and environmental history and health risk factors, 
     *   	as well as administrative data such as marital status, race, ethnicity and religious affiliation.
	 */
	public static class Observation extends State
	{
		private List<Code> codes;
		private Object quantity;
		private Double low;
		private Double high;
		private String attribute;
		private org.mitre.synthea.world.concepts.VitalSign vitalSign;
		private String category;
		private String unit;
		
		@Override
		protected void initialize(Module module, String name, JsonObject definition) 
		{
			super.initialize(module, name, definition);
			if (definition.has("codes"))
			{
				codes = Code.fromJson( definition.get("codes").getAsJsonArray() );
			}
			if(definition.has("exact")) {
				quantity = Utilities.primitive( definition.get("exact").getAsJsonObject().get("quantity").getAsJsonPrimitive() );
			}
			if(definition.has("range")) {
				low = definition.get("range").getAsJsonObject().get("low").getAsDouble();
				high = definition.get("range").getAsJsonObject().get("high").getAsDouble();
			}
			if(definition.has("attribute")) {
				attribute = definition.get("attribute").getAsString();
			}
			if(definition.has("vital_sign")) {
				String vsName = definition.get("vital_sign").getAsString();
				vitalSign = org.mitre.synthea.world.concepts.VitalSign.fromString(vsName);
			}

			if(definition.has("category")) {
				category = definition.get("category").getAsString();
			}
			if(definition.has("unit")) {
				unit = definition.get("unit").getAsString();
			}
		}
		
		public Observation clone()
		{
			Observation clone = (Observation)super.clone();
			clone.codes = codes;
			clone.quantity = quantity;
			clone.low = low;
			clone.high = high;
			clone.attribute = attribute;
			clone.vitalSign = vitalSign;
			clone.category = category;
			clone.unit = unit;
			return clone;
		}

		@Override
		public boolean process(Person person, long time)
		{
			String primary_code = codes.get(0).code;
			Object value = null;
			if(quantity != null) {
				value = quantity;
			} else if(low != null && high != null) {
				value = person.rand(low, high);
			} else if(attribute != null) {
				value = person.attributes.get(attribute);
			} else if(vitalSign != null) {
				value = person.getVitalSign(vitalSign);
			}
			HealthRecord.Observation observation = person.record.observation(time, primary_code, value);
			observation.name = this.name;
			observation.codes.addAll(codes);
			observation.category = category;
			observation.unit = unit;
			
			return true;
		}
	}

	/**
	 * ObservationGroup is an internal parent class to provide common logic to state types that package multiple observations into a single entity.
	 * It is an implementation detail and should not be referenced by JSON modules directly.
	 */
	private static class ObservationGroup extends State 
	{
		protected List<Code> codes;
		protected int numberOfObservations;
		
		@Override
		protected void initialize(Module module, String name, JsonObject definition) 
		{
			super.initialize(module, name, definition);
			if (definition.has("codes"))
			{
				codes = Code.fromJson( definition.get("codes").getAsJsonArray() );
			}
			numberOfObservations = definition.get("number_of_observations").getAsInt();
		}
		
		public ObservationGroup clone()
		{
			ObservationGroup clone = (ObservationGroup)super.clone();
			clone.codes = codes;
			clone.numberOfObservations = numberOfObservations;
			return clone;
		}

		@Override
		public boolean process(Person person, long time)
		{
			return true;
		}
	}

	/**
	 * The MultiObservation state indicates that some number of prior Observation states should be grouped together as a single observation. 
	 * This can be necessary when one observation records multiple values, for example in the case of Blood Pressure, which is really 2 values, Systolic and Diastolic Blood Pressure. 
	 * This state must occur directly after the relevant Observation states, otherwise unexpected behavior can occur. 
	 * MultiObservation states may only be processed during an Encounter, and so must occur after the target Encounter state and before the EncounterEnd. 
	 * See the Encounter section above for more details.
	 */
	public static class MultiObservation extends ObservationGroup 
	{
		private String category;
		
		@Override
		protected void initialize(Module module, String name, JsonObject definition) 
		{
			super.initialize(module, name, definition);
			if(definition.has("category")) {
				category = definition.get("category").getAsString();
			}
		}
		
		public MultiObservation clone()
		{
			MultiObservation clone = (MultiObservation)super.clone();
			clone.category = category;
			return clone;
		}

		@Override
		public boolean process(Person person, long time)
		{
			String primary_code = codes.get(0).code;
			HealthRecord.Observation observation = person.record.multiObservation(time, primary_code, numberOfObservations);
			observation.name = this.name;
			observation.codes.addAll(codes);
			observation.category = category;

			return true;
		}
	}

	/**
	 * The DiagnosticReport state indicates that some number of prior Observation states should be grouped together within a single Diagnostic Report.
	 * This can be used when multiple observations are part of a single panel. 
	 * DiagnosticReport states may only be processed during an Encounter, and so must occur after the target Encounter state and before the EncounterEnd. 
	 * See the Encounter section above for more details.
	 */
	public static class DiagnosticReport extends ObservationGroup 
	{
		@Override
		public boolean process(Person person, long time)
		{
			String primary_code = codes.get(0).code;
			Report report = person.record.report(time, primary_code, numberOfObservations);
			report.name = this.name;
			report.codes.addAll(codes);
			
			return true;
		}
	}

	/**
	 * The Symptom state type adds or updates a patient's symptom. Synthea tracks symptoms in order to drive a patient's encounters, on a scale of 1-100. 
	 * A symptom may be tracked for multiple conditions, in these cases only the highest value is considered. See also the Symptom logical condition type.
	 */
	public static class Symptom extends State 
	{
		private String symptom;
		private String cause;
		private Integer quantity;
		private Integer low;
		private Integer high;
		
		@Override
		protected void initialize(Module module, String name, JsonObject definition) 
		{
			super.initialize(module, name, definition);
			symptom = definition.get("symptom").getAsString();
			if(definition.has("cause")) {
				cause = definition.get("cause").getAsString();
			} else {
				cause = this.module.name;
			}
			
			JsonObject range = (JsonObject) definition.get("range");
			JsonObject exact = (JsonObject) definition.get("exact");
			if(range != null) {
				low = range.get("low").getAsInt();
				high = range.get("high").getAsInt();
			} else if(exact != null) {
				quantity = exact.get("quantity").getAsInt();
			}
		}
		
		public Symptom clone()
		{
			Symptom clone = (Symptom)super.clone();
			clone.symptom = symptom;
			clone.cause = cause;
			clone.quantity = quantity;
			clone.low = low;
			clone.high = high;
			return clone;
		}

		@Override
		public boolean process(Person person, long time)
		{
			if (quantity != null)
			{
				person.setSymptom(cause, symptom, quantity);
			} else if (low != null && high != null)
			{
				person.setSymptom(cause, symptom, (int) person.rand(low, high));
			} else
			{
				person.setSymptom(cause, symptom, 0);
			}
			return true;
		}
	}

	/**
	 * The Death state type indicates a point in the module at which the patient dies or the patient is given a terminal diagnosis (e.g. "you have 3 months to live"). 
	 * When the Death state is processed, the patient's death is immediately recorded (the alive? method will return false) unless range or exact attributes are specified, in which case the patient will die sometime in the future. 
	 * In either case the module will continue to progress to the next state(s) for the current time-step. Typically, the Death state should transition to a Terminal state.
	 * 
	 * The Cause of Death listed on a Death Certificate can be specified in three ways:
	 *   By `codes[]`, specifying the system, code, and display name of the condition causing death.
	 *   By `condition_onset`, specifying the name of the ConditionOnset state in which the condition causing death was onset.
	 *   By `referenced_by_attribute`, specifying the name of the attribute to which a previous ConditionOnset state assigned a condition that caused death.
	 *   
	 * Implementation Warning
	 * If a Death state is processed after a Delay, it may cause inconsistencies in the record. 
	 * This is because the Delay implementation must rewind time to correctly honor the requested delay duration. 
	 * If it rewinds time, and then the patient dies at the rewinded time, then any modules that were processed before the generic module may have created events and records with a timestamp after the patient's death.
	 */
	public static class Death extends State 
	{
		private List<Code> codes;
		private String conditionOnset;
		private String referencedByAttribute;
		private String unit;
		private Integer quantity;
		private Integer low;
		private Integer high;
		
		@Override
		protected void initialize(Module module, String name, JsonObject definition) 
		{
			super.initialize(module, name, definition);
			if (definition.has("codes"))
			{
				codes = Code.fromJson( definition.get("codes").getAsJsonArray() );
			}
			if(definition.has("condition_onset")) {
				conditionOnset = definition.get("condition_onset").getAsString();
			}
			if(definition.has("referenced_by_attribute")) {
				referencedByAttribute = definition.get("referenced_by_attribute").getAsString();
			}
			
			JsonObject range = (JsonObject) definition.get("range");
			JsonObject exact = (JsonObject) definition.get("exact");
			if(range != null) {
				low = range.get("low").getAsInt();
				high = range.get("high").getAsInt();
				unit = range.get("unit").getAsString();
			} else if(exact != null) {
				quantity = exact.get("quantity").getAsInt();
				unit = exact.get("unit").getAsString();
			}
		}
		
		public Death clone()
		{
			Death clone = (Death)super.clone();
			clone.codes = codes;
			clone.conditionOnset = conditionOnset;
			clone.referencedByAttribute = referencedByAttribute;
			clone.unit = unit;
			clone.quantity = quantity;
			clone.low = low;
			clone.high = high;
			return clone;
		}

		@Override
		public boolean process(Person person, long time)
		{
			Code reason = null;
			if(codes != null) {
				reason = codes.get(0);
			} else if(conditionOnset != null) {
				if(person.hadPriorState(conditionOnset)) {
					// loop through the present conditions, the condition "name" will match
					// the name of the ConditionOnset state (aka "reason")
					for(Entry entry : person.record.present.values()) {
						if(entry.name != null && entry.name.equals(conditionOnset)) {
							reason = entry.codes.get(0);
						}
					}
				}
			} else if(referencedByAttribute != null) {
				Entry entry = (Entry) person.attributes.get(referencedByAttribute);
				if (entry == null)
				{
					// TODO - condition referenced but not yet diagnosed
					throw new RuntimeException("Attribute '" + referencedByAttribute + "' was referenced by state '" + name + "' but not set");
				}
				reason = entry.codes.get(0);
			}
			String rule = String.format("%s %s", module, name);
			if(reason != null) {
				rule = String.format("%s %s", rule, reason.display);
			}
			if (quantity != null)
			{
				long timeOfDeath = time + Utilities.convertTime(unit, (long) quantity);
				person.recordDeath(timeOfDeath, reason, rule);
				return true;
			} else if (low != null && high != null)
			{
				double duration = person.rand(low, high);
				long timeOfDeath = time + Utilities.convertTime(unit, (long) duration);
				person.recordDeath(timeOfDeath, reason, rule);
				return true;
			} else
			{
				person.recordDeath(time, reason, rule);
				return true;
			}
		}
	}
=======
public abstract class State implements Cloneable {
  public Module module;
  public String name;
  public Long entered;
  public Long exited;
  private Transition transition;
  public List<String> remarks;

  protected void initialize(Module module, String name, JsonObject definition) {
    this.module = module;
    this.name = name;

    if (definition.has("direct_transition")) {
      this.transition = new Transition(TransitionType.DIRECT, definition.get("direct_transition"));
    } else if (definition.has("distributed_transition")) {
      this.transition = new Transition(TransitionType.DISTRIBUTED,
          definition.get("distributed_transition"));
    } else if (definition.has("conditional_transition")) {
      this.transition = new Transition(TransitionType.CONDITIONAL,
          definition.get("conditional_transition"));
    } else if (definition.has("complex_transition")) {
      this.transition = new Transition(TransitionType.COMPLEX,
          definition.get("complex_transition"));
    } else if (!(this instanceof Terminal)) {
      throw new RuntimeException("State `" + name + "` has no transition.\n");
    }

    remarks = new ArrayList<String>();
    if (definition.has("remarks")) {
      JsonElement jsonRemarks = definition.get("remarks");
      if (jsonRemarks.isJsonArray()) {
        for (JsonElement value : jsonRemarks.getAsJsonArray()) {
          remarks.add(value.getAsString());
        }
      } else {
        // must be a single string
        remarks.add(jsonRemarks.getAsString());
      }
    }
  }

  /**
   * Construct a state object from the given definitions.
   * 
   * @param module
   *          The module this state belongs to
   * @param name
   *          The name of the state
   * @param definition
   *          The JSON definition of the state
   * @return The constructed State object. The returned object will be of the appropriate subclass
   *         of State, based on the "type" parameter in the JSON definition.
   * @throws Exception
   *           if the state type does not exist
   */
  public static State build(Module module, String name, JsonObject definition) throws Exception {
    String className = State.class.getName() + "$" + definition.get("type").getAsString();

    Class<?> stateClass = Class.forName(className);

    State state = (State) stateClass.newInstance();

    state.initialize(module, name, definition);

    return state;
  }

  /**
   * clone() should copy all the necessary variables of this State so that it can be correctly
   * executed and modified without altering the original copy. So for example, 'entered' and
   * 'exited' times should not be copied so the clone can be cleanly executed.
   */
  public State clone() {
    try {
      State clone = (State) super.clone();
      clone.module = this.module;
      clone.name = this.name;
      clone.transition = this.transition;
      clone.remarks = this.remarks;
      return clone;
    } catch (CloneNotSupportedException e) {
      // should not happen, and not something we can handle
      throw new RuntimeException(e);
    }
  }

  public String transition(Person person, long time) {
    return transition.follow(person, time);
  }

  /**
   * Process this State with the given Person at the specified time within the simulation.
   * 
   * @param person
   *          : the person being simulated
   * @param time
   *          : the date within the simulated world
   * @return `true` if processing should continue to the next state, `false` if the processing
   *         should halt for this time step.
   */
  public abstract boolean process(Person person, long time);

  /**
   * Run the state. This processes the state, setting entered and exit times.
   * 
   * @param person
   *          the person being simulated
   * @param time
   *          the date within the simulated world
   * @return `true` if processing should continue to the next state, `false` if the processing
   *         should halt for this time step.
   */
  public boolean run(Person person, long time) {
    // System.out.format("State: %s\n", this.name);
    if (this.entered == null) {
      this.entered = time;
    }
    boolean exit = process(person, time);

    if (exit) {
      this.exited = time;
    }

    return exit;
  }

  public String toString() {
    return this.getClass().getSimpleName() + " '" + name + "'";
  }

  /**
   * The Initial state type is the first state that is processed in a generic module. It does not
   * provide any specific function except to indicate the starting point, so it has no properties
   * except its type. The Initial state requires the specific name "Initial". In addition, it is the
   * only state for which there can only be one in the whole module.
   */
  public static class Initial extends State {
    @Override
    public boolean process(Person person, long time) {
      return true;
    }
  }

  /**
   * The Simple state type indicates a state that performs no additional actions, adds no additional
   * information to the patient entity, and just transitions to the next state. As an example, this
   * state may be used to chain conditional or distributed transitions, in order to represent
   * complex logic.
   */
  public static class Simple extends State {
    @Override
    public boolean process(Person person, long time) {
      return true;
    }
  }

  /**
   * The CallSubmodule state immediately processes a reusable series of states contained in a
   * submodule. These states are processes in the same time step, starting with the submodule's
   * Initial state. Once the submodule's Terminal state is reached, execution of the calling module
   * resumes.
   */
  public static class CallSubmodule extends State {
    private String submodulePath;

    @Override
    protected void initialize(Module module, String name, JsonObject definition) {
      super.initialize(module, name, definition);
      submodulePath = definition.get("submodule").getAsString();
    }

    @Override
    public CallSubmodule clone() {
      CallSubmodule clone = (CallSubmodule) super.clone();
      clone.submodulePath = submodulePath;
      return clone;
    }

    @Override
    public boolean process(Person person, long time) {
      // e.g. "submodule": "medications/otc_antihistamine"
      if (this.exited == null) {
        Module submodule = Module.getModuleByPath(submodulePath);
        submodule.process(person, time);
        this.exited = time;
        return false;
      } else {
        return true;
      }
    }
  }

  /**
   * The Terminal state type indicates the end of the module progression. Once a Terminal state is
   * reached, no further progress will be made. As such, Terminal states cannot have any transition
   * properties. If desired, there may be multiple Terminal states with different names to indicate
   * different ending points; however, this has no actual effect on the records that are produced.
   */
  public static class Terminal extends State {
    @Override
    public boolean process(Person person, long time) {
      return false;
    }
  }

  /**
   * The Delay state type introduces a pre-configured temporal delay in the module's timeline. As a
   * simple example, a Delay state may indicate a one-month gap in time between an initial encounter
   * and a followup encounter. The module will not pass through the Delay state until the proper
   * amount of time has passed. The Delay state may define an exact time to delay (e.g. 4 days) or a
   * range of time to delay (e.g. 5 - 7 days).
   * 
   * <p>Implementation Details Synthea generation occurs in time steps; the default time step is 7
   * days. This means that if a module is processed on a given date, the next time it is processed
   * will be exactly 7 days later. If a delay expiration falls between time steps (e.g. day 3 of a
   * 7-day time step), then the first time step after the delay expiration will effectively rewind
   * the clock to the delay expiration time and process states using that time. Once it reaches a
   * state that it can't pass through, it will process it once more using the original (7-day time
   * step) time.
   */
  public static class Delay extends State {
    // next is "transient" in the sense that it represents object state
    // as opposed to the other fields which represent object definition
    // hence it is not set in clone()
    public Long next;

    private String unit;
    private Double quantity;
    private Double low;
    private Double high;

    @Override
    protected void initialize(Module module, String name, JsonObject definition) {
      super.initialize(module, name, definition);

      JsonObject range = (JsonObject) definition.get("range");
      JsonObject exact = (JsonObject) definition.get("exact");

      if (range != null) {
        unit = range.get("unit").getAsString();
        low = range.get("low").getAsDouble();
        high = range.get("high").getAsDouble();
      } else if (exact != null) {
        unit = exact.get("unit").getAsString();
        quantity = exact.get("quantity").getAsDouble();
      }
    }

    public Delay clone() {
      Delay clone = (Delay) super.clone();
      clone.unit = unit;
      clone.quantity = quantity;
      clone.low = low;
      clone.high = high;
      return clone;
    }

    @Override
    public boolean process(Person person, long time) {
      if (this.next == null) {
        if (quantity != null) {
          // use an exact quantity
          this.next = time + Utilities.convertTime(unit, quantity.longValue());
        } else if (low != null && high != null) {
          // use a range
          this.next = time + Utilities.convertTime(unit, (long) person.rand(low, high));
        } else {
          throw new RuntimeException("Delay state has no exact or range: " + this);
        }
      }

      return time >= this.next;
    }
  }

  /**
   * The Guard state type indicates a point in the module through which a patient can only pass if
   * they meet certain logical conditions. For example, a Guard may block a workflow until the
   * patient reaches a certain age, after which the Guard allows the module to continue to progress.
   * Depending on the condition(s), a patient may be blocked by a Guard until they die - in which
   * case they never reach the module's Terminal state.
   * 
   * <p>The Guard state's allow property provides the logical condition(s) which must be met to 
   * allow the module to continue to the next state. Guard states are similar to conditional 
   * transitions in some ways, but also have an important difference. A conditional transition
   * tests conditions once and uses the result to immediately choose the next state. A Guard 
   * state will test the same condition on every time-step until the condition passes, at which
   * point it progresses to the next state.
   */
  public static class Guard extends State {
    private Logic allow;

    @Override
    protected void initialize(Module module, String name, JsonObject definition) {
      super.initialize(module, name, definition);
      JsonObject logicDefinition = definition.get("allow").getAsJsonObject();
      allow = new Logic(logicDefinition);
    }

    public Guard clone() {
      Guard clone = (Guard) super.clone();
      clone.allow = allow;
      return clone;
    }

    @Override
    public boolean process(Person person, long time) {
      boolean exit = allow.test(person, time);
      if (exit) {
        this.exited = time;
      }
      return exit;
    }
  }

  /**
   * The SetAttribute state type sets a specified attribute on the patient entity. In addition to
   * the assign_to_attribute property on MedicationOrder/ConditionOnset/etc states, this state
   * allows for arbitrary text or values to be set on an attribute, or for the attribute to be
   * reset.
   */
  public static class SetAttribute extends State {
    private String attribute;
    private Object value;

    @Override
    protected void initialize(Module module, String name, JsonObject definition) {
      super.initialize(module, name, definition);

      attribute = definition.get("attribute").getAsString();

      if (definition.has("value")) {
        value = Utilities.primitive(definition.get("value").getAsJsonPrimitive());
      }
    }

    public SetAttribute clone() {
      SetAttribute clone = (SetAttribute) super.clone();
      clone.attribute = attribute;
      clone.value = value;
      return clone;
    }

    @Override
    public boolean process(Person person, long time) {
      if (value != null) {
        person.attributes.put(attribute, value);
      } else if (person.attributes.containsKey(attribute)) {
        // intentionally clear out the variable
        person.attributes.remove(attribute);
      }

      return true;
    }
  }

  /**
   * The Counter state type increments or decrements a specified numeric attribute on the patient
   * entity. In essence, this state counts the number of times it is processed.
   * 
   * <p>Note: The attribute is initialized with a default value of 0 if not previously set.
   */
  public static class Counter extends State {
    private String attribute;
    private boolean increment;

    @Override
    protected void initialize(Module module, String name, JsonObject definition) {
      super.initialize(module, name, definition);

      attribute = definition.get("attribute").getAsString();

      String action = definition.get("action").getAsString();

      increment = action.equals("increment");
    }

    public Counter clone() {
      Counter clone = (Counter) super.clone();
      clone.attribute = attribute;
      clone.increment = increment;
      return clone;
    }

    @Override
    public boolean process(Person person, long time) {
      int counter = 0;
      if (person.attributes.containsKey(attribute)) {
        counter = (int) person.attributes.get(attribute);
      }

      if (increment) {
        counter++;
      } else {
        counter--;
      }
      person.attributes.put(attribute, counter);
      return true;
    }
  }

  /**
   * The Encounter state type indicates a point in the module where an encounter should take place.
   * Encounters are important in Synthea because they are generally the mechanism through which the
   * actual patient record is updated (a disease is diagnosed, a medication is prescribed, etc). The
   * generic module framework supports integration with scheduled wellness encounters from Synthea's
   * Encounters module, as well as creation of new stand-alone encounters.
   * 
   * <p>Scheduled Wellness Encounters vs. Standalone Encounters An Encounter state with the wellness
   * property set to true will block until the next scheduled wellness encounter occurs. Scheduled
   * wellness encounters are managed by the Encounters module in Synthea and, depending on the
   * patient's age, typically occur every 1 - 3 years. When a scheduled wellness encounter finally
   * does occur, Synthea will search the generic modules for currently blocked Encounter states and
   * will immediately process them (and their subsequent states). An example where this might be
   * used is for a condition that onsets between encounters, but isn't found and diagnosed until the
   * next regularly scheduled wellness encounter.
   * 
   * <p>An Encounter state without the wellness property set will be processed and recorded in the
   * patient record immediately. Since this creates an encounter, the encounter_class and one or
   * more codes must be specified in the state configuration. This is how generic modules can
   * introduce encounters that are not already scheduled by other modules.
   * 
   * <p>Encounters and Related Events Encounters are typically the mechanism through which a 
   * patient's record will be updated. This makes sense since most recorded events (diagnoses, 
   * prescriptions, and procedures) should happen in the context of an encounter. When an Encounter 
   * state is successfully processed, Synthea will look through the previously processed states for
   * un-recorded ConditionOnset or AllergyOnset instances that indicate that Encounter (by name) as
   * the target_encounter. If Synthea finds any, they will be recorded in the patient's record at
   * the time of the encounter. This is the mechanism for onsetting a disease before it is
   * discovered and diagnosed.
   */
  public static class Encounter extends State {
    private boolean wellness;
    private String encounterClass;
    private List<Code> codes;
    private String reason;

    @Override
    protected void initialize(Module module, String name, JsonObject definition) {
      super.initialize(module, name, definition);
      wellness = definition.has("wellness") && definition.get("wellness").getAsBoolean();
      if (definition.has("encounter_class")) {
        encounterClass = definition.get("encounter_class").getAsString();
      }
      if (definition.has("reason")) {
        reason = definition.get("reason").getAsString();
      }
      if (definition.has("codes")) {
        codes = Code.fromJson(definition.get("codes").getAsJsonArray());
      }
    }

    public Encounter clone() {
      Encounter clone = (Encounter) super.clone();
      clone.wellness = wellness;
      clone.encounterClass = encounterClass;
      clone.reason = reason;
      clone.codes = codes;
      return clone;
    }

    @Override
    public boolean process(Person person, long time) {
      if (wellness) {
        HealthRecord.Encounter encounter = person.record.currentEncounter(time);
        String activeKey = EncounterModule.ACTIVE_WELLNESS_ENCOUNTER + " " + this.module.name;
        if (person.attributes.containsKey(activeKey)) {
          person.attributes.remove(activeKey);

          person.setCurrentEncounter(module, encounter);

          // find closest provider and increment encounters count
          Provider provider = Provider.findClosestService(person, "wellness");
          person.addCurrentProvider(module.name, provider);
          int year = Utilities.getYear(time);
          provider.incrementEncounters("wellness", year);
          encounter.provider = provider;

          diagnosePastConditions(person, time);

          return true;
        } else {
          // Block until we're in a wellness encounter... then proceed.
          return false;
        }
      } else {

        HealthRecord.Encounter encounter = person.record.encounterStart(time, encounterClass);
        if (codes != null) {
          encounter.codes.addAll(codes);
        }
        person.setCurrentEncounter(module, encounter);
        if (encounterClass.equals("emergency")) {
          // if emergency room encounter and CHW policy is enabled for emergency rooms, add CHW
          // interventions
          person.chwEncounter(time, CommunityHealthWorker.DEPLOYMENT_EMERGENCY);
        }

        // find closest provider and increment encounters count
        Provider provider = Provider.findClosestService(person, encounterClass);
        person.addCurrentProvider(module.name, provider);
        int year = Utilities.getYear(time);
        provider.incrementEncounters(encounterClass, year);
        encounter.provider = provider;

        encounter.name = this.name;

        diagnosePastConditions(person, time);

        if (reason != null) {
          if (person.attributes.containsKey(reason)) {
            Entry condition = (Entry) person.attributes.get(reason);
            encounter.reason = condition.codes.get(0);
          } else if (person.hadPriorState(reason)) {
            // loop through the present conditions, the condition "name" will match
            // the name of the ConditionOnset state (aka "reason")
            for (Entry entry : person.record.present.values()) {
              if (reason.equals(entry.name)) {
                encounter.reason = entry.codes.get(0);
                break;
              }
            }
          }
        }

        return true;
      }
    }

    private void diagnosePastConditions(Person person, long time) {
      for (State state : person.history) {
        if (state instanceof OnsetState && !((OnsetState) state).diagnosed) {
          ((OnsetState) state).diagnose(person, time);
        }
      }
    }
  }

  /**
   * The EncounterEnd state type indicates the end of the encounter the patient is currently in, for
   * example when the patient leaves a clinician's office, or is discharged from a hospital. The
   * time the encounter ended is recorded on the patient's record.
   * 
   * <p>Note on Wellness Encounters Because wellness encounters are scheduled and initiated outside 
   * the generic modules, and a single wellness encounter may contain observations or medications 
   * from multiple modules, an EncounterEnd state will not record the end time for a wellness 
   * encounter. Hence it is not strictly necessary to use an EncounterEnd state to end the wellness 
   * encounter. Still, it is recommended to use an EncounterEnd state to mark a clear end to the 
   * encounter.
   */
  public static class EncounterEnd extends State {
    private Code dischargeDisposition;

    @Override
    protected void initialize(Module module, String name, JsonObject definition) {
      super.initialize(module, name, definition);
      if (definition.has("discharge_disposition")) {
        dischargeDisposition = new Code((JsonObject) definition.get("discharge_disposition"));
      }
    }

    public EncounterEnd clone() {
      EncounterEnd clone = (EncounterEnd) super.clone();
      clone.dischargeDisposition = dischargeDisposition;
      return clone;
    }

    @Override
    public boolean process(Person person, long time) {
      HealthRecord.Encounter encounter = person.getCurrentEncounter(module);
      if (encounter.type != EncounterType.WELLNESS.toString()) {
        encounter.stop = time;
        // if CHW policy is enabled for discharge follow up, add CHW interventions for all
        // non-wellness encounters
        person.chwEncounter(time, CommunityHealthWorker.DEPLOYMENT_POSTDISCHARGE);
      }

      encounter.discharge = dischargeDisposition;

      // reset current provider hash
      person.removeCurrentProvider(module.name);

      person.setCurrentEncounter(module, null);

      return true;
    }
  }

  /**
   * OnsetState is a parent class for ConditionOnset and AllergyOnset, where some common logic can
   * be shared. It is an implementation detail and should never be referenced directly in a JSON
   * module.
   */
  private abstract static class OnsetState extends State {
    public boolean diagnosed;

    protected List<Code> codes;
    protected String assignToAttribute;
    protected String targetEncounter;

    @Override
    protected void initialize(Module module, String name, JsonObject definition) {
      super.initialize(module, name, definition);
      if (definition.has("codes")) {
        codes = Code.fromJson(definition.get("codes").getAsJsonArray());
      }
      if (definition.has("assign_to_attribute")) {
        assignToAttribute = definition.get("assign_to_attribute").getAsString();
      }

      if (definition.has("target_encounter")) {
        targetEncounter = definition.get("target_encounter").getAsString();
      }
    }

    public OnsetState clone() {
      OnsetState clone = (OnsetState) super.clone();
      clone.codes = codes;
      clone.assignToAttribute = assignToAttribute;
      clone.targetEncounter = targetEncounter;
      return clone;
    }

    @Override
    public boolean process(Person person, long time) {
      HealthRecord.Encounter encounter = person.getCurrentEncounter(module);

      if (targetEncounter == null
          || (encounter != null && targetEncounter.equals(encounter.name))) {
        diagnose(person, time);
      } else if (assignToAttribute != null && codes != null) {
        // TODO - this is a hack. can we eventually split Diagnosis & Onset states?

        // create a temporary coded entry to use for reference in the attribute,
        // which will be replaced if the thing is diagnosed
        HealthRecord.Entry codedEntry = person.record.new Entry(time, codes.get(0).code);
        codedEntry.codes.addAll(codes);

        person.attributes.put(assignToAttribute, codedEntry);
      }
      return true;
    }

    public abstract void diagnose(Person person, long time);
  }

  /**
   * The ConditionOnset state type indicates a point in the module where the patient acquires a
   * condition. This is not necessarily the same as when the condition is diagnosed and recorded in
   * the patient's record. In fact, it is possible for a condition to onset but never be discovered.
   * 
   * <p>If the ConditionOnset state's target_encounter is set to the name of a future encounter, 
   * then the condition will only be diagnosed when that future encounter occurs.
   */
  public static class ConditionOnset extends OnsetState {
    @Override
    public void diagnose(Person person, long time) {
      String primaryCode = codes.get(0).code;
      Entry condition = person.record.conditionStart(time, primaryCode);
      condition.name = this.name;
      if (codes != null) {
        condition.codes.addAll(codes);
      }
      if (assignToAttribute != null) {
        person.attributes.put(assignToAttribute, condition);
      }

      diagnosed = true;
    }
  }

  /**
   * The ConditionEnd state type indicates a point in the module where a currently active condition
   * should be ended, for example if the patient has been cured of a disease.
   * 
   * <p>The ConditionEnd state supports three ways of specifying the condition to end: By `codes[]`,
   * specifying the system, code, and display name of the condition to end By `condition_onset`,
   * specifying the name of the ConditionOnset state in which the condition was onset By
   * `referenced_by_attribute`, specifying the name of the attribute to which a previous
   * ConditionOnset state assigned a condition
   */
  public static class ConditionEnd extends State {
    private List<Code> codes;
    private String conditionOnset;
    private String referencedByAttribute;

    @Override
    protected void initialize(Module module, String name, JsonObject definition) {
      super.initialize(module, name, definition);
      if (definition.has("codes")) {
        codes = Code.fromJson(definition.get("codes").getAsJsonArray());
      }
      if (definition.has("condition_onset")) {
        conditionOnset = definition.get("condition_onset").getAsString();
      }
      if (definition.has("referenced_by_attribute")) {
        referencedByAttribute = definition.get("referenced_by_attribute").getAsString();
      }
    }

    public ConditionEnd clone() {
      ConditionEnd clone = (ConditionEnd) super.clone();
      clone.codes = codes;
      clone.conditionOnset = conditionOnset;
      clone.referencedByAttribute = referencedByAttribute;
      return clone;
    }

    @Override
    public boolean process(Person person, long time) {
      if (conditionOnset != null) {
        person.record.conditionEndByState(time, conditionOnset);
      } else if (referencedByAttribute != null) {
        Entry condition = (Entry) person.attributes.get(referencedByAttribute);
        condition.stop = time;
        person.record.conditionEnd(time, condition.type);
      } else if (codes != null) {
        codes.forEach(code -> person.record.conditionEnd(time, code.code));
      }
      return true;
    }
  }

  /**
   * The AllergyOnset state type indicates a point in the module where the patient acquires an
   * allergy. This is not necessarily the same as when the allergy is diagnosed and recorded in the
   * patient's record. In fact, it is possible for an allergy to onset but never be discovered.
   * 
   * <p>If the AllergyOnset state's target_encounter is set to the name of a future encounter, 
   * then the allergy will only be diagnosed when that future encounter occurs.
   */
  public static class AllergyOnset extends OnsetState {
    @Override
    public void diagnose(Person person, long time) {
      String primaryCode = codes.get(0).code;
      Entry allergy = person.record.allergyStart(time, primaryCode);
      allergy.name = this.name;
      allergy.codes.addAll(codes);

      if (assignToAttribute != null) {
        person.attributes.put(assignToAttribute, allergy);
      }

      diagnosed = true;
    }
  }

  /**
   * The AllergyEnd state type indicates a point in the module where a currently active allergy
   * should be ended, for example if the patient's allergy subsides with time.
   * 
   * <p>The AllergyEnd state supports three ways of specifying the allergy to end: By `codes[]`,
   * specifying the system, code, and display name of the allergy to end By `allergy_onset`,
   * specifying the name of the AllergyOnset state in which the allergy was onset By
   * `referenced_by_attribute`, specifying the name of the attribute to which a previous
   * AllergyOnset state assigned a condition
   * 
   */
  public static class AllergyEnd extends State {
    private List<Code> codes;
    private String allergyOnset;
    private String referencedByAttribute;

    @Override
    protected void initialize(Module module, String name, JsonObject definition) {
      super.initialize(module, name, definition);

      if (definition.has("codes")) {
        codes = Code.fromJson(definition.get("codes").getAsJsonArray());
      }
      if (definition.has("allergy_onset")) {
        allergyOnset = definition.get("allergy_onset").getAsString();
      }
      if (definition.has("referenced_by_attribute")) {
        referencedByAttribute = definition.get("referenced_by_attribute").getAsString();
      }
    }

    public AllergyEnd clone() {
      AllergyEnd clone = (AllergyEnd) super.clone();
      clone.codes = codes;
      clone.allergyOnset = allergyOnset;
      clone.referencedByAttribute = referencedByAttribute;
      return clone;
    }

    @Override
    public boolean process(Person person, long time) {
      if (allergyOnset != null) {
        person.record.allergyEndByState(time, allergyOnset);
      } else if (referencedByAttribute != null) {
        Entry allergy = (Entry) person.attributes.get(referencedByAttribute);
        allergy.stop = time;
        person.record.allergyEnd(time, allergy.type);
      } else if (codes != null) {
        codes.forEach(code -> person.record.conditionEnd(time, code.code));
      }
      return true;
    }
  }

  /**
   * The MedicationOrder state type indicates a point in the module where a medication is
   * prescribed. MedicationOrder states may only be processed during an Encounter, and so must occur
   * after the target Encounter state and before the EncounterEnd. See the Encounter section above
   * for more details. The MedicationOrder state supports identifying a previous ConditionOnset or
   * the name of an attribute as the reason for the prescription.
   */
  public static class MedicationOrder extends State {
    private List<Code> codes;
    private String reason;
    private JsonObject prescription;
    private String assignToAttribute;

    @Override
    protected void initialize(Module module, String name, JsonObject definition) {
      super.initialize(module, name, definition);
      if (definition.has("codes")) {
        codes = Code.fromJson(definition.get("codes").getAsJsonArray());
      }
      if (definition.has("reason")) {
        reason = definition.get("reason").getAsString();
      }
      if (definition.has("prescription")) {
        prescription = definition.get("prescription").getAsJsonObject();
      }
      if (definition.has("assign_to_attribute")) {
        assignToAttribute = definition.get("assign_to_attribute").getAsString();
      }
    }

    public MedicationOrder clone() {
      MedicationOrder clone = (MedicationOrder) super.clone();
      clone.codes = codes;
      clone.reason = reason;
      clone.prescription = prescription;
      clone.assignToAttribute = assignToAttribute;
      return clone;
    }

    @Override
    public boolean process(Person person, long time) {
      String primaryCode = codes.get(0).code;
      Medication medication = person.record.medicationStart(time, primaryCode);
      medication.name = this.name;
      medication.codes.addAll(codes);

      if (reason != null) {
        // "reason" is an attribute or stateName referencing a previous conditionOnset state
        if (person.attributes.containsKey(reason)) {
          Entry condition = (Entry) person.attributes.get(reason);
          medication.reasons.addAll(condition.codes);
        } else if (person.hadPriorState(reason)) {
          // loop through the present conditions, the condition "name" will match
          // the name of the ConditionOnset state (aka "reason")
          for (Entry entry : person.record.present.values()) {
            if (reason.equals(entry.name)) {
              medication.reasons.addAll(entry.codes);
            }
          }
        }
      }

      medication.prescriptionDetails = prescription;

      if (assignToAttribute != null) {
        person.attributes.put(assignToAttribute, medication);
      }
      // increment number of prescriptions prescribed by respective hospital
      Provider medicationProvider = person.getCurrentProvider(module.name);
      if (medicationProvider == null) {
        // no provider associated with encounter or medication order
        medicationProvider = person.getAmbulatoryProvider();
      }

      int year = Utilities.getYear(time);
      medicationProvider.incrementPrescriptions(year);
      return true;
    }
  }

  /**
   * The MedicationEnd state type indicates a point in the module where a currently prescribed
   * medication should be ended.
   * 
   * <p>The MedicationEnd state supports three ways of specifying the medication to end: 
   * By `codes[]`, specifying the code system, code, and display name of the medication to end By
   * `medication_order`, specifying the name of the MedicationOrder state in which the medication
   * was prescribed By `referenced_by_attribute`, specifying the name of the attribute to which a
   * previous MedicationOrder state assigned a medication
   */
  public static class MedicationEnd extends State {
    private List<Code> codes;
    private String medicationOrder;
    private String referencedByAttribute;

    // note that this code has some child codes for various different reasons,
    // ex "medical aim achieved", "ineffective", "avoid interaction", "side effect", etc
    private static final Code EXPIRED = new Code("SNOMED-CT", "182840001",
        "Drug treatment stopped - medical advice");

    @Override
    protected void initialize(Module module, String name, JsonObject definition) {
      super.initialize(module, name, definition);
      if (definition.has("codes")) {
        codes = Code.fromJson(definition.get("codes").getAsJsonArray());
      }
      if (definition.has("medication_order")) {
        medicationOrder = definition.get("medication_order").getAsString();
      }
      if (definition.has("referenced_by_attribute")) {
        referencedByAttribute = definition.get("referenced_by_attribute").getAsString();
      }
    }

    public MedicationEnd clone() {
      MedicationEnd clone = (MedicationEnd) super.clone();
      clone.codes = codes;
      clone.medicationOrder = medicationOrder;
      clone.referencedByAttribute = referencedByAttribute;
      return clone;
    }

    @Override
    public boolean process(Person person, long time) {
      if (medicationOrder != null) {
        person.record.medicationEndByState(time, medicationOrder, EXPIRED);
      } else if (referencedByAttribute != null) {
        Medication medication = (Medication) person.attributes.get(referencedByAttribute);
        medication.stop = time;
        person.record.medicationEnd(time, medication.type, EXPIRED);
      } else if (codes != null) {
        codes.forEach(code -> person.record.medicationEnd(time, code.code, EXPIRED));
      }
      return true;
    }
  }

  /**
   * The CarePlanStart state type indicates a point in the module where a care plan should be
   * prescribed. CarePlanStart states may only be processed during an Encounter, and so must occur
   * after the target Encounter state and before the EncounterEnd. See the Encounter section above
   * for more details. One or more codes describes the care plan and a list of activities describes
   * what the care plan entails.
   */
  public static class CarePlanStart extends State {

    private List<Code> codes;
    private List<Code> activities;
    private List<JsonObject> goals;
    private String reason;
    private String assignToAttribute;

    @Override
    protected void initialize(Module module, String name, JsonObject definition) {
      super.initialize(module, name, definition);

      if (definition.has("codes")) {
        codes = Code.fromJson(definition.get("codes").getAsJsonArray());
      }
      if (definition.has("activities")) {
        activities = Code.fromJson(definition.get("activities").getAsJsonArray());
      }
      if (definition.has("goals")) {
        goals = new ArrayList<>();
        definition.get("goals").getAsJsonArray().forEach(item -> {
          goals.add(item.getAsJsonObject());
        });
      }
      if (definition.has("reason")) {
        // "reason" is an attribute or stateName referencing a previous conditionOnset state
        reason = definition.get("reason").getAsString();
      }
      if (definition.has("assign_to_attribute")) {
        assignToAttribute = definition.get("assign_to_attribute").getAsString();
      }
    }

    public CarePlanStart clone() {
      CarePlanStart clone = (CarePlanStart) super.clone();
      clone.codes = codes;
      clone.activities = activities;
      clone.goals = goals;
      clone.reason = reason;
      clone.assignToAttribute = assignToAttribute;
      return clone;
    }

    @Override
    public boolean process(Person person, long time) {
      String primaryCode = codes.get(0).code;
      CarePlan careplan = person.record.careplanStart(time, primaryCode);
      careplan.name = this.name;
      careplan.codes.addAll(codes);

      if (activities != null) {
        careplan.activities.addAll(activities);
      }
      if (goals != null) {
        careplan.goals.addAll(goals);
      }
      if (reason != null) {
        // "reason" is an attribute or stateName referencing a previous conditionOnset state
        if (person.attributes.containsKey(reason)) {
          Entry condition = (Entry) person.attributes.get(reason);
          careplan.reasons.addAll(condition.codes);
        } else if (person.hadPriorState(reason)) {
          // loop through the present conditions, the condition "name" will match
          // the name of the ConditionOnset state (aka "reason")
          for (Entry entry : person.record.present.values()) {
            if (reason.equals(entry.name)) {
              careplan.reasons.addAll(entry.codes);
            }
          }
        }
      }
      if (assignToAttribute != null) {
        person.attributes.put(assignToAttribute, careplan);
      }
      return true;
    }
  }

  /**
   * The CarePlanEnd state type indicates a point in the module where a currently prescribed care
   * plan should be ended. The CarePlanEnd state supports three ways of specifying the care plan to
   * end: By `codes[]`, specifying the code system, code, and display name of the care plan to end
   * By `careplan`, specifying the name of the CarePlanStart state in which the care plan was
   * prescribed By `referenced_by_attribute`, specifying the name of the attribute to which a
   * previous CarePlanStart state assigned a care plan
   */
  public static class CarePlanEnd extends State {
    private List<Code> codes;
    private String careplan;
    private String referencedByAttribute;

    private static final Code FINISHED = new Code("SNOMED-CT", "385658003", "Done");

    @Override
    protected void initialize(Module module, String name, JsonObject definition) {
      super.initialize(module, name, definition);
      if (definition.has("codes")) {
        codes = Code.fromJson(definition.get("codes").getAsJsonArray());
      }
      if (definition.has("careplan")) {
        careplan = definition.get("careplan").getAsString();
      }
      if (definition.has("referenced_by_attribute")) {
        referencedByAttribute = definition.get("referenced_by_attribute").getAsString();
      }
    }

    public CarePlanEnd clone() {
      CarePlanEnd clone = (CarePlanEnd) super.clone();
      clone.codes = codes;
      clone.careplan = careplan;
      clone.referencedByAttribute = referencedByAttribute;
      return clone;
    }

    @Override
    public boolean process(Person person, long time) {
      if (careplan != null) {
        person.record.careplanEndByState(time, careplan, FINISHED);
      } else if (referencedByAttribute != null) {
        CarePlan careplan = (CarePlan) person.attributes.get(referencedByAttribute);
        careplan.stop = time;
        person.record.careplanEnd(time, careplan.type, FINISHED);
      } else if (codes != null) {
        codes.forEach(code -> person.record.careplanEnd(time, code.code, FINISHED));
      }
      return true;
    }
  }

  /**
   * The Procedure state type indicates a point in the module where a procedure should be performed.
   * Procedure states may only be processed during an Encounter, and so must occur after the target
   * Encounter state and before the EncounterEnd. See the Encounter section above for more details.
   * Optionally, you may define a duration of time that the procedure takes. The Procedure also
   * supports identifying a previous ConditionOnset or an attribute as the reason for the procedure.
   */
  public static class Procedure extends State {
    private List<Code> codes;
    private String reason;
    private Double durationLow;
    private Double durationHigh;
    private String durationUnit;
    private String assignToAttribute;

    @Override
    protected void initialize(Module module, String name, JsonObject definition) {
      super.initialize(module, name, definition);
      if (definition.has("codes")) {
        codes = Code.fromJson(definition.get("codes").getAsJsonArray());
      }
      if (definition.has("reason")) {
        // "reason" is an attribute or stateName referencing a previous conditionOnset state
        reason = definition.get("reason").getAsString();
      }
      if (definition.has("duration")) {
        JsonObject duration = definition.get("duration").getAsJsonObject();
        durationLow = duration.get("low").getAsDouble();
        durationHigh = duration.get("high").getAsDouble();
        durationUnit = duration.get("unit").getAsString();
      }
      if (definition.has("assign_to_attribute")) {
        assignToAttribute = definition.get("assign_to_attribute").getAsString();
      }
    }

    public Procedure clone() {
      Procedure clone = (Procedure) super.clone();
      clone.codes = codes;
      clone.reason = reason;
      clone.durationLow = durationLow;
      clone.durationHigh = durationHigh;
      clone.durationUnit = durationUnit;
      clone.assignToAttribute = assignToAttribute;
      return clone;
    }

    @Override
    public boolean process(Person person, long time) {
      String primaryCode = codes.get(0).code;
      HealthRecord.Procedure procedure = person.record.procedure(time, primaryCode);
      procedure.name = this.name;
      procedure.codes.addAll(codes);

      if (reason != null) {
        // "reason" is an attribute or stateName referencing a previous conditionOnset state
        if (person.attributes.containsKey(reason)) {
          Entry condition = (Entry) person.attributes.get(reason);
          procedure.reasons.addAll(condition.codes);
        } else if (person.hadPriorState(reason)) {
          // loop through the present conditions, the condition "name" will match
          // the name of the ConditionOnset state (aka "reason")
          for (Entry entry : person.record.present.values()) {
            if (reason.equals(entry.name)) {
              procedure.reasons.addAll(entry.codes);
            }
          }
        }
      }
      if (durationLow != null) {
        double duration = person.rand(durationLow, durationHigh);
        procedure.stop = procedure.start + Utilities.convertTime(durationUnit, (long) duration);
      }
      // increment number of procedures by respective hospital
      Provider provider;
      if (person.getCurrentProvider(module.name) != null) {
        provider = person.getCurrentProvider(module.name);
      } else { // no provider associated with encounter or procedure
        provider = person.getAmbulatoryProvider();
      }
      int year = Utilities.getYear(time);
      provider.incrementProcedures(year);

      if (assignToAttribute != null) {
        person.attributes.put(assignToAttribute, procedure);
      }

      return true;
    }
  }

  /**
   * The VitalSign state type indicates a point in the module where a patient's vital sign is set.
   * Vital Signs represent the actual physical state of the patient, in contrast to Observations
   * which are the recording of that physical state.
   * 
   * <p>Usage Notes In general, the Vital Sign should be used if the value directly affects the
   * patient's physical condition. For example, high blood pressure directly increases the risk of
   * heart attack so any conditional logic that would trigger a heart attack should reference a
   * Vital Sign instead of an Observation. ' On the other hand, if the value only affects the
   * patient's care, using just an Observation would be more appropriate. For example, it is the
   * observation of MMSE that can lead to a diagnosis of Alzheimer's; MMSE is an observed value and
   * not a physical metric, so it should not be stored in a VitalSign.
   */
  public static class VitalSign extends State {
    private org.mitre.synthea.world.concepts.VitalSign vitalSign;

    private Double quantity;
    private Double low;
    private Double high;
    private String unit;

    @Override
    protected void initialize(Module module, String name, JsonObject definition) {
      super.initialize(module, name, definition);

      String vsName = definition.get("vital_sign").getAsString();
      vitalSign = org.mitre.synthea.world.concepts.VitalSign.fromString(vsName);

      if (definition.has("exact")) {
        quantity = definition.get("exact").getAsJsonObject().get("quantity").getAsDouble();
      }

      if (definition.has("range")) {
        low = definition.get("range").getAsJsonObject().get("low").getAsDouble();
        high = definition.get("range").getAsJsonObject().get("high").getAsDouble();
      }

      if (definition.has("unit")) {
        unit = definition.get("unit").getAsString();
      }
    }

    public Observation clone() {
      Observation clone = (Observation) super.clone();
      clone.quantity = quantity;
      clone.low = low;
      clone.high = high;
      clone.vitalSign = vitalSign;
      clone.unit = unit;
      return clone;
    }

    @Override
    public boolean process(Person person, long time) {
      if (quantity != null) {
        person.setVitalSign(vitalSign, quantity);
      } else if (low != null && high != null) {
        double value = person.rand(low, high);
        person.setVitalSign(vitalSign, value);
      } else {
        throw new RuntimeException(
            "VitalSign state has no exact quantity or low/high range: " + this);
      }

      return true;
    }
  }

  /**
   * The Observation state type indicates a point in the module where an observation is recorded.
   * Observations include clinical findings, vital signs, lab tests, etc. Observation states may
   * only be processed during an Encounter, and so must occur after the target Encounter state and
   * before the EncounterEnd. See the Encounter section above for more details.
   * 
   * <p>Observation Categories Common observation categories include: "vital-signs" : 
   * Clinical observations measure the body's basic functions such as such as blood pressure, heart 
   * rate, respiratory rate, height, weight, body mass index, head circumference, pulse oximetry,
   * temperature, and body surface area.
   * 
   * <p>"procedure" : Observations generated by other procedures. This category includes 
   * observations resulting from interventional and non-interventional procedures excluding lab and 
   * imaging (e.g. cardiology catheterization, endoscopy, electrodiagnostics, etc.). Procedure
   * results are typically generated by a clinician to provide more granular information about 
   * component observations made during a procedure, such as where a gastroenterologist reports the 
   * size of a polyp observed during a colonoscopy.
   * 
   * <p>"laboratory" : The results of observations generated by laboratories. Laboratory results are
   * typically generated by laboratories providing analytic services in areas such as chemistry,
   * hematology, serology, histology, cytology, anatomic pathology, microbiology, and/or virology.
   * These observations are based on analysis of specimens obtained from the patient and submitted
   * to the laboratory.
   * 
   * <p>"exam" : Observations generated by physical exam findings including direct observations made
   * by a clinician and use of simple instruments and the result of simple maneuvers performed
   * directly on the patient's body.
   * 
   * <p>"social-history" : The Social History Observations define the patient's occupational,
   * personal (e.g. lifestyle), social, and environmental history and health risk factors, as well 
   * as administrative data such as marital status, race, ethnicity and religious affiliation.
   */
  public static class Observation extends State {
    private List<Code> codes;
    private Object quantity;
    private Double low;
    private Double high;
    private String attribute;
    private org.mitre.synthea.world.concepts.VitalSign vitalSign;
    private String category;
    private String unit;

    @Override
    protected void initialize(Module module, String name, JsonObject definition) {
      super.initialize(module, name, definition);
      if (definition.has("codes")) {
        codes = Code.fromJson(definition.get("codes").getAsJsonArray());
      }
      if (definition.has("exact")) {
        quantity = Utilities.primitive(
            definition.get("exact").getAsJsonObject().get("quantity").getAsJsonPrimitive());
      }
      if (definition.has("range")) {
        low = definition.get("range").getAsJsonObject().get("low").getAsDouble();
        high = definition.get("range").getAsJsonObject().get("high").getAsDouble();
      }
      if (definition.has("attribute")) {
        attribute = definition.get("attribute").getAsString();
      }
      if (definition.has("vital_sign")) {
        String vsName = definition.get("vital_sign").getAsString();
        vitalSign = org.mitre.synthea.world.concepts.VitalSign.fromString(vsName);
      }

      if (definition.has("category")) {
        category = definition.get("category").getAsString();
      }
      if (definition.has("unit")) {
        unit = definition.get("unit").getAsString();
      }
    }

    public Observation clone() {
      Observation clone = (Observation) super.clone();
      clone.codes = codes;
      clone.quantity = quantity;
      clone.low = low;
      clone.high = high;
      clone.attribute = attribute;
      clone.vitalSign = vitalSign;
      clone.category = category;
      clone.unit = unit;
      return clone;
    }

    @Override
    public boolean process(Person person, long time) {
      String primaryCode = codes.get(0).code;
      Object value = null;
      if (quantity != null) {
        value = quantity;
      } else if (low != null && high != null) {
        value = person.rand(low, high);
      } else if (attribute != null) {
        value = person.attributes.get(attribute);
      } else if (vitalSign != null) {
        value = person.getVitalSign(vitalSign);
      }
      HealthRecord.Observation observation = person.record.observation(time, primaryCode, value);
      observation.name = this.name;
      observation.codes.addAll(codes);
      observation.category = category;
      observation.unit = unit;

      return true;
    }
  }

  /**
   * ObservationGroup is an internal parent class to provide common logic to state types that
   * package multiple observations into a single entity. It is an implementation detail and should
   * not be referenced by JSON modules directly.
   */
  private static class ObservationGroup extends State {
    protected List<Code> codes;
    protected int numberOfObservations;

    @Override
    protected void initialize(Module module, String name, JsonObject definition) {
      super.initialize(module, name, definition);
      if (definition.has("codes")) {
        codes = Code.fromJson(definition.get("codes").getAsJsonArray());
      }
      numberOfObservations = definition.get("number_of_observations").getAsInt();
    }

    public ObservationGroup clone() {
      ObservationGroup clone = (ObservationGroup) super.clone();
      clone.codes = codes;
      clone.numberOfObservations = numberOfObservations;
      return clone;
    }

    @Override
    public boolean process(Person person, long time) {
      return true;
    }
  }

  /**
   * The MultiObservation state indicates that some number of prior Observation states should be
   * grouped together as a single observation. This can be necessary when one observation records
   * multiple values, for example in the case of Blood Pressure, which is really 2 values, Systolic
   * and Diastolic Blood Pressure. This state must occur directly after the relevant Observation
   * states, otherwise unexpected behavior can occur. MultiObservation states may only be processed
   * during an Encounter, and so must occur after the target Encounter state and before the
   * EncounterEnd. See the Encounter section above for more details.
   */
  public static class MultiObservation extends ObservationGroup {
    private String category;

    @Override
    protected void initialize(Module module, String name, JsonObject definition) {
      super.initialize(module, name, definition);
      if (definition.has("category")) {
        category = definition.get("category").getAsString();
      }
    }

    public MultiObservation clone() {
      MultiObservation clone = (MultiObservation) super.clone();
      clone.category = category;
      return clone;
    }

    @Override
    public boolean process(Person person, long time) {
      String primaryCode = codes.get(0).code;
      HealthRecord.Observation observation = person.record.multiObservation(time, primaryCode,
          numberOfObservations);
      observation.name = this.name;
      observation.codes.addAll(codes);
      observation.category = category;

      return true;
    }
  }

  /**
   * The DiagnosticReport state indicates that some number of prior Observation states should be
   * grouped together within a single Diagnostic Report. This can be used when multiple observations
   * are part of a single panel. DiagnosticReport states may only be processed during an Encounter,
   * and so must occur after the target Encounter state and before the EncounterEnd. See the
   * Encounter section above for more details.
   */
  public static class DiagnosticReport extends ObservationGroup {
    @Override
    public boolean process(Person person, long time) {
      String primaryCode = codes.get(0).code;
      Report report = person.record.report(time, primaryCode, numberOfObservations);
      report.name = this.name;
      report.codes.addAll(codes);

      return true;
    }
  }

  /**
   * The Symptom state type adds or updates a patient's symptom. Synthea tracks symptoms in order to
   * drive a patient's encounters, on a scale of 1-100. A symptom may be tracked for multiple
   * conditions, in these cases only the highest value is considered. See also the Symptom logical
   * condition type.
   */
  public static class Symptom extends State {
    private String symptom;
    private String cause;
    private Integer quantity;
    private Integer low;
    private Integer high;

    @Override
    protected void initialize(Module module, String name, JsonObject definition) {
      super.initialize(module, name, definition);
      symptom = definition.get("symptom").getAsString();
      if (definition.has("cause")) {
        cause = definition.get("cause").getAsString();
      } else {
        cause = this.module.name;
      }

      JsonObject range = (JsonObject) definition.get("range");
      JsonObject exact = (JsonObject) definition.get("exact");
      if (range != null) {
        low = range.get("low").getAsInt();
        high = range.get("high").getAsInt();
      } else if (exact != null) {
        quantity = exact.get("quantity").getAsInt();
      }
    }

    public Symptom clone() {
      Symptom clone = (Symptom) super.clone();
      clone.symptom = symptom;
      clone.cause = cause;
      clone.quantity = quantity;
      clone.low = low;
      clone.high = high;
      return clone;
    }

    @Override
    public boolean process(Person person, long time) {
      if (quantity != null) {
        person.setSymptom(cause, symptom, quantity);
      } else if (low != null && high != null) {
        person.setSymptom(cause, symptom, (int) person.rand(low, high));
      } else {
        person.setSymptom(cause, symptom, 0);
      }
      return true;
    }
  }

  /**
   * The Death state type indicates a point in the module at which the patient dies or the patient
   * is given a terminal diagnosis (e.g. "you have 3 months to live"). When the Death state is
   * processed, the patient's death is immediately recorded (the alive? method will return false)
   * unless range or exact attributes are specified, in which case the patient will die sometime in
   * the future. In either case the module will continue to progress to the next state(s) for the
   * current time-step. Typically, the Death state should transition to a Terminal state.
   * 
   * <p>The Cause of Death listed on a Death Certificate can be specified in three ways: 
   * By `codes[]`, specifying the system, code, and display name of the condition causing death. 
   * By `condition_onset`, specifying the name of the ConditionOnset state in which the condition
   * causing death was onset. By `referenced_by_attribute`, specifying the name of the attribute to
   * which a previous ConditionOnset state assigned a condition that caused death.
   * 
   * <p>Implementation Warning If a Death state is processed after a Delay, it may cause
   * inconsistencies in the record. This is because the Delay implementation must rewind time to
   * correctly honor the requested delay duration. If it rewinds time, and then the patient dies at
   * the rewinded time, then any modules that were processed before the generic module may have
   * created events and records with a timestamp after the patient's death.
   */
  public static class Death extends State {
    private List<Code> codes;
    private String conditionOnset;
    private String referencedByAttribute;
    private String unit;
    private Integer quantity;
    private Integer low;
    private Integer high;

    @Override
    protected void initialize(Module module, String name, JsonObject definition) {
      super.initialize(module, name, definition);
      if (definition.has("codes")) {
        codes = Code.fromJson(definition.get("codes").getAsJsonArray());
      }
      if (definition.has("condition_onset")) {
        conditionOnset = definition.get("condition_onset").getAsString();
      }
      if (definition.has("referenced_by_attribute")) {
        referencedByAttribute = definition.get("referenced_by_attribute").getAsString();
      }

      JsonObject range = (JsonObject) definition.get("range");
      JsonObject exact = (JsonObject) definition.get("exact");
      if (range != null) {
        low = range.get("low").getAsInt();
        high = range.get("high").getAsInt();
        unit = range.get("unit").getAsString();
      } else if (exact != null) {
        quantity = exact.get("quantity").getAsInt();
        unit = exact.get("unit").getAsString();
      }
    }

    public Death clone() {
      Death clone = (Death) super.clone();
      clone.codes = codes;
      clone.conditionOnset = conditionOnset;
      clone.referencedByAttribute = referencedByAttribute;
      clone.unit = unit;
      clone.quantity = quantity;
      clone.low = low;
      clone.high = high;
      return clone;
    }

    @Override
    public boolean process(Person person, long time) {
      Code reason = null;
      if (codes != null) {
        reason = codes.get(0);
      } else if (conditionOnset != null) {
        if (person.hadPriorState(conditionOnset)) {
          // loop through the present conditions, the condition "name" will match
          // the name of the ConditionOnset state (aka "reason")
          for (Entry entry : person.record.present.values()) {
            if (entry.name != null && entry.name.equals(conditionOnset)) {
              reason = entry.codes.get(0);
            }
          }
        }
      } else if (referencedByAttribute != null) {
        Entry entry = (Entry) person.attributes.get(referencedByAttribute);
        if (entry == null) {
          // TODO - condition referenced but not yet diagnosed
          throw new RuntimeException("Attribute '" + referencedByAttribute
              + "' was referenced by state '" + name + "' but not set");
        }
        reason = entry.codes.get(0);
      }
      String rule = String.format("%s %s", module, name);
      if (reason != null) {
        rule = String.format("%s %s", rule, reason.display);
      }
      if (quantity != null) {
        long timeOfDeath = time + Utilities.convertTime(unit, (long) quantity);
        person.recordDeath(timeOfDeath, reason, rule);
        return true;
      } else if (low != null && high != null) {
        double duration = person.rand(low, high);
        long timeOfDeath = time + Utilities.convertTime(unit, (long) duration);
        person.recordDeath(timeOfDeath, reason, rule);
        return true;
      } else {
        person.recordDeath(time, reason, rule);
        return true;
      }
    }
  }
>>>>>>> 967ca586
}<|MERGE_RESOLUTION|>--- conflicted
+++ resolved
@@ -20,1694 +20,6 @@
 import org.mitre.synthea.world.concepts.HealthRecord.Medication;
 import org.mitre.synthea.world.concepts.HealthRecord.Report;
 
-<<<<<<< HEAD
-import com.google.gson.JsonElement;
-import com.google.gson.JsonObject;
-
-public abstract class State implements Cloneable 
-{
-	public Module module;
-	public String name;
-	public Long entered;
-	public Long exited;
-	private Transition transition;
-	public List<String> remarks;
-
-	protected void initialize(Module module, String name, JsonObject definition) {
-		this.module = module;
-		this.name = name;
-
-		if(definition.has("direct_transition")) 
-		{
-			this.transition = new Transition(TransitionType.DIRECT, definition.get("direct_transition"));
-		} else if(definition.has("distributed_transition")) 
-		{
-			this.transition = new Transition(TransitionType.DISTRIBUTED, definition.get("distributed_transition"));
-		} else if(definition.has("conditional_transition")) 
-		{
-			this.transition = new Transition(TransitionType.CONDITIONAL, definition.get("conditional_transition"));
-		} else if(definition.has("complex_transition")) 
-		{
-			this.transition = new Transition(TransitionType.COMPLEX, definition.get("complex_transition"));
-		} else if(!(this instanceof Terminal)) 
-		{
-			throw new RuntimeException("State `" + name + "` has no transition.\n");
-		}
-		
-		remarks = new ArrayList<String>();
-		if(definition.has("remarks")) {
-			JsonElement jsonRemarks = definition.get("remarks");
-			if (jsonRemarks.isJsonArray()) {
-				for( JsonElement value : jsonRemarks.getAsJsonArray())
-				{
-					remarks.add(value.getAsString());
-				}
-			} else {
-				// must be a single string
-				remarks.add( jsonRemarks.getAsString() );
-			}	
-		}
-	}
-	
-	/**
-	 * Construct a state object from the given definitions.
-	 * 
-	 * @param module The module this state belongs to
-	 * @param name The name of the state
-	 * @param definition The JSON definition of the state
-	 * @return The constructed State object. The returned object will be of the appropriate
-	 * subclass of State, based on the "type" parameter in the JSON definition.
-	 * @throws Exception if the state type does not exist 
-	 */
-	public static State build(Module module, String name, JsonObject definition) throws Exception
-	{
-		String className = State.class.getName() + "$" + definition.get("type").getAsString();
-		
-		Class<?> stateClass = Class.forName(className);
-		
-		State state = (State) stateClass.newInstance();
-		
-		state.initialize(module, name, definition);
-		
-		return state;
-	}
-	
-	/**
-	 * clone() should copy all the necessary variables of this State
-	 * so that it can be correctly executed and modified without altering
-	 * the original copy. So for example, 'entered' and 'exited' times
-	 * should not be copied so the clone can be cleanly executed.
-	 */
-	public State clone() {
-		try {
-			State clone = (State) super.clone();
-			clone.module = this.module;
-			clone.name = this.name;
-			clone.transition = this.transition;
-			clone.remarks = this.remarks;
-			return clone;
-		} catch (CloneNotSupportedException e) {
-			// should not happen, and not something we can handle
-			throw new RuntimeException(e);
-		}
-	}
-	
-	public String transition(Person person, long time) 
-	{
-		return transition.follow(person, time);
-	}
-
-	/**
-	 * Process this State with the given Person at the specified time
-	 * within the simulation.
-	 * @param person : the person being simulated
-	 * @param time : the date within the simulated world
-	 * @return `true` if processing should continue to the next state,
-	 * `false` if the processing should halt for this time step.
-	 */
-	public abstract boolean process(Person person, long time);
-	
-	/**
-	 * Run the state. This processes the state, setting entered and exit times.
-	 * @param person the person being simulated
-	 * @param time the date within the simulated world
-	 * @return `true` if processing should continue to the next state,
-	 * `false` if the processing should halt for this time step.
-	 */
-	public boolean run(Person person, long time)
-	{
-		// System.out.format("State: %s\n", this.name);
-		if(this.entered == null) {
-			this.entered = time;
-		}
-		boolean exit = process(person, time);
-		
-		if (exit)
-		{
-			this.exited = time;
-		}
-		
-		return exit;
-	}
-		
-	public String toString() {
-		return this.getClass().getSimpleName() + " '" + name + "'";
-	}
-	
-	/**
-	 * The Initial state type is the first state that is processed in a generic module.
-	 * It does not provide any specific function except to indicate the starting point,
-	 * so it has no properties except its type.
-	 * The Initial state requires the specific name "Initial".
-	 * In addition, it is the only state for which there can only be one in the whole module.
-	 */
-	public static class Initial extends State 
-	{
-		@Override
-		public boolean process(Person person, long time)
-		{
-			return true;
-		}
-	}
-
-	/**
-	 * The Simple state type indicates a state that performs no additional actions,
-	 * adds no additional information to the patient entity,
-	 * and just transitions to the next state.
-	 * As an example, this state may be used to chain conditional or distributed transitions, in order to represent complex logic.
-	 */
-	public static class Simple extends State 
-	{
-		@Override
-		public boolean process(Person person, long time)
-		{
-			return true;
-		}
-	}
-
-	/**
-	 * The CallSubmodule state immediately processes a reusable series of states contained in a submodule.
-	 * These states are processes in the same time step, starting with the submodule's Initial state.
-	 * Once the submodule's Terminal state is reached, execution of the calling module resumes.
-	 */
-	public static class CallSubmodule extends State 
-	{
-		private String submodulePath;
-		
-		@Override
-		protected void initialize(Module module, String name, JsonObject definition) 
-		{
-			super.initialize(module, name, definition);
-			submodulePath = definition.get("submodule").getAsString();
-		}
-		
-		@Override
-		public CallSubmodule clone()
-		{
-			CallSubmodule clone = (CallSubmodule)super.clone();
-			clone.submodulePath = submodulePath;
-			return clone;
-		}
-
-		@Override
-		public boolean process(Person person, long time)
-		{
-			// e.g. "submodule": "medications/otc_antihistamine"
-			if(this.exited == null) {
-				Module submodule = Module.getModuleByPath(submodulePath);
-				submodule.process(person, time);
-				this.exited = time;
-				return false;
-			} else {
-				return true;
-			}
-		}
-	}
-
-	/**
-	 * The Terminal state type indicates the end of the module progression.
-	 * Once a Terminal state is reached, no further progress will be made.
-	 * As such, Terminal states cannot have any transition properties.
-	 * If desired, there may be multiple Terminal states with different names to indicate different ending points;
-	 * however, this has no actual effect on the records that are produced.
-	 */
-	public static class Terminal extends State 
-	{
-		@Override
-		public boolean process(Person person, long time)
-		{
-			return false;
-		}
-	}
-
-	/**
-	 * The Delay state type introduces a pre-configured temporal delay in the module's timeline.
-	 * As a simple example, a Delay state may indicate a one-month gap in time between an initial encounter and a followup encounter.
-	 * The module will not pass through the Delay state until the proper amount of time has passed.
-	 * The Delay state may define an exact time to delay (e.g. 4 days) or a range of time to delay (e.g. 5 - 7 days).
-	 * 
-	 * Implementation Details
-	 * Synthea generation occurs in time steps; the default time step is 7 days.
-	 * This means that if a module is processed on a given date, the next time it is processed will be exactly 7 days later.
-	 * If a delay expiration falls between time steps (e.g. day 3 of a 7-day time step),
-	 * then the first time step after the delay expiration will effectively rewind the clock
-	 * to the delay expiration time and process states using that time.
-	 * Once it reaches a state that it can't pass through, it will process it once more using the original (7-day time step) time.
-	 */
-	public static class Delay extends State 
-	{
-		// next is "transient" in the sense that it represents object state
-		// as opposed to the other fields which represent object definition
-		// hence it is not set in clone()
-		public Long next;
-		
-		private String unit;
-		private Double quantity;
-		private Double low;
-		private Double high;
-		
-		@Override
-		protected void initialize(Module module, String name, JsonObject definition) 
-		{
-			super.initialize(module, name, definition);
-			
-			JsonObject range = (JsonObject) definition.get("range");
-			JsonObject exact = (JsonObject) definition.get("exact");
-			
-			if(range != null) 
-			{
-				unit = range.get("unit").getAsString();
-				low = range.get("low").getAsDouble();
-				high = range.get("high").getAsDouble();	
-			} else if(exact != null) 
-			{
-				unit = exact.get("unit").getAsString();
-				quantity = exact.get("quantity").getAsDouble();
-			}
-		}
-		
-		public Delay clone()
-		{
-			Delay clone = (Delay)super.clone();
-			clone.unit = unit;
-			clone.quantity = quantity;
-			clone.low = low;
-			clone.high = high;
-			return clone;
-		}
-
-		@Override
-		public boolean process(Person person, long time)
-		{
-			if(this.next == null) 
-			{
-				if (quantity != null)
-				{
-					// use an exact quantity
-					this.next = time + Utilities.convertTime(unit, quantity.longValue());
-				} else if (low != null && high != null)
-				{
-					// use a range
-					this.next = time + Utilities.convertTime(unit, (long) person.rand(low, high));
-				} else
-				{
-					throw new RuntimeException("Delay state has no exact or range: " + this);
-				}
-			}
-			
-			return time >= this.next;
-		}
-	}
-
-	/**
-	 * The Guard state type indicates a point in the module through which a patient can only pass if they meet certain logical conditions.
-	 * For example, a Guard may block a workflow until the patient reaches a certain age,
-	 * after which the Guard allows the module to continue to progress.
-	 * Depending on the condition(s), a patient may be blocked by a Guard until they die - in which case they never reach the module's Terminal state.
-	 * 
-	 * The Guard state's allow property provides the logical condition(s) which must be met to allow the module to continue to the next state.
-	 * Guard states are similar to conditional transitions in some ways, but also have an important difference.
-	 * A conditional transition tests conditions once and uses the result to immediately choose the next state.
-	 * A Guard state will test the same condition on every time-step until the condition passes, at which point it progresses to the next state.
-	 */
-	public static class Guard extends State 
-	{
-		private Logic allow;
-		
-		@Override
-		protected void initialize(Module module, String name, JsonObject definition) 
-		{
-			super.initialize(module, name, definition);
-			JsonObject logicDefinition = definition.get("allow").getAsJsonObject();
-			allow = new Logic(logicDefinition);
-		}
-		
-		public Guard clone()
-		{
-			Guard clone = (Guard) super.clone();
-			clone.allow = allow;
-			return clone;
-		}
-
-		@Override
-		public boolean process(Person person, long time)
-		{
-			boolean exit = allow.test(person, time);
-			if(exit) 
-			{
-				this.exited = time;
-			}
-			return exit;
-		}
-	}
-
-	/**
-	 * The SetAttribute state type sets a specified attribute on the patient entity.
-	 * In addition to the assign_to_attribute property on MedicationOrder/ConditionOnset/etc states,
-	 * this state allows for arbitrary text or values to be set on an attribute, or for the attribute to be reset.
-	 */
-	public static class SetAttribute extends State 
-	{
-		private String attribute;
-		private Object value;
-		
-		@Override
-		protected void initialize(Module module, String name, JsonObject definition) 
-		{
-			super.initialize(module, name, definition);
-			
-			attribute = definition.get("attribute").getAsString();
-			
-			if (definition.has("value"))
-			{
-				value = Utilities.primitive( definition.get("value").getAsJsonPrimitive() );
-			}
-		}
-		
-		public SetAttribute clone()
-		{
-			SetAttribute clone = (SetAttribute) super.clone();
-			clone.attribute = attribute;
-			clone.value = value;
-			return clone;
-		}
-
-		@Override
-		public boolean process(Person person, long time)
-		{
-			if (value != null)
-			{
-				person.attributes.put(attribute, value);
-			} else if (person.attributes.containsKey(attribute))
-			{
-				// intentionally clear out the variable
-				person.attributes.remove(attribute);
-			}
-			
-			return true;
-		}
-	}
-
-	/**
-	 * The Counter state type increments or decrements a specified numeric attribute on the patient entity. 
-	 * In essence, this state counts the number of times it is processed. 
-	 * 
-	 * Note: The attribute is initialized with a default value of 0 if not previously set.
-	 */
-	public static class Counter extends State 
-	{
-		private String attribute;
-		private boolean increment;
-		
-		@Override
-		protected void initialize(Module module, String name, JsonObject definition) 
-		{
-			super.initialize(module, name, definition);
-			
-			attribute = definition.get("attribute").getAsString();
-			
-			String action = definition.get("action").getAsString();
-			
-			increment = action.equals("increment");
-		}
-		
-		public Counter clone()
-		{
-			Counter clone = (Counter) super.clone();
-			clone.attribute = attribute;
-			clone.increment = increment;
-			return clone;
-		}
-
-		@Override
-		public boolean process(Person person, long time)
-		{
-			int counter = 0;
-			if(person.attributes.containsKey(attribute)) {
-				counter = (int) person.attributes.get(attribute);
-			}
-			
-			if(increment) {
-				counter++;
-			} else {
-				counter--;
-			}
-			person.attributes.put(attribute, counter);
-			return true;
-		}
-	}
-
-	/**
-	 * The Encounter state type indicates a point in the module where an encounter should take place. 
-	 * Encounters are important in Synthea because they are generally the mechanism through which the actual patient record is updated
-	 *  (a disease is diagnosed, a medication is prescribed, etc). 
-	 * The generic module framework supports integration with scheduled wellness encounters from Synthea's Encounters module, as well as creation of new stand-alone encounters.
-	 * 
-	 * Scheduled Wellness Encounters vs. Standalone Encounters
-	 * An Encounter state with the wellness property set to true will block until the next scheduled wellness encounter occurs.
-	 * Scheduled wellness encounters are managed by the Encounters module in Synthea and, depending on the patient's age, typically occur every 1 - 3 years. 
-	 * When a scheduled wellness encounter finally does occur, Synthea will search the generic modules for currently blocked Encounter states and will immediately process them (and their subsequent states). 
-	 * An example where this might be used is for a condition that onsets between encounters, but isn't found and diagnosed until the next regularly scheduled wellness encounter.
-	 * 
-	 * An Encounter state without the wellness property set will be processed and recorded in the patient record immediately. 
-	 * Since this creates an encounter, the encounter_class and one or more codes must be specified in the state configuration. 
-	 * This is how generic modules can introduce encounters that are not already scheduled by other modules.
-	 * 
-	 * Encounters and Related Events
-	 * Encounters are typically the mechanism through which a patient's record will be updated.
-	 * This makes sense since most recorded events (diagnoses, prescriptions, and procedures) should happen in the context of an encounter. 
-	 * When an Encounter state is successfully processed, Synthea will look through the previously processed states 
-	 * for un-recorded ConditionOnset or AllergyOnset instances that indicate that Encounter (by name) as the target_encounter. 
-	 * If Synthea finds any, they will be recorded in the patient's record at the time of the encounter. 
-	 * This is the mechanism for onsetting a disease before it is discovered and diagnosed.
-	 */
-	public static class Encounter extends State 
-	{
-		private boolean wellness;
-		private String encounterClass;
-		private List<Code> codes;
-		private String reason;
-		
-		@Override
-		protected void initialize(Module module, String name, JsonObject definition) 
-		{
-			super.initialize(module, name, definition);
-			wellness = definition.has("wellness") && definition.get("wellness").getAsBoolean();
-			if (definition.has("encounter_class"))
-			{
-				encounterClass = definition.get("encounter_class").getAsString();
-			}
-			if (definition.has("reason"))
-			{
-				reason = definition.get("reason").getAsString();
-			}
-			if (definition.has("codes"))
-			{
-				codes = Code.fromJson( definition.get("codes").getAsJsonArray() );
-			}
-		}
-		
-		public Encounter clone()
-		{
-			Encounter clone = (Encounter) super.clone();
-			clone.wellness = wellness;
-			clone.encounterClass = encounterClass;
-			clone.reason = reason;
-			clone.codes = codes;
-			return clone;
-		}
-
-		@Override
-		public boolean process(Person person, long time)
-		{		
-			if(wellness) {
-				HealthRecord.Encounter encounter = person.record.currentEncounter(time);
-				String activeKey = EncounterModule.ACTIVE_WELLNESS_ENCOUNTER + " " + this.module.name;
-				if(person.attributes.containsKey(activeKey)) {
-					person.attributes.remove(activeKey);
-
-					person.setCurrentEncounter(module, encounter);
-					
-					// find closest provider and increment encounters count
-					Provider provider = Provider.findClosestService(person, "wellness");
-					person.addCurrentProvider(module.name, provider);
-					int year = Utilities.getYear(time);
-					provider.incrementEncounters("wellness", year);
-					encounter.provider = provider;
-			
-					diagnosePastConditions(person, time);
-					
-					return true;
-				} else {
-					// Block until we're in a wellness encounter... then proceed.
-					return false;
-				}
-			} else {				
-				
-				HealthRecord.Encounter encounter = person.record.encounterStart(time, encounterClass);
-				if(codes != null) 
-				{
-					encounter.codes.addAll(codes);
-				}
-				person.setCurrentEncounter(module, encounter);
-				if(encounterClass.equals("emergency")) {
-					// if emergency room encounter and CHW policy is enabled for emergency rooms, add CHW interventions
-					person.chwEncounter(time, CommunityHealthWorker.DEPLOYMENT_EMERGENCY);
-				}
-
-				// find closest provider and increment encounters count
-				Provider provider = Provider.findClosestService(person, encounterClass);
-				person.addCurrentProvider(module.name, provider);
-				int year = Utilities.getYear(time);
-				provider.incrementEncounters(encounterClass, year);
-				encounter.provider = provider;
-				
-				encounter.name = this.name;
-				
-				diagnosePastConditions(person, time);
-				
-				if(reason != null) {
-					if(person.attributes.containsKey(reason)) {
-						Entry condition = (Entry) person.attributes.get(reason);
-						encounter.reason = condition.codes.get(0);
-					} else if(person.hadPriorState(reason)) {
-						// loop through the present conditions, the condition "name" will match
-						// the name of the ConditionOnset state (aka "reason")
-						for(Entry entry : person.record.present.values()) {
-							if(reason.equals(entry.name)) {
-								encounter.reason = entry.codes.get(0);
-								break;
-							}
-						}
-					}
-				}
-				
-				return true;
-			}
-		}
-		
-		private void diagnosePastConditions(Person person, long time)
-		{
-			for (State state : person.history)
-			{
-				if (state instanceof OnsetState && !((OnsetState)state).diagnosed)
-				{
-					((OnsetState)state).diagnose(person, time);
-				}
-			}
-		}
-		
-		public boolean isWellness()
-		{
-			return wellness;
-		}
-	}
-
-	/**
-	 * The EncounterEnd state type indicates the end of the encounter the patient is currently in, for example when the patient leaves a clinician's office, or is discharged from a hospital. 
-	 * The time the encounter ended is recorded on the patient's record.
-	 * 
-	 * Note on Wellness Encounters
-	 * Because wellness encounters are scheduled and initiated outside the generic modules, 
-	 * and a single wellness encounter may contain observations or medications from multiple modules, 
-	 * an EncounterEnd state will not record the end time for a wellness encounter. 
-	 * Hence it is not strictly necessary to use an EncounterEnd state to end the wellness encounter. 
-	 * Still, it is recommended to use an EncounterEnd state to mark a clear end to the encounter.
-	 */
-	public static class EncounterEnd extends State 
-	{
-		private Code dischargeDisposition;
-		
-		@Override
-		protected void initialize(Module module, String name, JsonObject definition) 
-		{
-			super.initialize(module, name, definition);
-			if(definition.has("discharge_disposition")) 
-			{
-				dischargeDisposition = new Code((JsonObject) definition.get("discharge_disposition"));
-			}
-		}
-		
-		public EncounterEnd clone()
-		{
-			EncounterEnd clone = (EncounterEnd) super.clone();
-			clone.dischargeDisposition = dischargeDisposition;
-			return clone;
-		}
-
-		@Override
-		public boolean process(Person person, long time)
-		{
-			HealthRecord.Encounter encounter = person.getCurrentEncounter(module);
-			if(encounter.type != EncounterType.WELLNESS.toString()) {
-				encounter.stop = time;
-				// if CHW policy is enabled for discharge follow up, add CHW interventions for all non-wellness encounters
-				person.chwEncounter(time, CommunityHealthWorker.DEPLOYMENT_POSTDISCHARGE);
-			}
-			
-			encounter.discharge = dischargeDisposition;
-			
-			// reset current provider hash
-			person.removeCurrentProvider(module.name);
-			
-			person.setCurrentEncounter(module, null);
-			
-			return true;
-		}
-	}
-
-	/**
-	 * OnsetState is a parent class for ConditionOnset and AllergyOnset,
-	 * where some common logic can be shared. 
-	 * It is an implementation detail and should never be referenced directly in a JSON module.
-	 */
-	private abstract static class OnsetState extends State 
-	{
-		public boolean diagnosed;
-		
-		protected List<Code> codes;
-		protected String assignToAttribute;
-		protected String targetEncounter;
-		
-		@Override
-		protected void initialize(Module module, String name, JsonObject definition) 
-		{
-			super.initialize(module, name, definition);
-			if (definition.has("codes"))
-			{
-				codes = Code.fromJson( definition.get("codes").getAsJsonArray() );
-			}
-			if(definition.has("assign_to_attribute")) 
-			{
-				assignToAttribute = definition.get("assign_to_attribute").getAsString();
-			}
-			
-			if(definition.has("target_encounter")) 
-			{
-				targetEncounter = definition.get("target_encounter").getAsString();
-			}
-		}
-		
-		public OnsetState clone()
-		{
-			OnsetState clone = (OnsetState)super.clone();
-			clone.codes = codes;
-			clone.assignToAttribute = assignToAttribute;
-			clone.targetEncounter = targetEncounter;
-			return clone;
-		}
-
-		@Override
-		public boolean process(Person person, long time)
-		{
-			HealthRecord.Encounter encounter = person.getCurrentEncounter(module);
-			
-			if ( targetEncounter == null || 
-					(encounter != null && targetEncounter.equals(encounter.name)) )
-			{
-				diagnose(person, time);
-			} else if (assignToAttribute != null && codes != null)
-			{
-				// TODO - this is a hack. can we eventually split Diagnosis & Onset states?
-				
-				// create a temporary coded entry to use for reference in the attribute,
-				// which will be replaced if the thing is diagnosed
-				HealthRecord.Entry codedEntry = person.record.new Entry(time, codes.get(0).code);
-				codedEntry.codes.addAll(codes);
-				
-				person.attributes.put(assignToAttribute, codedEntry);
-			}
-			return true;
-		}
-		
-		public abstract void diagnose(Person person, long time);
-	}
-
-	/**
-	 * The ConditionOnset state type indicates a point in the module where the patient acquires a condition. 
-	 * This is not necessarily the same as when the condition is diagnosed and recorded in the patient's record. 
-	 * In fact, it is possible for a condition to onset but never be discovered.
-	 * 
-	 * If the ConditionOnset state's target_encounter is set to the name of a future encounter, 
-	 * then the condition will only be diagnosed when that future encounter occurs.
-	 */
-	public static class ConditionOnset extends OnsetState 
-	{
-		@Override
-		public void diagnose(Person person, long time)
-		{
-			String primary_code = codes.get(0).code;
-			Entry condition = person.record.conditionStart(time, primary_code);
-			condition.name = this.name;
-			if(codes != null) {
-				condition.codes.addAll(codes);
-			}
-			if(assignToAttribute != null) {
-				person.attributes.put(assignToAttribute, condition);
-			}
-			
-			diagnosed = true;
-		}
-	}
-
-	/**
-	 * The ConditionEnd state type indicates a point in the module where a currently active condition should be ended, for example if the patient has been cured of a disease. 
-	 * 
-	 * The ConditionEnd state supports three ways of specifying the condition to end:
-	 *   By `codes[]`, specifying the system, code, and display name of the condition to end
-	 *   By `condition_onset`, specifying the name of the ConditionOnset state in which the condition was onset
-	 *   By `referenced_by_attribute`, specifying the name of the attribute to which a previous ConditionOnset state assigned a condition
-	 */
-	public static class ConditionEnd extends State 
-	{
-		private List<Code> codes;
-		private String conditionOnset;
-		private String referencedByAttribute;
-		
-		@Override
-		protected void initialize(Module module, String name, JsonObject definition) 
-		{
-			super.initialize(module, name, definition);
-			if (definition.has("codes")) {
-				codes = Code.fromJson( definition.get("codes").getAsJsonArray() );
-			}
-			if(definition.has("condition_onset")) {
-				conditionOnset = definition.get("condition_onset").getAsString();
-			}
-			if(definition.has("referenced_by_attribute")) {
-				referencedByAttribute = definition.get("referenced_by_attribute").getAsString();
-			}
-		}
-		
-		public ConditionEnd clone()
-		{
-			ConditionEnd clone = (ConditionEnd)super.clone();
-			clone.codes = codes;
-			clone.conditionOnset = conditionOnset;
-			clone.referencedByAttribute = referencedByAttribute;
-			return clone;
-		}
-
-		@Override
-		public boolean process(Person person, long time)
-		{
-			if(conditionOnset != null) {
-				person.record.conditionEndByState(time, conditionOnset);
-			} else if(referencedByAttribute != null) {
-				Entry condition = (Entry) person.attributes.get(referencedByAttribute);
-				condition.stop = time;
-				person.record.conditionEnd(time, condition.type);
-			} else if(codes != null) {
-				codes.forEach(code -> person.record.conditionEnd(time, code.code));
-			}
-			return true;
-		}
-	}
-
-	/**
-	 * The AllergyOnset state type indicates a point in the module where the patient acquires an allergy. 
-	 * This is not necessarily the same as when the allergy is diagnosed and recorded in the patient's record. 
-	 * In fact, it is possible for an allergy to onset but never be discovered.
-	 * 
-	 * If the AllergyOnset state's target_encounter is set to the name of a future encounter, then the allergy will only be diagnosed when that future encounter occurs.
-	 */
-	public static class AllergyOnset extends OnsetState 
-	{
-		@Override
-		public void diagnose(Person person, long time)
-		{
-			String primary_code = codes.get(0).code;
-			Entry allergy = person.record.allergyStart(time, primary_code);
-			allergy.name = this.name;
-			allergy.codes.addAll(codes);
-
-			if(assignToAttribute != null) {
-				person.attributes.put(assignToAttribute, allergy);
-			}
-			
-			diagnosed = true;
-		}
-	}
-
-	/**
-	 * The AllergyEnd state type indicates a point in the module where a currently active allergy should be ended, for example if the patient's allergy subsides with time. 
-	 * 
-	 * The AllergyEnd state supports three ways of specifying the allergy to end:
-	 *   By `codes[]`, specifying the system, code, and display name of the allergy to end
-	 *   By `allergy_onset`, specifying the name of the AllergyOnset state in which the allergy was onset
-	 *   By `referenced_by_attribute`, specifying the name of the attribute to which a previous AllergyOnset state assigned a condition
-
-	 */
-	public static class AllergyEnd extends State 
-	{
-		private List<Code> codes;
-		private String allergyOnset;
-		private String referencedByAttribute;
-		
-		@Override
-		protected void initialize(Module module, String name, JsonObject definition) 
-		{
-			super.initialize(module, name, definition);
-			
-			if (definition.has("codes")) {
-				codes = Code.fromJson( definition.get("codes").getAsJsonArray() );
-			}
-			if(definition.has("allergy_onset")) {
-				allergyOnset = definition.get("allergy_onset").getAsString();
-			}
-			if(definition.has("referenced_by_attribute")) {
-				referencedByAttribute = definition.get("referenced_by_attribute").getAsString();
-			}
-		}
-		
-		public AllergyEnd clone()
-		{
-			AllergyEnd clone = (AllergyEnd)super.clone();
-			clone.codes = codes;
-			clone.allergyOnset = allergyOnset;
-			clone.referencedByAttribute = referencedByAttribute;
-			return clone;
-		}
-
-		@Override
-		public boolean process(Person person, long time)
-		{
-			if(allergyOnset != null) {
-				person.record.allergyEndByState(time, allergyOnset);
-			} else if(referencedByAttribute != null) {
-				Entry allergy = (Entry) person.attributes.get(referencedByAttribute);
-				allergy.stop = time;
-				person.record.allergyEnd(time, allergy.type);
-			} else if(codes != null) {
-				codes.forEach(code -> person.record.conditionEnd(time, code.code));
-			}
-			return true;
-		}
-	}
-
-	/**
-	 * The MedicationOrder state type indicates a point in the module where a medication is prescribed. 
-	 * MedicationOrder states may only be processed during an Encounter, and so must occur after the target Encounter state and before the EncounterEnd. 
-	 * See the Encounter section above for more details.
-	 * The MedicationOrder state supports identifying a previous ConditionOnset or the name of an attribute as the reason for the prescription.
-	 */
-	public static class MedicationOrder extends State 
-	{
-		private List<Code> codes;
-		private String reason;
-		private JsonObject prescription;
-		private String assignToAttribute;
-		
-		@Override
-		protected void initialize(Module module, String name, JsonObject definition) 
-		{
-			super.initialize(module, name, definition);
-			if (definition.has("codes"))
-			{
-				codes = Code.fromJson( definition.get("codes").getAsJsonArray() );
-			}
-			if(definition.has("reason")) {
-				reason = definition.get("reason").getAsString();
-			}
-			if(definition.has("prescription")) {
-				prescription = definition.get("prescription").getAsJsonObject();
-			}
-			if(definition.has("assign_to_attribute")) {
-				assignToAttribute = definition.get("assign_to_attribute").getAsString();
-			}
-		}
-		
-		public MedicationOrder clone()
-		{
-			MedicationOrder clone = (MedicationOrder)super.clone();
-			clone.codes = codes;
-			clone.reason = reason;
-			clone.prescription = prescription;
-			clone.assignToAttribute = assignToAttribute;
-			return clone;
-		}
-
-		@Override
-		public boolean process(Person person, long time)
-		{
-			String primary_code = codes.get(0).code;
-			Medication medication = person.record.medicationStart(time, primary_code);
-			medication.name = this.name;
-			medication.codes.addAll(codes);
-			
-			if(reason != null) {
-				// "reason" is an attribute or stateName referencing a previous conditionOnset state
-				if(person.attributes.containsKey(reason)) {
-					Entry condition = (Entry) person.attributes.get(reason);
-					medication.reasons.addAll(condition.codes);
-				} else if(person.hadPriorState(reason)) {
-					// loop through the present conditions, the condition "name" will match
-					// the name of the ConditionOnset state (aka "reason")
-					for(Entry entry : person.record.present.values()) {
-						if(reason.equals(entry.name)) {
-							medication.reasons.addAll(entry.codes);
-						}
-					}
-				}
-			}
-
-			medication.prescriptionDetails = prescription;
-				
-			if(assignToAttribute != null) {
-				person.attributes.put(assignToAttribute, medication);
-			}
-			// increment number of prescriptions prescribed by respective hospital
-			Provider medicationProvider = person.getCurrentProvider(module.name);
-			if(medicationProvider == null){
-				// no provider associated with encounter or medication order
-				medicationProvider = person.getAmbulatoryProvider();
-			}
-
-			int year = Utilities.getYear(time);
-			medicationProvider.incrementPrescriptions( year );
-			return true;
-		}
-	}
-
-	/**
-	 * The MedicationEnd state type indicates a point in the module where a currently prescribed medication should be ended. 
-	 * 
-	 * The MedicationEnd state supports three ways of specifying the medication to end:
-	 *   By `codes[]`, specifying the code system, code, and display name of the medication to end
-	 *   By `medication_order`, specifying the name of the MedicationOrder state in which the medication was prescribed
-	 *   By `referenced_by_attribute`, specifying the name of the attribute to which a previous MedicationOrder state assigned a medication
-	 */
-	public static class MedicationEnd extends State 
-	{
-		private List<Code> codes;
-		private String medicationOrder;
-		private String referencedByAttribute;
-		
-		// note that this code has some child codes for various different reasons,
-		// ex "medical aim achieved", "ineffective", "avoid interaction", "side effect", etc
-		private static final Code EXPIRED = new Code("SNOMED-CT", "182840001", "Drug treatment stopped - medical advice");
-		
-		@Override
-		protected void initialize(Module module, String name, JsonObject definition) 
-		{
-			super.initialize(module, name, definition);
-			if (definition.has("codes"))
-			{
-				codes = Code.fromJson( definition.get("codes").getAsJsonArray() );
-			}
-			if (definition.has("medication_order"))
-			{
-				medicationOrder = definition.get("medication_order").getAsString();
-			}
-			if(definition.has("referenced_by_attribute")) {
-				referencedByAttribute = definition.get("referenced_by_attribute").getAsString();
-			}
-		}
-		
-		public MedicationEnd clone()
-		{
-			MedicationEnd clone = (MedicationEnd)super.clone();
-			clone.codes = codes;
-			clone.medicationOrder = medicationOrder;
-			clone.referencedByAttribute = referencedByAttribute;
-			return clone;
-		}
-
-		@Override
-		public boolean process(Person person, long time)
-		{
-			if(medicationOrder != null) {
-				person.record.medicationEndByState(time, medicationOrder, EXPIRED);
-			} else if(referencedByAttribute != null) {
-				Medication medication = (Medication) person.attributes.get(referencedByAttribute);
-				medication.stop = time;
-				person.record.medicationEnd(time, medication.type, EXPIRED);
-			} else if(codes != null) {
-				codes.forEach(code -> person.record.medicationEnd(time, code.code, EXPIRED));
-			}
-			return true;
-		}
-	}
-
-	/**
-	 * The CarePlanStart state type indicates a point in the module where a care plan should be prescribed. 
-	 * CarePlanStart states may only be processed during an Encounter, and so must occur after the target Encounter state and before the EncounterEnd. 
-	 * See the Encounter section above for more details. 
-	 * One or more codes describes the care plan and a list of activities describes what the care plan entails.
-	 */
-	public static class CarePlanStart extends State 
-	{
-		
-		private List<Code> codes;
-		private List<Code> activities;
-		private List<JsonObject> goals;
-		private String reason;
-		private String assignToAttribute;
-		
-		@Override
-		protected void initialize(Module module, String name, JsonObject definition) 
-		{
-			super.initialize(module, name, definition);
-			
-			if (definition.has("codes"))
-			{
-				codes = Code.fromJson( definition.get("codes").getAsJsonArray() );
-			}
-			if(definition.has("activities")) {
-				activities = Code.fromJson( definition.get("activities").getAsJsonArray() );
-			}
-			if(definition.has("goals")) {
-				goals = new ArrayList<>();
-				definition.get("goals").getAsJsonArray().forEach(item -> {
-					goals.add(item.getAsJsonObject());
-				});
-			}
-			if(definition.has("reason")) {
-				// "reason" is an attribute or stateName referencing a previous conditionOnset state
-				reason = definition.get("reason").getAsString();
-			}
-			if(definition.has("assign_to_attribute")) {
-				assignToAttribute = definition.get("assign_to_attribute").getAsString();
-			}
-		}
-		
-		public CarePlanStart clone()
-		{
-			CarePlanStart clone = (CarePlanStart)super.clone();
-			clone.codes = codes;
-			clone.activities = activities;
-			clone.goals = goals;
-			clone.reason = reason;
-			clone.assignToAttribute = assignToAttribute;
-			return clone;
-		}
-
-		@Override
-		public boolean process(Person person, long time)
-		{
-			String primary_code = codes.get(0).code;
-			CarePlan careplan = person.record.careplanStart(time, primary_code);
-			careplan.name = this.name;
-			careplan.codes.addAll(codes);
-
-			if(activities != null) {
-				careplan.activities.addAll(activities);
-			}
-			if(goals != null) {
-				careplan.goals.addAll(goals);
-			}
-			if(reason != null) {
-				// "reason" is an attribute or stateName referencing a previous conditionOnset state
-				if(person.attributes.containsKey(reason)) {
-					Entry condition = (Entry) person.attributes.get(reason);
-					careplan.reasons.addAll(condition.codes);
-				} else if(person.hadPriorState(reason)) {
-					// loop through the present conditions, the condition "name" will match
-					// the name of the ConditionOnset state (aka "reason")
-					for(Entry entry : person.record.present.values()) {
-						if(reason.equals(entry.name)) {
-							careplan.reasons.addAll(entry.codes);
-						}
-					}
-				}
-			}
-			if(assignToAttribute != null) {
-				person.attributes.put(assignToAttribute, careplan);
-			}
-			return true;
-		}
-	}
-
-	/**
-	 * The CarePlanEnd state type indicates a point in the module where a currently prescribed care plan should be ended. The CarePlanEnd state supports three ways of specifying the care plan to end:
-	 *   By `codes[]`, specifying the code system, code, and display name of the care plan to end
-	 *   By `careplan`, specifying the name of the CarePlanStart state in which the care plan was prescribed
-	 *   By `referenced_by_attribute`, specifying the name of the attribute to which a previous CarePlanStart state assigned a care plan
-	 */
-	public static class CarePlanEnd extends State 
-	{
-		private List<Code> codes;
-		private String careplan;
-		private String referencedByAttribute;
-		
-		private static final Code FINISHED = new Code("SNOMED-CT", "385658003", "Done");
-		
-		@Override
-		protected void initialize(Module module, String name, JsonObject definition) 
-		{
-			super.initialize(module, name, definition);
-			if (definition.has("codes"))
-			{
-				codes = Code.fromJson( definition.get("codes").getAsJsonArray() );
-			}
-			if(definition.has("careplan")) {
-				careplan = definition.get("careplan").getAsString();
-			}
-			if(definition.has("referenced_by_attribute")) {
-				referencedByAttribute = definition.get("referenced_by_attribute").getAsString();
-			}
-		}
-		
-		public CarePlanEnd clone()
-		{
-			CarePlanEnd clone = (CarePlanEnd)super.clone();
-			clone.codes = codes;
-			clone.careplan = careplan;
-			clone.referencedByAttribute = referencedByAttribute;
-			return clone;
-		}
-
-		@Override
-		public boolean process(Person person, long time)
-		{
-			if(careplan != null) {
-				person.record.careplanEndByState(time, careplan, FINISHED);
-			} else if(referencedByAttribute != null) {
-				CarePlan careplan = (CarePlan) person.attributes.get(referencedByAttribute);
-				careplan.stop = time;
-				person.record.careplanEnd(time, careplan.type, FINISHED);
-			}  else if(codes != null) {
-				codes.forEach(code -> person.record.careplanEnd(time, code.code, FINISHED));
-			}
-			return true;
-		}
-	}
-
-	/**
-	 * The Procedure state type indicates a point in the module where a procedure should be performed. 
-	 * Procedure states may only be processed during an Encounter, and so must occur after the target Encounter state and before the EncounterEnd. 
-	 * See the Encounter section above for more details. Optionally, you may define a duration of time that the procedure takes.
-	 * The Procedure also supports identifying a previous ConditionOnset or an attribute as the reason for the procedure.
-	 */
-	public static class Procedure extends State 
-	{
-		private List<Code> codes;
-		private String reason;
-		private Double durationLow;
-		private Double durationHigh;
-		private String durationUnit;
-		private String assignToAttribute;
-		
-		@Override
-		protected void initialize(Module module, String name, JsonObject definition) 
-		{
-			super.initialize(module, name, definition);
-			if (definition.has("codes"))
-			{
-				codes = Code.fromJson( definition.get("codes").getAsJsonArray() );
-			}
-			if(definition.has("reason")) {
-				// "reason" is an attribute or stateName referencing a previous conditionOnset state
-				reason = definition.get("reason").getAsString();
-			}
-			if(definition.has("duration")) {
-				JsonObject duration = definition.get("duration").getAsJsonObject();
-				durationLow = duration.get("low").getAsDouble();
-				durationHigh  = duration.get("high").getAsDouble();
-				durationUnit = duration.get("unit").getAsString();
-			}
-			if(definition.has("assign_to_attribute")) {
-				assignToAttribute = definition.get("assign_to_attribute").getAsString();
-			}
-		}
-		
-		public Procedure clone()
-		{
-			Procedure clone = (Procedure)super.clone();
-			clone.codes = codes;
-			clone.reason = reason;
-			clone.durationLow = durationLow;
-			clone.durationHigh = durationHigh;
-			clone.durationUnit = durationUnit;
-			clone.assignToAttribute = assignToAttribute;
-			return clone;
-		}
-
-		@Override
-		public boolean process(Person person, long time)
-		{
-			String primary_code = codes.get(0).code;
-			HealthRecord.Procedure procedure = person.record.procedure(time, primary_code);
-			procedure.name = this.name;
-			procedure.codes.addAll(codes);
-			
-			if(reason != null) {
-				// "reason" is an attribute or stateName referencing a previous conditionOnset state
-				if(person.attributes.containsKey(reason)) {
-					Entry condition = (Entry) person.attributes.get(reason);
-					procedure.reasons.addAll(condition.codes);
-				} else if(person.hadPriorState(reason)) {
-					// loop through the present conditions, the condition "name" will match
-					// the name of the ConditionOnset state (aka "reason")
-					for(Entry entry : person.record.present.values()) {
-						if(reason.equals(entry.name)) {
-							procedure.reasons.addAll(entry.codes);
-						}
-					}
-				}
-			}
-			if(durationLow != null) {
-				double duration = person.rand(durationLow, durationHigh);
-				procedure.stop = procedure.start + Utilities.convertTime(durationUnit, (long) duration);
-			}
-			// increment number of procedures by respective hospital
-			Provider provider;
-			if(person.getCurrentProvider(module.name) != null){
-				provider = person.getCurrentProvider(module.name);
-			} else { // no provider associated with encounter or procedure
-				provider = person.getAmbulatoryProvider();
-			}
-			int year = Utilities.getYear(time);
-			provider.incrementProcedures( year );
-
-			if(assignToAttribute != null) {
-				person.attributes.put(assignToAttribute, procedure);
-			}
-			
-			return true;
-		}
-	}
-
-	/**
-	 * The VitalSign state type indicates a point in the module where a patient's vital sign is set. 
-	 * Vital Signs represent the actual physical state of the patient, in contrast to Observations which are the recording of that physical state.
-	 * 
-	 * Usage Notes
-	 * In general, the Vital Sign should be used if the value directly affects the patient's physical condition. 
-	 * For example, high blood pressure directly increases the risk of heart attack so any conditional logic that would trigger a heart attack should reference a Vital Sign instead of an Observation. '
-	 * On the other hand, if the value only affects the patient's care, using just an Observation would be more appropriate. 
-	 * For example, it is the observation of MMSE that can lead to a diagnosis of Alzheimer's; 
-	 *  MMSE is an observed value and not a physical metric, so it should not be stored in a VitalSign.
-	 */
-	public static class VitalSign extends State
-	{
-		private org.mitre.synthea.world.concepts.VitalSign vitalSign;
-		
-		private Double quantity;
-		private Double low;
-		private Double high;
-		private String unit;
-		
-		@Override
-		protected void initialize(Module module, String name, JsonObject definition) 
-		{
-			super.initialize(module, name, definition);
-			
-			String vsName = definition.get("vital_sign").getAsString();
-			vitalSign = org.mitre.synthea.world.concepts.VitalSign.fromString(vsName);
-			
-			if(definition.has("exact")) {
-				quantity = definition.get("exact").getAsJsonObject().get("quantity").getAsDouble();
-			}
-			
-			if(definition.has("range")) {
-				low = definition.get("range").getAsJsonObject().get("low").getAsDouble();
-				high = definition.get("range").getAsJsonObject().get("high").getAsDouble();
-			}
-			
-			if(definition.has("unit")) {
-				unit = definition.get("unit").getAsString();
-			}
-		}
-		
-		public Observation clone()
-		{
-			Observation clone = (Observation)super.clone();
-			clone.quantity = quantity;
-			clone.low = low;
-			clone.high = high;
-			clone.vitalSign = vitalSign;
-			clone.unit = unit;
-			return clone;
-		}
-
-		@Override
-		public boolean process(Person person, long time)
-		{
-			if (quantity != null)
-			{
-				person.setVitalSign(vitalSign, quantity);
-			} else if (low != null && high != null)
-			{
-				double value = person.rand(low, high);
-				person.setVitalSign(vitalSign, value);
-			} else
-			{
-				throw new RuntimeException("VitalSign state has no exact quantity or low/high range: " + this);
-			}
-
-			return true;
-		}
-	}
-
-	/**
-	 * The Observation state type indicates a point in the module where an observation is recorded. Observations include clinical findings, vital signs, lab tests, etc. Observation states may only be processed during an Encounter, and so must occur after the target Encounter state and before the EncounterEnd. See the Encounter section above for more details.
-	 * 
-	 * Observation Categories
-	 * Common observation categories include:
-	 *   "vital-signs" : Clinical observations measure the body's basic functions such as such as 
-	 *   	blood pressure, heart rate, respiratory rate, height, weight, body mass index, head circumference, pulse oximetry, temperature, and body surface area.
-	 *   
-     *   "procedure" : Observations generated by other procedures. This category includes observations resulting from interventional and non-interventional procedures excluding lab and imaging (e.g. cardiology catheterization, endoscopy, electrodiagnostics, etc.). 
-     *   	Procedure results are typically generated by a clinician to provide more granular information about component observations made during a procedure, such as where a gastroenterologist reports the size of a polyp observed during a colonoscopy.
-     *   
-     *   "laboratory" : The results of observations generated by laboratories. Laboratory results are typically generated by laboratories providing analytic services in areas such as 
-     *   	chemistry, hematology, serology, histology, cytology, anatomic pathology, microbiology, and/or virology. These observations are based on analysis of specimens obtained from the patient and submitted to the laboratory.
-     *   
-     *   "exam" : Observations generated by physical exam findings including direct observations made by a clinician and use of simple instruments and the result of simple maneuvers performed directly on the patient's body.
-     *   
-     *   "social-history" : The Social History Observations define the patient's occupational, personal (e.g. lifestyle), social, and environmental history and health risk factors, 
-     *   	as well as administrative data such as marital status, race, ethnicity and religious affiliation.
-	 */
-	public static class Observation extends State
-	{
-		private List<Code> codes;
-		private Object quantity;
-		private Double low;
-		private Double high;
-		private String attribute;
-		private org.mitre.synthea.world.concepts.VitalSign vitalSign;
-		private String category;
-		private String unit;
-		
-		@Override
-		protected void initialize(Module module, String name, JsonObject definition) 
-		{
-			super.initialize(module, name, definition);
-			if (definition.has("codes"))
-			{
-				codes = Code.fromJson( definition.get("codes").getAsJsonArray() );
-			}
-			if(definition.has("exact")) {
-				quantity = Utilities.primitive( definition.get("exact").getAsJsonObject().get("quantity").getAsJsonPrimitive() );
-			}
-			if(definition.has("range")) {
-				low = definition.get("range").getAsJsonObject().get("low").getAsDouble();
-				high = definition.get("range").getAsJsonObject().get("high").getAsDouble();
-			}
-			if(definition.has("attribute")) {
-				attribute = definition.get("attribute").getAsString();
-			}
-			if(definition.has("vital_sign")) {
-				String vsName = definition.get("vital_sign").getAsString();
-				vitalSign = org.mitre.synthea.world.concepts.VitalSign.fromString(vsName);
-			}
-
-			if(definition.has("category")) {
-				category = definition.get("category").getAsString();
-			}
-			if(definition.has("unit")) {
-				unit = definition.get("unit").getAsString();
-			}
-		}
-		
-		public Observation clone()
-		{
-			Observation clone = (Observation)super.clone();
-			clone.codes = codes;
-			clone.quantity = quantity;
-			clone.low = low;
-			clone.high = high;
-			clone.attribute = attribute;
-			clone.vitalSign = vitalSign;
-			clone.category = category;
-			clone.unit = unit;
-			return clone;
-		}
-
-		@Override
-		public boolean process(Person person, long time)
-		{
-			String primary_code = codes.get(0).code;
-			Object value = null;
-			if(quantity != null) {
-				value = quantity;
-			} else if(low != null && high != null) {
-				value = person.rand(low, high);
-			} else if(attribute != null) {
-				value = person.attributes.get(attribute);
-			} else if(vitalSign != null) {
-				value = person.getVitalSign(vitalSign);
-			}
-			HealthRecord.Observation observation = person.record.observation(time, primary_code, value);
-			observation.name = this.name;
-			observation.codes.addAll(codes);
-			observation.category = category;
-			observation.unit = unit;
-			
-			return true;
-		}
-	}
-
-	/**
-	 * ObservationGroup is an internal parent class to provide common logic to state types that package multiple observations into a single entity.
-	 * It is an implementation detail and should not be referenced by JSON modules directly.
-	 */
-	private static class ObservationGroup extends State 
-	{
-		protected List<Code> codes;
-		protected int numberOfObservations;
-		
-		@Override
-		protected void initialize(Module module, String name, JsonObject definition) 
-		{
-			super.initialize(module, name, definition);
-			if (definition.has("codes"))
-			{
-				codes = Code.fromJson( definition.get("codes").getAsJsonArray() );
-			}
-			numberOfObservations = definition.get("number_of_observations").getAsInt();
-		}
-		
-		public ObservationGroup clone()
-		{
-			ObservationGroup clone = (ObservationGroup)super.clone();
-			clone.codes = codes;
-			clone.numberOfObservations = numberOfObservations;
-			return clone;
-		}
-
-		@Override
-		public boolean process(Person person, long time)
-		{
-			return true;
-		}
-	}
-
-	/**
-	 * The MultiObservation state indicates that some number of prior Observation states should be grouped together as a single observation. 
-	 * This can be necessary when one observation records multiple values, for example in the case of Blood Pressure, which is really 2 values, Systolic and Diastolic Blood Pressure. 
-	 * This state must occur directly after the relevant Observation states, otherwise unexpected behavior can occur. 
-	 * MultiObservation states may only be processed during an Encounter, and so must occur after the target Encounter state and before the EncounterEnd. 
-	 * See the Encounter section above for more details.
-	 */
-	public static class MultiObservation extends ObservationGroup 
-	{
-		private String category;
-		
-		@Override
-		protected void initialize(Module module, String name, JsonObject definition) 
-		{
-			super.initialize(module, name, definition);
-			if(definition.has("category")) {
-				category = definition.get("category").getAsString();
-			}
-		}
-		
-		public MultiObservation clone()
-		{
-			MultiObservation clone = (MultiObservation)super.clone();
-			clone.category = category;
-			return clone;
-		}
-
-		@Override
-		public boolean process(Person person, long time)
-		{
-			String primary_code = codes.get(0).code;
-			HealthRecord.Observation observation = person.record.multiObservation(time, primary_code, numberOfObservations);
-			observation.name = this.name;
-			observation.codes.addAll(codes);
-			observation.category = category;
-
-			return true;
-		}
-	}
-
-	/**
-	 * The DiagnosticReport state indicates that some number of prior Observation states should be grouped together within a single Diagnostic Report.
-	 * This can be used when multiple observations are part of a single panel. 
-	 * DiagnosticReport states may only be processed during an Encounter, and so must occur after the target Encounter state and before the EncounterEnd. 
-	 * See the Encounter section above for more details.
-	 */
-	public static class DiagnosticReport extends ObservationGroup 
-	{
-		@Override
-		public boolean process(Person person, long time)
-		{
-			String primary_code = codes.get(0).code;
-			Report report = person.record.report(time, primary_code, numberOfObservations);
-			report.name = this.name;
-			report.codes.addAll(codes);
-			
-			return true;
-		}
-	}
-
-	/**
-	 * The Symptom state type adds or updates a patient's symptom. Synthea tracks symptoms in order to drive a patient's encounters, on a scale of 1-100. 
-	 * A symptom may be tracked for multiple conditions, in these cases only the highest value is considered. See also the Symptom logical condition type.
-	 */
-	public static class Symptom extends State 
-	{
-		private String symptom;
-		private String cause;
-		private Integer quantity;
-		private Integer low;
-		private Integer high;
-		
-		@Override
-		protected void initialize(Module module, String name, JsonObject definition) 
-		{
-			super.initialize(module, name, definition);
-			symptom = definition.get("symptom").getAsString();
-			if(definition.has("cause")) {
-				cause = definition.get("cause").getAsString();
-			} else {
-				cause = this.module.name;
-			}
-			
-			JsonObject range = (JsonObject) definition.get("range");
-			JsonObject exact = (JsonObject) definition.get("exact");
-			if(range != null) {
-				low = range.get("low").getAsInt();
-				high = range.get("high").getAsInt();
-			} else if(exact != null) {
-				quantity = exact.get("quantity").getAsInt();
-			}
-		}
-		
-		public Symptom clone()
-		{
-			Symptom clone = (Symptom)super.clone();
-			clone.symptom = symptom;
-			clone.cause = cause;
-			clone.quantity = quantity;
-			clone.low = low;
-			clone.high = high;
-			return clone;
-		}
-
-		@Override
-		public boolean process(Person person, long time)
-		{
-			if (quantity != null)
-			{
-				person.setSymptom(cause, symptom, quantity);
-			} else if (low != null && high != null)
-			{
-				person.setSymptom(cause, symptom, (int) person.rand(low, high));
-			} else
-			{
-				person.setSymptom(cause, symptom, 0);
-			}
-			return true;
-		}
-	}
-
-	/**
-	 * The Death state type indicates a point in the module at which the patient dies or the patient is given a terminal diagnosis (e.g. "you have 3 months to live"). 
-	 * When the Death state is processed, the patient's death is immediately recorded (the alive? method will return false) unless range or exact attributes are specified, in which case the patient will die sometime in the future. 
-	 * In either case the module will continue to progress to the next state(s) for the current time-step. Typically, the Death state should transition to a Terminal state.
-	 * 
-	 * The Cause of Death listed on a Death Certificate can be specified in three ways:
-	 *   By `codes[]`, specifying the system, code, and display name of the condition causing death.
-	 *   By `condition_onset`, specifying the name of the ConditionOnset state in which the condition causing death was onset.
-	 *   By `referenced_by_attribute`, specifying the name of the attribute to which a previous ConditionOnset state assigned a condition that caused death.
-	 *   
-	 * Implementation Warning
-	 * If a Death state is processed after a Delay, it may cause inconsistencies in the record. 
-	 * This is because the Delay implementation must rewind time to correctly honor the requested delay duration. 
-	 * If it rewinds time, and then the patient dies at the rewinded time, then any modules that were processed before the generic module may have created events and records with a timestamp after the patient's death.
-	 */
-	public static class Death extends State 
-	{
-		private List<Code> codes;
-		private String conditionOnset;
-		private String referencedByAttribute;
-		private String unit;
-		private Integer quantity;
-		private Integer low;
-		private Integer high;
-		
-		@Override
-		protected void initialize(Module module, String name, JsonObject definition) 
-		{
-			super.initialize(module, name, definition);
-			if (definition.has("codes"))
-			{
-				codes = Code.fromJson( definition.get("codes").getAsJsonArray() );
-			}
-			if(definition.has("condition_onset")) {
-				conditionOnset = definition.get("condition_onset").getAsString();
-			}
-			if(definition.has("referenced_by_attribute")) {
-				referencedByAttribute = definition.get("referenced_by_attribute").getAsString();
-			}
-			
-			JsonObject range = (JsonObject) definition.get("range");
-			JsonObject exact = (JsonObject) definition.get("exact");
-			if(range != null) {
-				low = range.get("low").getAsInt();
-				high = range.get("high").getAsInt();
-				unit = range.get("unit").getAsString();
-			} else if(exact != null) {
-				quantity = exact.get("quantity").getAsInt();
-				unit = exact.get("unit").getAsString();
-			}
-		}
-		
-		public Death clone()
-		{
-			Death clone = (Death)super.clone();
-			clone.codes = codes;
-			clone.conditionOnset = conditionOnset;
-			clone.referencedByAttribute = referencedByAttribute;
-			clone.unit = unit;
-			clone.quantity = quantity;
-			clone.low = low;
-			clone.high = high;
-			return clone;
-		}
-
-		@Override
-		public boolean process(Person person, long time)
-		{
-			Code reason = null;
-			if(codes != null) {
-				reason = codes.get(0);
-			} else if(conditionOnset != null) {
-				if(person.hadPriorState(conditionOnset)) {
-					// loop through the present conditions, the condition "name" will match
-					// the name of the ConditionOnset state (aka "reason")
-					for(Entry entry : person.record.present.values()) {
-						if(entry.name != null && entry.name.equals(conditionOnset)) {
-							reason = entry.codes.get(0);
-						}
-					}
-				}
-			} else if(referencedByAttribute != null) {
-				Entry entry = (Entry) person.attributes.get(referencedByAttribute);
-				if (entry == null)
-				{
-					// TODO - condition referenced but not yet diagnosed
-					throw new RuntimeException("Attribute '" + referencedByAttribute + "' was referenced by state '" + name + "' but not set");
-				}
-				reason = entry.codes.get(0);
-			}
-			String rule = String.format("%s %s", module, name);
-			if(reason != null) {
-				rule = String.format("%s %s", rule, reason.display);
-			}
-			if (quantity != null)
-			{
-				long timeOfDeath = time + Utilities.convertTime(unit, (long) quantity);
-				person.recordDeath(timeOfDeath, reason, rule);
-				return true;
-			} else if (low != null && high != null)
-			{
-				double duration = person.rand(low, high);
-				long timeOfDeath = time + Utilities.convertTime(unit, (long) duration);
-				person.recordDeath(timeOfDeath, reason, rule);
-				return true;
-			} else
-			{
-				person.recordDeath(time, reason, rule);
-				return true;
-			}
-		}
-	}
-=======
 public abstract class State implements Cloneable {
   public Module module;
   public String name;
@@ -2243,6 +555,10 @@
           ((OnsetState) state).diagnose(person, time);
         }
       }
+    }
+
+    public boolean isWellness() {
+    	return wellness;
     }
   }
 
@@ -3304,5 +1620,4 @@
       }
     }
   }
->>>>>>> 967ca586
 }