package org.mitre.synthea.world.agents;

import java.awt.geom.Point2D;
import java.io.Serializable;
import java.math.BigDecimal;
import java.math.RoundingMode;
import java.time.Instant;
import java.time.LocalDate;
import java.time.Period;
import java.time.ZoneId;
import java.util.ArrayList;
import java.util.HashMap;
import java.util.HashSet;
import java.util.List;
import java.util.Map;
import java.util.Random;
import java.util.Set;
import java.util.UUID;
import java.util.concurrent.ConcurrentHashMap;
import java.util.stream.Collectors;

import org.mitre.synthea.engine.ExpressedConditionRecord;
import org.mitre.synthea.engine.ExpressedSymptom;
import org.mitre.synthea.engine.Generator;
import org.mitre.synthea.engine.Module;
import org.mitre.synthea.engine.State;
import org.mitre.synthea.helpers.Config;
import org.mitre.synthea.helpers.ConstantValueGenerator;
import org.mitre.synthea.helpers.RandomNumberGenerator;
import org.mitre.synthea.helpers.Utilities;
import org.mitre.synthea.helpers.ValueGenerator;
import org.mitre.synthea.input.FixedRecord;
import org.mitre.synthea.modules.QualityOfLifeModule;
import org.mitre.synthea.world.concepts.CoverageRecord;
import org.mitre.synthea.world.concepts.CoverageRecord.Plan;
import org.mitre.synthea.world.concepts.HealthRecord;
import org.mitre.synthea.world.concepts.HealthRecord.Code;
import org.mitre.synthea.world.concepts.HealthRecord.Encounter;
import org.mitre.synthea.world.concepts.HealthRecord.EncounterType;
import org.mitre.synthea.world.concepts.VitalSign;
import org.mitre.synthea.world.geography.quadtree.QuadTreeElement;

public class Person implements Serializable, RandomNumberGenerator, QuadTreeElement {
  private static final long serialVersionUID = 4322116644425686379L;
  private static final ZoneId timeZone = ZoneId.systemDefault();

  public static final String BIRTHDATE = "birthdate";
  public static final String DEATHDATE = "deathdate";
  public static final String FIRST_NAME = "first_name";
  public static final String LAST_NAME = "last_name";
  public static final String MAIDEN_NAME = "maiden_name";
  public static final String NAME_PREFIX = "name_prefix";
  public static final String NAME_SUFFIX = "name_suffix";
  public static final String NAME = "name";
  public static final String RACE = "race";
  public static final String ETHNICITY = "ethnicity";
  public static final String FIRST_LANGUAGE = "first_language";
  public static final String GENDER = "gender";
  public static final String MULTIPLE_BIRTH_STATUS = "multiple_birth_status";
  public static final String TELECOM = "telecom";
  public static final String ID = "id";
  public static final String ADDRESS = "address";
  public static final String CITY = "city";
  public static final String STATE = "state";
  public static final String ZIP = "zip";
  public static final String BIRTHPLACE = "birthplace";
  public static final String BIRTH_CITY = "birth_city";
  public static final String BIRTH_STATE = "birth_state";
  public static final String BIRTH_COUNTRY = "birth_country";
  public static final String COORDINATE = "coordinate";
  public static final String NAME_MOTHER = "name_mother";
  public static final String NAME_FATHER = "name_father";
  public static final String MARITAL_STATUS = "marital_status";
  public static final String SOCIOECONOMIC_SCORE = "socioeconomic_score";
  public static final String SOCIOECONOMIC_CATEGORY = "socioeconomic_category";
  public static final String INCOME = "income";
  public static final String INCOME_LEVEL = "income_level";
  public static final String POVERTY_RATIO = "poverty_ratio";
  public static final String EDUCATION = "education";
  public static final String EDUCATION_LEVEL = "education_level";
  public static final String OCCUPATION_LEVEL = "occupation_level";
  public static final String SMOKER = "smoker";
  public static final String ALCOHOLIC = "alcoholic";
  public static final String ADHERENCE = "adherence";
  public static final String IDENTIFIER_SSN = "identifier_ssn";
  public static final String IDENTIFIER_DRIVERS = "identifier_drivers";
  public static final String IDENTIFIER_PASSPORT = "identifier_passport";
  public static final String IDENTIFIER_SITE = "identifier_site";
  public static final String IDENTIFIER_RECORD_ID = "identifier_record_id";
  public static final String IDENTIFIER_SEED_ID = "identifier_seed_id";
  public static final String CONTACT_FAMILY_NAME = "contact_family_name";
  public static final String CONTACT_GIVEN_NAME = "contact_given_name";
  public static final String CONTACT_EMAIL = "contact_email";
  public static final String CAUSE_OF_DEATH = "cause_of_death";
  public static final String SEXUAL_ORIENTATION = "sexual_orientation";
  public static final String LOCATION = "location";
  public static final String ACTIVE_WEIGHT_MANAGEMENT = "active_weight_management";
  public static final String BMI_PERCENTILE = "bmi_percentile";
  public static final String GROWTH_TRAJECTORY = "growth_trajectory";
  public static final String CURRENT_WEIGHT_LENGTH_PERCENTILE = "current_weight_length_percentile";
  public static final String HOUSEHOLD = "household";
  public static final String LINK_ID = "link_id";
  private static final String LAST_MONTH_PAID = "last_month_paid";
  public static final String HOUSEHOLD_ROLE = "household_role";
  public static final String TARGET_WEIGHT_LOSS = "target_weight_loss";
  public static final String KILOGRAMS_TO_GAIN = "kilograms_to_gain";

  private final Random random;
  public final long seed;
  public long populationSeed;
  /** 
   * Tracks the last time that the person was updated over a serialize/deserialize.
   */
  public long lastUpdated;
  /**
   * Tracks the remaining modules for a person over a serialize/deserialize.
   */
  public List<Module> currentModules;
  public Map<String, Object> attributes;
  public Map<VitalSign, ValueGenerator> vitalSigns;
  /** Data structure for storing symptoms faced by a person.
   * Adding the Long keyset to keep track of the time a symptom is set. */
  Map<String, ExpressedSymptom> symptoms;
  /** Data structure for storing onset conditions (init_time, end_time).*/
  public ExpressedConditionRecord onsetConditionRecord;
  public Map<String, HealthRecord.Medication> chronicMedications;
  /** The active health record. */
  public HealthRecord record;
  /** Default health record. If "lossOfCareEnabled" is true, this is also the
   * record with entries that were covered by insurance. */
  public HealthRecord defaultRecord;
  /** Only used if "lossOfCareEnabled" is true. In that case, this health record
   * contains entries that should have, but did not, occur. */
  public HealthRecord lossOfCareRecord;
  /** Experimental feature flag. When "lossOfCareEnabled" is true, patients can miss
   * care due to cost or lack of health insurance coverage. */
  public boolean lossOfCareEnabled;
  /** Individual provider health records (if "hasMultipleRecords" is enabled). */
  public Map<String, HealthRecord> records;
  /** Flag that enables each provider having a different health record for each patient.
   * In other words, the patients entire record is split across provider systems. */
  public boolean hasMultipleRecords;
  /** History of the currently active module. */
  public List<State> history;
  /** Record of insurance coverage. */
  public CoverageRecord coverage;

  /**
   * Person constructor.
   */
  public Person(long seed) {
    this.seed = seed;
    random = new Random(seed);
    attributes = new ConcurrentHashMap<String, Object>();
    vitalSigns = new ConcurrentHashMap<VitalSign, ValueGenerator>();
    symptoms = new ConcurrentHashMap<String, ExpressedSymptom>();
    /* initialized the onsetConditions field */
    onsetConditionRecord = new ExpressedConditionRecord(this);
    /* Chronic Medications which will be renewed at each Wellness Encounter */
    chronicMedications = new ConcurrentHashMap<String, HealthRecord.Medication>();
    hasMultipleRecords = Config.getAsBoolean("exporter.split_records", false);
    if (hasMultipleRecords) {
      records = new ConcurrentHashMap<String, HealthRecord>();
    }
<<<<<<< HEAD
    this.initializeDefaultHealthRecords();
    // 128 because it's a nice power of 2, and nobody will reach that age
    payerHistory = new Payer[128];
    payerOwnerHistory = new String[128];
    annualHealthExpenses = new HashMap<Integer, Double>();
    annualHealthCoverage = new HashMap<Integer, Double>();
=======
    defaultRecord = new HealthRecord(this);
    lossOfCareEnabled =
        Config.getAsBoolean("generate.payers.loss_of_care", false);
    if (lossOfCareEnabled) {
      lossOfCareRecord = new HealthRecord(this);
    }
    record = defaultRecord;
    coverage = new CoverageRecord(this);
>>>>>>> a3482c85
  }

  /**
   * Initializes person's default health records. May need to be called if attributes
   * change due to fixed demographics.
   */
  public void initializeDefaultHealthRecords() {
    this.defaultRecord = new HealthRecord(this);
    this.record = this.defaultRecord;
    this.lossOfCareEnabled = Config.getAsBoolean("generate.payers.loss_of_care", false);
    if (this.lossOfCareEnabled) {
      this.lossOfCareRecord = new HealthRecord(this);
    }
  }

  /**
   * Returns a random double.
   */
  public double rand() {
    return random.nextDouble();
  }

  /**
   * Returns a random boolean.
   */
  public boolean randBoolean() {
    return random.nextBoolean();
  }

  /**
   * Returns a random integer.
   */
  public int randInt() {
    return random.nextInt();
  }

  /**
   * Returns a random integer in the given bound.
   */
  public int randInt(int bound) {
    return random.nextInt(bound);
  }

  /**
   * Returns a double from a normal distribution.
   */
  public double randGaussian() {
    return random.nextGaussian();
  }

  /**
   * Return a random long.
   */
  public long randLong() {
    return random.nextLong();
  }
  
  /**
   * Return a random UUID.
   */
  public UUID randUUID() {
    return new UUID(randLong(), randLong());
  }
  
  /**
   * Returns a person's age in Period form.
   */
  public Period age(long time) {
    Period age = Period.ZERO;

    if (attributes.containsKey(BIRTHDATE)) {
      LocalDate now = Instant.ofEpochMilli(time).atZone(timeZone).toLocalDate();
      LocalDate birthdate = Instant.ofEpochMilli((long) attributes.get(BIRTHDATE))
          .atZone(timeZone).toLocalDate();
      age = Period.between(birthdate, now);
    }
    return age;
  }

  /**
   * Returns a person's age in decimal years. (ex. 7.5 ~ 7 years 6 months old)
   *
   * @param time The time when their age should be calculated.
   * @return decimal age in years
   */
  public double ageInDecimalYears(long time) {
    Period agePeriod = age(time);
    
    double years = agePeriod.getYears() + agePeriod.getMonths() / 12.0
        + agePeriod.getDays() / 365.2425;
    
    if (years < 0) {
      years = 0;
    }
    
    return years;
  }

  /**
   * Return the persons age in months at a given time.
   * 
   * @param time The time when their age should be calculated.
   * @return age in months. Can never be less than zero, even if given a time
   *         before they were born.
   */
  public int ageInMonths(long time) {
    int months = (int) age(time).toTotalMonths();
    if (months < 0) {
      months = 0;
    }
    return months;
  }

  /**
   * Returns the persons age in years at the given time.
   * 
   * @param time The time when their age should be calculated.
   * @return age in years. Can never be less than zero, even if given a time
   *         before they were born.
   */
  public int ageInYears(long time) {
    int years = age(time).getYears();
    if (years < 0) {
      years = 0;
    }
    return years;
  }

  /**
   * Returns whether a person is alive at the given time.
   */
  public boolean alive(long time) {
    boolean born = attributes.containsKey(Person.BIRTHDATE);
    Long died = (Long) attributes.get(Person.DEATHDATE);
    return (born && (died == null || died > time));
  }
  
  /**
  * Get the expressed symptoms.
  */
  public Map<String, ExpressedSymptom> getExpressedSymptoms() {
    return symptoms;
  }
  
  /**
  * Get the onsetonditionRecord.
  */
  public ExpressedConditionRecord getOnsetConditionRecord() {
    return onsetConditionRecord;
  }

  /**
   * Returns the number of providers that this person has.
   */
  public int providerCount() {
    int count = 1;
    if (hasMultipleRecords) {
      List<String> uuids = new ArrayList<String>(records.keySet());
      Set<String> uniqueUuids = new HashSet<String>(uuids);
      count = uniqueUuids.size();
    } else {
      count = record.providerCount();
    }
    return count;
  }
  
  /** Updating the method for accounting of the time on which
   * the symptom is set. 
   */
  public void setSymptom(String module, String cause, String type, 
      long time, int value, Boolean addressed) {
    if (!symptoms.containsKey(type)) {
      symptoms.put(type, new ExpressedSymptom(type));
    }
    ExpressedSymptom expressedSymptom = symptoms.get(type);
    expressedSymptom.onSet(module, cause, time, value, addressed);
  }
  
  /**
   * Method for retrieving the last time a given symptom has been updated from a given module.
   */
  public Long getSymptomLastUpdatedTime(String module, String symptom) {
    Long result = null;
    if (symptoms.containsKey(symptom)) {
      ExpressedSymptom expressedSymptom = symptoms.get(symptom);
      result = expressedSymptom.getSymptomLastUpdatedTime(module);
    }
    return result;
  }
  
  /**
   * Method for retrieving the value associated to a given symptom. 
   * This correspond to the maximum value across all potential causes.
   */
  public int getSymptom(String type) {
    int max = 0;
    if (symptoms.containsKey(type)) {
      ExpressedSymptom expressedSymptom = symptoms.get(type);
      max = expressedSymptom.getSymptom();
    }
    return max;
  }

  /**
   * Get active symptoms above some threshold.
   * TODO These symptoms are not filtered by time.
   * @return list of active symptoms above the threshold.
   */
  public Set<String> getSymptoms() {
    Set<String> active = new HashSet<String>(symptoms.keySet());
    for (String symptom : symptoms.keySet()) {
      int severity = getSymptom(symptom);
      if (severity < 20) {
        active.remove(symptom);
      }
    }
    return active;
  }

  /**
   * Mark the largest valued symptom as addressed.
   */
  public void addressLargestSymptom() {
    String highestType = "";
    String highestCause = "";
    int maxValue = 0;
    for (String type : symptoms.keySet()) {
      ExpressedSymptom expressedSymptom = symptoms.get(type);
      String cause = expressedSymptom.getSourceWithHighValue();
      if (cause != null) {
        int value = expressedSymptom.getValueFromSource(cause);
        if (value > maxValue) {
          maxValue = value;
          highestCause = cause;
          highestType = type;                
        }
      }
    }
    symptoms.get(highestType).addressSource(highestCause);
  }

  /**
   * Get a vital sign value.
   */
  public Double getVitalSign(VitalSign vitalSign, long time) {
    ValueGenerator valueGenerator = null;
    try{
      valueGenerator = vitalSigns.get(vitalSign);
    } catch (NullPointerException e){
      System.out.println(vitalSign);
      e.printStackTrace();
    }
    if (valueGenerator == null) {
      throw new NullPointerException(
          "Vital sign '" + vitalSign + "' not set. Valid vital signs: " + vitalSigns.keySet());
    }
    double value = valueGenerator.getValue(time);
    int decimalPlaces;
    switch (vitalSign) {
      case DIASTOLIC_BLOOD_PRESSURE:
      case SYSTOLIC_BLOOD_PRESSURE:
      case HEART_RATE:
      case RESPIRATION_RATE:
        decimalPlaces = 0;
        break;
      case HEIGHT:
      case WEIGHT:
        decimalPlaces = 1;
        break;
      default:
        decimalPlaces = 2;
    }
    Double retVal = value;
    try {
      retVal = BigDecimal.valueOf(value)
              .setScale(decimalPlaces, RoundingMode.HALF_UP)
              .doubleValue();
    } catch (NumberFormatException e) {
      // Ignore, value was NaN or infinity.
    }
    return retVal;
  }

  public void setVitalSign(VitalSign vitalSign, ValueGenerator valueGenerator) {
    vitalSigns.put(vitalSign, valueGenerator);
  }

  /**
   * Convenience function to set a vital sign to a constant value.
   */
  public void setVitalSign(VitalSign vitalSign, double value) {
    if (!Double.isFinite(value)) {
      throw new IllegalArgumentException(String.format(
              "Vital signs must have finite values - %s is invalid", 
              Double.valueOf(value).toString()));
    }
    setVitalSign(vitalSign, new ConstantValueGenerator(this, value));
  }

  /**
   * Records a person's death.
   * 
   * @param time     the time of death.
   * @param cause    the cause of death.
   */
  public void recordDeath(long time, Code cause) {
    if (alive(time)) {
      long deathTime = time;
      attributes.put(Person.DEATHDATE, Long.valueOf(deathTime));
      if (cause == null) {
        attributes.remove(CAUSE_OF_DEATH);
      } else {
        attributes.put(CAUSE_OF_DEATH, cause);
      }
      record.death = deathTime;
    }
  }

  /**
   * The total number of all unaddressed symptom severities.
   * 
   * @return total : sum of all the symptom severities. This number drives
   *         care-seeking behaviors.
   */
  public int symptomTotal() {
    int total = 0;
    for (String type : symptoms.keySet()) {
      total += getSymptom(type);
    }
    return total;
  }

  public boolean hadPriorState(String name) {
    return hadPriorState(name, null, null);
  }

  /**
   * Check for prior existence of specified state. 
   */
  public boolean hadPriorState(String name, String since, Long within) {
    if (history == null) {
      return false;
    }
    for (State state : history) {
      if (within != null && state.exited != null && state.exited <= within) {
        return false;
      }
      if (since != null && state.name.equals(since)) {
        return false;
      }
      if (state.name.equals(name)) {
        return true;
      }
    }
    return false;
  }

  /**
   * Start an encounter for the current provider.
   */
  public Encounter encounterStart(long time, EncounterType type) {
    // Set the record for the current provider as active
    Provider provider = getProvider(type, time);
    record = getHealthRecord(provider, time);
    // Start the encounter
    return record.encounterStart(time, type);
  }

  /**
   * Returns the current HealthRecord based on the provider. If the person has no more remaining
   * income, Uncovered HealthRecord is returned.
   * 
   * @param provider the provider of the encounter
   * @param time the current time (To determine person's current income and payer)
   */
  public synchronized HealthRecord getHealthRecord(Provider provider, long time) {

    // If the person has no more income at this time, then operate on the UncoveredHealthRecord.
    // Note: If person has no more income then they can no longer afford copays/premiums/etc.
    // meaning we can guarantee that they currently have no insurance.
    if (lossOfCareEnabled && !this.stillHasIncome(time)) {
      return this.lossOfCareRecord;
    }

    HealthRecord returnValue = this.defaultRecord;
    if (hasMultipleRecords) {
      String key = provider.getResourceID();
      // Check If the given provider does not have a health record for this person.
      if (!records.containsKey(key)) {
        HealthRecord record = null;
        if (this.record != null && this.record.provider == null) {
          // If the active healthrecord does not have a provider, assign it as the active record.
          record = this.record;
        } else {
          record = new HealthRecord(this);
        }
        record.provider = provider;
        records.put(key, record);
      }
      returnValue = records.get(key);
    }
    return returnValue;
  }

  public static final String CURRENT_ENCOUNTERS = "current-encounters";

  /**
   * Get the current encounter for the specified module or null if none exists.
   */
  @SuppressWarnings("unchecked")
  public Encounter getCurrentEncounter(Module module) {
    Map<String, Encounter> moduleToCurrentEncounter
        = (Map<String, Encounter>) attributes.get(CURRENT_ENCOUNTERS);

    if (moduleToCurrentEncounter == null) {
      moduleToCurrentEncounter = new HashMap<>();
      attributes.put(CURRENT_ENCOUNTERS, moduleToCurrentEncounter);
    }

    return moduleToCurrentEncounter.get(module.name);
  }
  
  /**
   * Check if there are any current encounters.
   * @return true if there current encounters, false otherwise
   */
  public boolean hasCurrentEncounter() {
    if (attributes != null) {
      Map<String, Encounter> moduleToCurrentEncounter
              = (Map<String, Encounter>) attributes.get(CURRENT_ENCOUNTERS);

      if (moduleToCurrentEncounter != null && !moduleToCurrentEncounter.isEmpty()) {
        // Uncomment the following lines to see which module encounters are blocking the start
        // of wellness encounters in the encounter module.
        // System.out.println("Pre-wellness Encounter Check Failed:");
        // for (String module: moduleToCurrentEncounter.keySet()) {
        //   Encounter encounter = moduleToCurrentEncounter.get(module);
        //   System.out.printf("%s, %s\n", module, encounter.codes.get(0).code);
        // }
        return true;
      }
    }
    return false;
  }

  /**
   * Set the current encounter for the specified module.
   */
  @SuppressWarnings("unchecked")
  public void setCurrentEncounter(Module module, Encounter encounter) {
    Map<String, Encounter> moduleToCurrentEncounter
        = (Map<String, Encounter>) attributes.get(CURRENT_ENCOUNTERS);

    if (moduleToCurrentEncounter == null) {
      moduleToCurrentEncounter = new HashMap<>();
      attributes.put(CURRENT_ENCOUNTERS, moduleToCurrentEncounter);
    }
    if (encounter == null) {
      moduleToCurrentEncounter.remove(module.name);
    } else {
      moduleToCurrentEncounter.put(module.name, encounter);
    }
  }

  // Providers API -----------------------------------------------------------
  public static final String CURRENTPROVIDER = "currentProvider";
  public static final String PREFERREDYPROVIDER = "preferredProvider";

  /**
   * Get the preferred provider for the specified encounter type. If none is set the
   * provider at the specified time as the preferred provider for this encounter type.
   */
  public Provider getProvider(EncounterType type, long time) {
    String key = PREFERREDYPROVIDER + type;
    if (!attributes.containsKey(key)) {
      setProvider(type, time);
    }
    return (Provider) attributes.get(key);
  }

  /**
   * Set the preferred provider for the specified encounter type.
   */
  public void setProvider(EncounterType type, Provider provider) {
    if (provider == null) {
      throw new RuntimeException("Unable to find provider: " + type);
    }
    if (this.attributes.get(Person.HOUSEHOLD) != null) {
      // Set to a new variant record because there is a new provider.
      FixedRecord vr = Generator.fixedRecordGroupManager.updatePersonVariantRecord(this);
      this.attributes.putAll(vr.getFixedRecordAttributes());
    }
    String key = PREFERREDYPROVIDER + type;
    attributes.put(key, provider);
  }

  /**
   * Set the preferred provider for the specified encounter type to be the provider
   * at the specified time.
   */
  public void setProvider(EncounterType type, long time) {
    Provider provider = Provider.findService(this, type, time);
    setProvider(type, provider);
  }

  /**
   * Force find a new provider that does not already have a healthrecord for the person.
   */
  public void forceNewProvider(EncounterType type, long time) {
    Provider provider = Provider.findServiceNewProvider(this, type, time, this.records.values()
        .stream().map(record -> record.provider.uuid).collect(Collectors.toList()));
    setProvider(type, provider);
  }

  /**
   * Set the current provider to be the supplied provider.
   */
  @SuppressWarnings({ "unchecked", "rawtypes" })
  public void addCurrentProvider(String context, Provider provider) {
    Map<String, Provider> currentProviders = (Map) attributes.get(CURRENTPROVIDER);
    if (currentProviders == null) {
      currentProviders = new HashMap<String, Provider>();
      currentProviders.put(context, provider);
    }
    attributes.put(CURRENTPROVIDER, currentProviders);
  }

  /**
   * Remove the current provider for the specified module.
   */
  @SuppressWarnings({ "unchecked", "rawtypes" })
  public void removeCurrentProvider(String module) {
    Map<String, Provider> currentProviders = (Map) attributes.get(CURRENTPROVIDER);
    if (currentProviders != null) {
      currentProviders.remove(module);
    }
  }

  /**
   * Get the current provider for the specified module.
   */
  @SuppressWarnings({ "unchecked", "rawtypes" })
  public Provider getCurrentProvider(String module) {
    Map<String, Provider> currentProviders = (Map) attributes.get(CURRENTPROVIDER);
    if (currentProviders == null) {
      return null;
    } else {
      return currentProviders.get(module);
    }
  }

  /**
  * Returns the sum of QALYS of this person's life.
  */
  public double getQalys() {

    Map<Integer, Double> qalys
        = (Map<Integer, Double>) this.attributes.get(QualityOfLifeModule.QALY);

    double sum = 0.0;
    for (double currQaly : qalys.values()) {
      sum += currQaly;
    }
    return sum;
  }

  /**
   * Returns the sum of DALYS of this person's life.
   */
  public double getDalys() {

    Map<Integer, Double> dalys
        = (Map<Integer, Double>) this.attributes.get(QualityOfLifeModule.DALY);

    double sum = 0.0;
    for (double currDaly : dalys.values()) {
      sum += currDaly;
    }
    return sum;
  }

  /**
   * Returns whether or not a person can afford a given payer.
   * If a person's income is greater than a year of montlhy premiums + deductible
   * then they can afford the insurance.
   * 
   * @param payer the payer to check.
   */
  public boolean canAffordPayer(Payer payer) {
    int income = (Integer) this.attributes.get(Person.INCOME);
    double yearlyPremiumTotal = payer.getMonthlyPremium() * 12;
    double yearlyDeductible = payer.getDeductible();
    return income > (yearlyPremiumTotal + yearlyDeductible);
  }

  /**
   * Returns whether the person's yearly expenses exceed their income. If they do,
   * then they will switch to No Insurance.
   * NOTE: This could result in person being kicked off Medicaid/Medicare.
   * 
   * @param time the current time
   */
  private boolean stillHasIncome(long time) {
    CoverageRecord.Plan plan = coverage.getPlanAtTime(time);
    double currentYearlyExpenses;
    if (plan != null) {
      currentYearlyExpenses = plan.totalExpenses;
    } else {
      currentYearlyExpenses = 0.0;
    }

    if ((int) this.attributes.get(Person.INCOME) - currentYearlyExpenses > 0) {
      // Person has remaining income for the year.
      return true;
    }
    // Person no longer has income for the year. They will switch to No Insurance.
    this.coverage.setPayerAtTime(time, Payer.noInsurance);
    return false;
  }

  /**
   * Checks if the person has paid their monthly premium. If not, the person pays
   * the premium to their current payer.
   * 
   * @param time the time that the person checks to pay premium.
   */
  public void checkToPayMonthlyPremium(long time) {

    if (!this.attributes.containsKey(Person.LAST_MONTH_PAID)) {
      this.attributes.put(Person.LAST_MONTH_PAID, 0);
    }

    int currentMonth = Utilities.getMonth(time);
    int lastMonthPaid = (int) this.attributes.get(Person.LAST_MONTH_PAID);

    if (currentMonth > lastMonthPaid || (currentMonth == 1 && lastMonthPaid == 12)) {

      // TODO - Check that they can still afford the premium due to any newly incurred health costs.

      // Pay the payer.
      Plan plan = this.coverage.getPlanAtTime(time);
      plan.totalExpenses += (plan.payer.payMonthlyPremium());
      // Pay secondary insurance, if applicable
      plan.totalExpenses += (plan.secondaryPayer.payMonthlyPremium());
      // Update the last monthly premium paid.
      this.attributes.put(Person.LAST_MONTH_PAID, currentMonth);
      // Check if person has gone in debt. If yes, then they receive no insurance.
      this.stillHasIncome(time);
    }
  }

  /**
   * Returns the person's QOL at the given time.
   * 
   * @param year the year to get QOL data.
   */
  @SuppressWarnings("unchecked")
  public double getQolsForYear(int year) {
    double retVal = 0;
    Map<Integer, Double> qols = (Map<Integer, Double>)
        this.attributes.get(QualityOfLifeModule.QOLS);
    if (qols != null && qols.containsKey(year)) {
      retVal = qols.get(year);
    }
    return retVal;
  }

  @Override
  public double getX() {
    return getLonLat().getX(); 
  }

  @Override
  public double getY() {
    return getLonLat().getY();
  }

  public Point2D.Double getLonLat() {
    return (Point2D.Double) attributes.get(Person.COORDINATE);
  }
  
}<|MERGE_RESOLUTION|>--- conflicted
+++ resolved
@@ -162,23 +162,12 @@
     if (hasMultipleRecords) {
       records = new ConcurrentHashMap<String, HealthRecord>();
     }
-<<<<<<< HEAD
     this.initializeDefaultHealthRecords();
     // 128 because it's a nice power of 2, and nobody will reach that age
     payerHistory = new Payer[128];
     payerOwnerHistory = new String[128];
     annualHealthExpenses = new HashMap<Integer, Double>();
     annualHealthCoverage = new HashMap<Integer, Double>();
-=======
-    defaultRecord = new HealthRecord(this);
-    lossOfCareEnabled =
-        Config.getAsBoolean("generate.payers.loss_of_care", false);
-    if (lossOfCareEnabled) {
-      lossOfCareRecord = new HealthRecord(this);
-    }
-    record = defaultRecord;
-    coverage = new CoverageRecord(this);
->>>>>>> a3482c85
   }
 
   /**
