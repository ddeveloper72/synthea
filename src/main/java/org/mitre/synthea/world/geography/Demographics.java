package org.mitre.synthea.world.geography;

import com.google.gson.Gson;

import java.io.BufferedReader;
import java.io.IOException;
import java.io.InputStream;
import java.io.InputStreamReader;
import java.util.HashMap;
import java.util.Map;
import java.util.Random;
import java.util.stream.Collectors;

import org.mitre.synthea.helpers.Config;
import org.mitre.synthea.helpers.RandomCollection;
import org.mitre.synthea.world.agents.Person;

/**
 * Demographics class holds the information from the towns.json and associated county config files.
 * This data is used to build up a synthetic population matching these real-world statistics. A
 * single instance of Demographics represents a single city or town. The Ages, Gender, Race, Income,
 * and Education properties are maps of frequency information. TODO: add ways to better wrap these
 * maps so they are more accessible and useful. TODO: merge this with Location somehow. they
 * probably don't need to be separate classes
 */
public class Demographics {
  public long population;
  public String state;
  public String county;
  public Map<String, Double> ages;
  private RandomCollection<String> ageDistribution;
  public Map<String, Double> gender;
  private RandomCollection<String> genderDistribution;
  public Map<String, Double> race;
  private RandomCollection<String> raceDistribution;
  public Map<String, Double> income;
  private RandomCollection<String> incomeDistribution;
  public Map<String, Double> education;
  private RandomCollection<String> educationDistribution;

  public int pickAge(Random random) {
    // lazy-load in case this randomcollection isn't necessary
    if (ageDistribution == null) {
      ageDistribution = buildRandomCollectionFromMap(ages);
    }
    /*
     * Sample Age frequency: "ages": { "0..4": 0.03810425832699584, "5..9": 0.04199539968180355,
     * [truncated] "75..79": 0.04838265689371212, "80..84": 0.037026496153182195, "85..110":
     * 0.040978290790498896 }
     */

    String pickedRange = ageDistribution.next(random);

    String[] range = pickedRange.split("\\.\\.");
    // TODO this seems like it would benefit from better caching
    int low = Integer.parseInt(range[0]);
    int high = Integer.parseInt(range[1]);

    // nextInt is normally exclusive of the top value,
    // so add 1 to make it inclusive
    return random.nextInt((high - low) + 1) + low;
  }

  public String pickGender(Random random) {
    // lazy-load in case this randomcollection isn't necessary
    if (genderDistribution == null) {
      genderDistribution = buildRandomCollectionFromMap(gender);
    }

    /*
     * Sample Gender frequency: "gender": { "male": 0.47638487773697935, "female":
     * 0.5236151222630206 },
     */
    return genderDistribution.next(random);
  }

  public String pickRace(Random random) {
    // lazy-load in case this randomcollection isn't necessary
    if (raceDistribution == null) {
      raceDistribution = buildRandomCollectionFromMap(race);
    }

    /*
     * Sample Race frequency: "race": { "white": 0.932754172245991, "hispanic":
     * 0.028409064399789113, "black": 0.026762094497814148, "asian": 0.014094889727666761, "native":
     * 0.008015564565419232, "other": 0.001 },
     */

    return raceDistribution.next(random);
  }

<<<<<<< HEAD
  public String ethnicityFromRace(String race, Person person) {
    // https://en.wikipedia.org/wiki/Demographics_of_Massachusetts#Race.2C_ethnicity.2C_and_ancestry
    if (race.equals("white")) {
      RandomCollection<String> whiteEthnicities = new RandomCollection<>();
      whiteEthnicities.add(22.8, "irish");
      whiteEthnicities.add(13.9, "italian");
      whiteEthnicities.add(10.7, "english");
      whiteEthnicities.add(7.8, "french");
      whiteEthnicities.add(6.4, "german");
      whiteEthnicities.add(5.0, "polish");
      whiteEthnicities.add(4.7, "portuguese");
      whiteEthnicities.add(4.4, "american");
      whiteEthnicities.add(3.8, "french_canadian");
      whiteEthnicities.add(2.4, "scottish");
      whiteEthnicities.add(1.9, "russian");
      whiteEthnicities.add(1.8, "swedish");
      whiteEthnicities.add(1.2, "greek");
      return whiteEthnicities.next(person.random);
    } else if (race.equals("hispanic")) {
      RandomCollection<String> hispanicEthnicities = new RandomCollection<>();
      hispanicEthnicities.add(4.1, "puerto_rican");
      hispanicEthnicities.add(1, "mexican");
      hispanicEthnicities.add(1, "central_american");
      hispanicEthnicities.add(1, "south_american");
      return hispanicEthnicities.next(person.random);
    } else if (race.equals("black")) {
      RandomCollection<String> blackEthnicities = new RandomCollection<>();
      blackEthnicities.add(1.8, "african");
      blackEthnicities.add(1.8, "dominican");
      blackEthnicities.add(1.8, "west_indian");
      return blackEthnicities.next(person.random);
    } else if (race.equals("asian")) {
      RandomCollection<String> asianEthnicities = new RandomCollection<>();
      asianEthnicities.add(2.0, "chinese");
      asianEthnicities.add(1.1, "asian_indian");
      return asianEthnicities.next(person.random);
    } else if (race.equals("native")) {
      return "american_indian";
    } else { // race == "other"
      return "arab";
    }
  }

  public String languageFromEthnicity(String ethnicity, Person person) {
    // https://apps.mla.org/map_data -> search by State MA
    // or see
    // https://apps.mla.org/map_data_results&SRVY_YEAR=2010&geo=state&state_id=25&county_id=
    // &mode=geographic&lang_id=&zip=&place_id=&cty_id=&region_id=&division_id=&ll=&ea=y&order=
    // &a=y&pc=1
    //
    // these are "manufactured" #s and not based on real citations
    // vietnamese and cambodian removed because our ethnicity/heritage info isn't that granular
    // these numbers are intended to produce the above numbers overall but correlated by ethnicity
    // ex, only people of chinese ethnicity speak chinese
    // these are "manufactured" #s and not based on real citations
    if (ethnicity.equals("irish")) {
      return "english";
    } else if (ethnicity.equals("english")) {
      return "english";
    } else if (ethnicity.equals("american")) {
      return "english";
    } else if (ethnicity.equals("scottish")) {
      return "english";
    } else if (ethnicity.equals("italian")) {
      RandomCollection<String> italianLanguages = new RandomCollection<>();
      italianLanguages.add(95.0, "english");
      italianLanguages.add(5.0, "italian");
      return italianLanguages.next(person.random);
    } else if (ethnicity.equals("french")) {
      RandomCollection<String> frenchLanguages = new RandomCollection<>();
      frenchLanguages.add(99.0, "english");
      frenchLanguages.add(1.0, "french");
      return frenchLanguages.next(person.random);
    } else if (ethnicity.equals("french_canadian")) {
      RandomCollection<String> frenchCanadianLanguages = new RandomCollection<>();
      frenchCanadianLanguages.add(99.0, "english");
      frenchCanadianLanguages.add(1.0, "french");
      return frenchCanadianLanguages.next(person.random);
    } else if (ethnicity.equals("german")) {
      RandomCollection<String> germanLanguages = new RandomCollection<>();
      germanLanguages.add(96.0, "english");
      germanLanguages.add(4.0, "german");
      return germanLanguages.next(person.random);
    } else if (ethnicity.equals("polish")) {
      return "english";
    } else if (ethnicity.equals("portuguese")) {
      RandomCollection<String> portugueseLanguages = new RandomCollection<>();
      portugueseLanguages.add(37.0, "english");
      portugueseLanguages.add(63.0, "portuguese");
      return portugueseLanguages.next(person.random);
    } else if (ethnicity.equals("russian")) {
      RandomCollection<String> russianLanguages = new RandomCollection<>();
      russianLanguages.add(62.0, "english");
      russianLanguages.add(38.0, "russian");
      return russianLanguages.next(person.random);
    } else if (ethnicity.equals("swedish")) {
      return "english";
    } else if (ethnicity.equals("greek")) {
      RandomCollection<String> greekLanguages = new RandomCollection<>();
      greekLanguages.add(66.0, "english");
      greekLanguages.add(34.0, "greek");
      return greekLanguages.next(person.random);
    } else if (ethnicity.equals("puerto_rican")) {
      RandomCollection<String> puertoRicanLanguages = new RandomCollection<>();
      puertoRicanLanguages.add(30.0, "english");
      puertoRicanLanguages.add(70.0, "spanish");
      return puertoRicanLanguages.next(person.random);
    } else if (ethnicity.equals("mexican")) {
      RandomCollection<String> mexicanLanguages = new RandomCollection<>();
      mexicanLanguages.add(30.0, "english");
      mexicanLanguages.add(70.0, "spanish");
      return mexicanLanguages.next(person.random);
    } else if (ethnicity.equals("central_american")) {
      RandomCollection<String> centralAmericanLanguages = new RandomCollection<>();
      centralAmericanLanguages.add(30.0, "english");
      centralAmericanLanguages.add(70.0, "spanish");
      return centralAmericanLanguages.next(person.random);
    } else if (ethnicity.equals("south_american")) {
      RandomCollection<String> southAmericanLanguages = new RandomCollection<>();
      southAmericanLanguages.add(30.0, "english");
      southAmericanLanguages.add(35.0, "spanish");
      southAmericanLanguages.add(35.0, "portuguese");
      return southAmericanLanguages.next(person.random);
    } else if (ethnicity.equals("african")) {
      RandomCollection<String> africanLanguages = new RandomCollection<>();
      africanLanguages.add(95.0, "english");
      africanLanguages.add(5.0, "french");
      return africanLanguages.next(person.random);
    } else if (ethnicity.equals("dominican")) {
      RandomCollection<String> dominicanLanguages = new RandomCollection<>();
      dominicanLanguages.add(30.0, "english");
      dominicanLanguages.add(70.0, "spanish");
      return dominicanLanguages.next(person.random);
    } else if (ethnicity.equals("west_indian")) {
      RandomCollection<String> westIndianLanguages = new RandomCollection<>();
      westIndianLanguages.add(25.0, "english");
      westIndianLanguages.add(35.0, "spanish");
      westIndianLanguages.add(50.0, "french_creole");
      return westIndianLanguages.next(person.random);
    } else if (ethnicity.equals("chinese")) {
      RandomCollection<String> chineseLanguages = new RandomCollection<>();
      chineseLanguages.add(25.0, "english");
      chineseLanguages.add(75.0, "chinese");
      return chineseLanguages.next(person.random);
    } else if (ethnicity.equals("asian_indian")) {
      RandomCollection<String> asianIndianLanguages = new RandomCollection<>();
      asianIndianLanguages.add(75.0, "english");
      asianIndianLanguages.add(25.0, "hindi");
      return asianIndianLanguages.next(person.random);
    } else if (ethnicity.equals("american_indian")) {
      return "english";
    } else if (ethnicity.equals("arab")) {
      RandomCollection<String> arabLanguages = new RandomCollection<>();
      arabLanguages.add(63.0, "english");
      arabLanguages.add(37.0, "arabic");
      return arabLanguages.next(person.random);
    } else { // in case of invalid ethnicity
      return "english";
    }
  }

=======
>>>>>>> a9613e22
  public int pickIncome(Random random) {
    // lazy-load in case this randomcollection isn't necessary
    if (incomeDistribution == null) {
      Map<String, Double> tempIncome = new HashMap<>(income);
      tempIncome.remove("mean");
      tempIncome.remove("median");
      incomeDistribution = buildRandomCollectionFromMap(tempIncome);
    }

    /*
     * Sample Income frequency: "income": { "mean": 81908, "median": 58933, "00..10":
     * 0.07200000000000001, "10..15": 0.055, "15..25": 0.099, "25..35": 0.079, "35..50": 0.115,
     * "50..75": 0.205, "75..100": 0.115, "100..150": 0.155, "150..200": 0.052000000000000005,
     * "200..999": 0.054000000000000006 },
     */

    String pickedRange = incomeDistribution.next(random);

    String[] range = pickedRange.split("\\.\\.");
    // TODO this seems like it would benefit from better caching
    int low = Integer.parseInt(range[0]) * 1000;
    int high = Integer.parseInt(range[1]) * 1000;

    // nextInt is normally exclusive of the top value,
    // so add 1 to make it inclusive
    return random.nextInt((high - low) + 1) + low;
  }

  public double incomeLevel(int income) {
    // simple linear formula just maps federal poverty level to 0.0 and 75,000 to 1.0
    // 75,000 chosen based on
<<<<<<< HEAD
    // https://www.princeton.edu/~deaton/downloads/
    //   deaton_kahneman_high_income_improves_evaluation_August2010.pdf
=======
    // https://www.princeton.edu/~deaton/downloads/deaton_kahneman_high_income_improves_evaluation_August2010.pdf
>>>>>>> a9613e22
    double poverty = Double
        .parseDouble(Config.get("generate.demographics.socioeconomic.income.poverty", "11000"));
    double high = Double
        .parseDouble(Config.get("generate.demographics.socioeconomic.income.high", "75000"));

    if (income >= high) {
      return 1.0;
    } else if (income <= poverty) {
      return 0.0;
    } else {
      return ((double) income - poverty) / (high - poverty);
    }
  }

  public String pickEducation(Random random) {
    // lazy-load in case this randomcollection isn't necessary
    if (educationDistribution == null) {
      educationDistribution = buildRandomCollectionFromMap(education);
    }

    return educationDistribution.next(random);
  }

  public double educationLevel(String level, Person person) {
<<<<<<< HEAD
    double less_than_hs_min = Double.parseDouble(
        Config.get("generate.demographics.socioeconomic.education.less_than_hs.min", "0.0"));
    double less_than_hs_max = Double.parseDouble(
        Config.get("generate.demographics.socioeconomic.education.less_than_hs.max", "0.5"));
    double hs_degree_min = Double.parseDouble(
        Config.get("generate.demographics.socioeconomic.education.hs_degree.min", "0.1"));
    double hs_degree_max = Double.parseDouble(
        Config.get("generate.demographics.socioeconomic.education.hs_degree.max", "0.75"));
    double some_college_min = Double.parseDouble(
        Config.get("generate.demographics.socioeconomic.education.some_college.min", "0.3"));
    double some_college_max = Double.parseDouble(
        Config.get("generate.demographics.socioeconomic.education.some_college.max", "0.85"));
    double bs_degree_min = Double.parseDouble(
        Config.get("generate.demographics.socioeconomic.education.bs_degree.min", "0.5"));
    double bs_degree_max = Double.parseDouble(
        Config.get("generate.demographics.socioeconomic.education.bs_degree.max", "1.0"));

    switch (level) {
      case "less_than_hs":
        return person.rand(less_than_hs_min, less_than_hs_max);
      case "hs_degree":
        return person.rand(hs_degree_min, hs_degree_max);
      case "some_college":
        return person.rand(some_college_min, some_college_max);
      case "bs_degree":
        return person.rand(bs_degree_min, bs_degree_max);
=======
    switch (level) {
      case "less_than_hs":
        return person.rand(0.0, 0.5);
      case "hs_degree":
        return person.rand(0.1, 0.75);
      case "some_college":
        return person.rand(0.3, 0.85);
      case "bs_degree":
        return person.rand(0.5, 1.0);
>>>>>>> a9613e22
      default:
        return 0.0;
    }
  }

  public double socioeconomicScore(double income, double education, double occupation) {
    double incomeWeight = Double
        .parseDouble(Config.get("generate.demographics.socioeconomic.weights.income"));
    double educationWeight = Double
        .parseDouble(Config.get("generate.demographics.socioeconomic.weights.education"));
    double occupationWeight = Double
        .parseDouble(Config.get("generate.demographics.socioeconomic.weights.occupation"));

    return (income * incomeWeight) + (education * educationWeight)
        + (occupation * occupationWeight);
  }

  public String socioeconomicCategory(double score) {
    double highScore = Double
        .parseDouble(Config.get("generate.demographics.socioeconomic.score.high"));
    double middleScore = Double
        .parseDouble(Config.get("generate.demographics.socioeconomic.score.middle"));

    if (score >= highScore) {
      return "High";
    } else if (score >= middleScore) {
      return "Middle";
    } else {
      return "Low";
    }
  }

  /**
   * Load a map of Demographics from the JSON file at the given location.
<<<<<<< HEAD
   *
=======
   * 
>>>>>>> a9613e22
   * @param filename
   *          location of a file containing demographic info.
   * @return Map of City Name -> Demographics
   * @throws IOException
   *           if the file could not be found or read
   */
  public static Map<String, Demographics> loadByName(String filename) throws IOException {
    InputStream stream = Location.class.getResourceAsStream(filename);
    // read all text into a string
    String json = new BufferedReader(new InputStreamReader(stream)).lines()
        .collect(Collectors.joining("\n"));
    return loadByContent(json);
  }

  /**
   * Load a map of Demographics from the given JSON string.
   * 
   * @param json
   *          String containing JSON content.
   * @return Map of City Name -> Demographics
   */
  public static Map<String, Demographics> loadByContent(String json) {
    // wrap the json in a "demographicsFile" property so gson can parse it
    json = "{ \"demographicsFile\" : " + json + " }";
    Gson gson = new Gson();

    DemographicsFile parsed = gson.fromJson(json, DemographicsFile.class);

    return parsed.demographicsFile;
  }

  /**
   * Helper function to convert a map of frequencies into a RandomCollection.
   */
  private static RandomCollection<String> buildRandomCollectionFromMap(Map<String, Double> map) {
    RandomCollection<String> distribution = new RandomCollection<>();
    for (Map.Entry<String, Double> e : map.entrySet()) {
      distribution.add(e.getValue(), e.getKey());
    }
    return distribution;
  }

  /**
   * Helper class only used to make it easier to parse the towns.json and county .json files via
   * Gson.
   */
  private static class DemographicsFile {
    private Map<String, Demographics> demographicsFile;
  }
}<|MERGE_RESOLUTION|>--- conflicted
+++ resolved
@@ -89,7 +89,6 @@
     return raceDistribution.next(random);
   }
 
-<<<<<<< HEAD
   public String ethnicityFromRace(String race, Person person) {
     // https://en.wikipedia.org/wiki/Demographics_of_Massachusetts#Race.2C_ethnicity.2C_and_ancestry
     if (race.equals("white")) {
@@ -251,8 +250,6 @@
     }
   }
 
-=======
->>>>>>> a9613e22
   public int pickIncome(Random random) {
     // lazy-load in case this randomcollection isn't necessary
     if (incomeDistribution == null) {
@@ -284,12 +281,8 @@
   public double incomeLevel(int income) {
     // simple linear formula just maps federal poverty level to 0.0 and 75,000 to 1.0
     // 75,000 chosen based on
-<<<<<<< HEAD
     // https://www.princeton.edu/~deaton/downloads/
     //   deaton_kahneman_high_income_improves_evaluation_August2010.pdf
-=======
-    // https://www.princeton.edu/~deaton/downloads/deaton_kahneman_high_income_improves_evaluation_August2010.pdf
->>>>>>> a9613e22
     double poverty = Double
         .parseDouble(Config.get("generate.demographics.socioeconomic.income.poverty", "11000"));
     double high = Double
@@ -314,7 +307,6 @@
   }
 
   public double educationLevel(String level, Person person) {
-<<<<<<< HEAD
     double less_than_hs_min = Double.parseDouble(
         Config.get("generate.demographics.socioeconomic.education.less_than_hs.min", "0.0"));
     double less_than_hs_max = Double.parseDouble(
@@ -341,17 +333,6 @@
         return person.rand(some_college_min, some_college_max);
       case "bs_degree":
         return person.rand(bs_degree_min, bs_degree_max);
-=======
-    switch (level) {
-      case "less_than_hs":
-        return person.rand(0.0, 0.5);
-      case "hs_degree":
-        return person.rand(0.1, 0.75);
-      case "some_college":
-        return person.rand(0.3, 0.85);
-      case "bs_degree":
-        return person.rand(0.5, 1.0);
->>>>>>> a9613e22
       default:
         return 0.0;
     }
@@ -386,11 +367,6 @@
 
   /**
    * Load a map of Demographics from the JSON file at the given location.
-<<<<<<< HEAD
-   *
-=======
-   * 
->>>>>>> a9613e22
    * @param filename
    *          location of a file containing demographic info.
    * @return Map of City Name -> Demographics
