package org.mitre.synthea.export;

import ca.uhn.fhir.context.FhirContext;

import com.google.common.collect.HashBasedTable;
import com.google.common.collect.Table;
import com.google.gson.Gson;
import com.google.gson.JsonElement;
import com.google.gson.JsonObject;

import java.awt.geom.Point2D;
import java.io.IOException;
<<<<<<< HEAD
=======
import java.math.BigDecimal;
>>>>>>> dd88528f
import java.util.ArrayList;
import java.util.Calendar;
import java.util.Date;
import java.util.HashMap;
import java.util.LinkedHashMap;
import java.util.List;
import java.util.Map;
import java.util.UUID;
import java.util.stream.Collectors;

import org.hl7.fhir.dstu3.model.Address;
import org.hl7.fhir.dstu3.model.AllergyIntolerance;
import org.hl7.fhir.dstu3.model.AllergyIntolerance.AllergyIntoleranceCategory;
import org.hl7.fhir.dstu3.model.AllergyIntolerance.AllergyIntoleranceClinicalStatus;
import org.hl7.fhir.dstu3.model.AllergyIntolerance.AllergyIntoleranceCriticality;
import org.hl7.fhir.dstu3.model.AllergyIntolerance.AllergyIntoleranceType;
import org.hl7.fhir.dstu3.model.AllergyIntolerance.AllergyIntoleranceVerificationStatus;
import org.hl7.fhir.dstu3.model.Basic;
import org.hl7.fhir.dstu3.model.BooleanType;
import org.hl7.fhir.dstu3.model.Bundle;
import org.hl7.fhir.dstu3.model.Bundle.BundleEntryComponent;
import org.hl7.fhir.dstu3.model.Bundle.BundleEntryRequestComponent;
import org.hl7.fhir.dstu3.model.Bundle.BundleType;
import org.hl7.fhir.dstu3.model.Bundle.HTTPVerb;
import org.hl7.fhir.dstu3.model.CarePlan.CarePlanActivityComponent;
import org.hl7.fhir.dstu3.model.CarePlan.CarePlanActivityDetailComponent;
import org.hl7.fhir.dstu3.model.CarePlan.CarePlanActivityStatus;
import org.hl7.fhir.dstu3.model.CarePlan.CarePlanIntent;
import org.hl7.fhir.dstu3.model.CarePlan.CarePlanStatus;
import org.hl7.fhir.dstu3.model.Claim.ClaimStatus;
import org.hl7.fhir.dstu3.model.Claim.ItemComponent;
import org.hl7.fhir.dstu3.model.Claim.ProcedureComponent;
import org.hl7.fhir.dstu3.model.Claim.SpecialConditionComponent;
import org.hl7.fhir.dstu3.model.CodeType;
import org.hl7.fhir.dstu3.model.CodeableConcept;
import org.hl7.fhir.dstu3.model.Coding;
import org.hl7.fhir.dstu3.model.Condition;
import org.hl7.fhir.dstu3.model.Condition.ConditionClinicalStatus;
import org.hl7.fhir.dstu3.model.Condition.ConditionVerificationStatus;
import org.hl7.fhir.dstu3.model.ContactPoint;
import org.hl7.fhir.dstu3.model.ContactPoint.ContactPointSystem;
import org.hl7.fhir.dstu3.model.Coverage;
import org.hl7.fhir.dstu3.model.DateTimeType;
import org.hl7.fhir.dstu3.model.DateType;
import org.hl7.fhir.dstu3.model.DecimalType;
import org.hl7.fhir.dstu3.model.Device;
import org.hl7.fhir.dstu3.model.Device.FHIRDeviceStatus;
import org.hl7.fhir.dstu3.model.DiagnosticReport;
import org.hl7.fhir.dstu3.model.DiagnosticReport.DiagnosticReportStatus;
import org.hl7.fhir.dstu3.model.Dosage;
import org.hl7.fhir.dstu3.model.Encounter.EncounterHospitalizationComponent;
import org.hl7.fhir.dstu3.model.Encounter.EncounterStatus;
import org.hl7.fhir.dstu3.model.Enumerations.AdministrativeGender;
import org.hl7.fhir.dstu3.model.ExplanationOfBenefit;
import org.hl7.fhir.dstu3.model.Extension;
import org.hl7.fhir.dstu3.model.Goal.GoalStatus;
import org.hl7.fhir.dstu3.model.HumanName;
import org.hl7.fhir.dstu3.model.Identifier;
import org.hl7.fhir.dstu3.model.ImagingStudy.ImagingStudySeriesComponent;
import org.hl7.fhir.dstu3.model.ImagingStudy.ImagingStudySeriesInstanceComponent;
import org.hl7.fhir.dstu3.model.ImagingStudy.InstanceAvailability;
import org.hl7.fhir.dstu3.model.Immunization;
import org.hl7.fhir.dstu3.model.Immunization.ImmunizationStatus;
import org.hl7.fhir.dstu3.model.IntegerType;
import org.hl7.fhir.dstu3.model.Media.DigitalMediaType;
import org.hl7.fhir.dstu3.model.MedicationAdministration;
import org.hl7.fhir.dstu3.model.MedicationAdministration.MedicationAdministrationDosageComponent;
import org.hl7.fhir.dstu3.model.MedicationAdministration.MedicationAdministrationStatus;
import org.hl7.fhir.dstu3.model.MedicationRequest;
import org.hl7.fhir.dstu3.model.MedicationRequest.MedicationRequestIntent;
import org.hl7.fhir.dstu3.model.MedicationRequest.MedicationRequestRequesterComponent;
import org.hl7.fhir.dstu3.model.MedicationRequest.MedicationRequestStatus;
import org.hl7.fhir.dstu3.model.Meta;
import org.hl7.fhir.dstu3.model.Money;
import org.hl7.fhir.dstu3.model.Narrative;
import org.hl7.fhir.dstu3.model.Narrative.NarrativeStatus;
import org.hl7.fhir.dstu3.model.Observation.ObservationComponentComponent;
import org.hl7.fhir.dstu3.model.Observation.ObservationStatus;
import org.hl7.fhir.dstu3.model.Organization;
import org.hl7.fhir.dstu3.model.Patient;
import org.hl7.fhir.dstu3.model.Patient.PatientCommunicationComponent;
import org.hl7.fhir.dstu3.model.Period;
import org.hl7.fhir.dstu3.model.PositiveIntType;
import org.hl7.fhir.dstu3.model.Practitioner;
import org.hl7.fhir.dstu3.model.Procedure.ProcedureStatus;
import org.hl7.fhir.dstu3.model.Quantity;
import org.hl7.fhir.dstu3.model.Reference;
import org.hl7.fhir.dstu3.model.ReferralRequest;
import org.hl7.fhir.dstu3.model.Resource;
import org.hl7.fhir.dstu3.model.SimpleQuantity;
import org.hl7.fhir.dstu3.model.StringType;
import org.hl7.fhir.dstu3.model.SupplyDelivery;
import org.hl7.fhir.dstu3.model.SupplyDelivery.SupplyDeliveryStatus;
import org.hl7.fhir.dstu3.model.SupplyDelivery.SupplyDeliverySuppliedItemComponent;
import org.hl7.fhir.dstu3.model.Timing;
import org.hl7.fhir.dstu3.model.Timing.TimingRepeatComponent;
import org.hl7.fhir.dstu3.model.Timing.UnitsOfTime;
import org.hl7.fhir.dstu3.model.Type;
import org.hl7.fhir.utilities.xhtml.NodeType;
import org.hl7.fhir.utilities.xhtml.XhtmlNode;
import org.mitre.synthea.engine.Components;
import org.mitre.synthea.engine.Components.Attachment;
import org.mitre.synthea.helpers.Config;
import org.mitre.synthea.helpers.SimpleCSV;
import org.mitre.synthea.helpers.Utilities;
import org.mitre.synthea.world.agents.Clinician;
import org.mitre.synthea.world.agents.Payer;
import org.mitre.synthea.world.agents.Person;
import org.mitre.synthea.world.agents.Provider;
import org.mitre.synthea.world.concepts.Claim;
import org.mitre.synthea.world.concepts.Costs;
import org.mitre.synthea.world.concepts.HealthRecord;
import org.mitre.synthea.world.concepts.HealthRecord.CarePlan;
import org.mitre.synthea.world.concepts.HealthRecord.Code;
import org.mitre.synthea.world.concepts.HealthRecord.Encounter;
import org.mitre.synthea.world.concepts.HealthRecord.EncounterType;
import org.mitre.synthea.world.concepts.HealthRecord.ImagingStudy;
import org.mitre.synthea.world.concepts.HealthRecord.Medication;
import org.mitre.synthea.world.concepts.HealthRecord.Observation;
import org.mitre.synthea.world.concepts.HealthRecord.Procedure;
import org.mitre.synthea.world.concepts.HealthRecord.Report;

public class FhirStu3 {
  // HAPI FHIR warns that the context creation is expensive, and should be performed
  // per-application, not per-record
  private static final FhirContext FHIR_CTX = FhirContext.forDstu3();

  private static final String SNOMED_URI = "http://snomed.info/sct";
  private static final String LOINC_URI = "http://loinc.org";
  private static final String RXNORM_URI = "http://www.nlm.nih.gov/research/umls/rxnorm";
  private static final String CVX_URI = "http://hl7.org/fhir/sid/cvx";
  private static final String DISCHARGE_URI = "http://www.nubc.org/patient-discharge";
  private static final String SHR_EXT = "http://standardhealthrecord.org/fhir/StructureDefinition/";
  private static final String SYNTHEA_EXT = "http://synthetichealth.github.io/synthea/";
  private static final String UNITSOFMEASURE_URI = "http://unitsofmeasure.org";
  private static final String DICOM_DCM_URI = "http://dicom.nema.org/resources/ontology/DCM";

  @SuppressWarnings("rawtypes")
  private static final Map raceEthnicityCodes = loadRaceEthnicityCodes();
  @SuppressWarnings("rawtypes")
  private static final Map languageLookup = loadLanguageLookup();

  private static final boolean USE_SHR_EXTENSIONS =
      Boolean.parseBoolean(Config.get("exporter.fhir.use_shr_extensions"));
  protected static boolean TRANSACTION_BUNDLE =
      Boolean.parseBoolean(Config.get("exporter.fhir.transaction_bundle"));

  private static final String COUNTRY_CODE = Config.get("generate.geography.country_code");

  private static final Table<String,String,String> SHR_MAPPING = loadSHRMapping();

  @SuppressWarnings("rawtypes")
  private static Map loadRaceEthnicityCodes() {
    String filename = "race_ethnicity_codes.json";
    try {
      String json = Utilities.readResource(filename);
      Gson g = new Gson();
      return g.fromJson(json, HashMap.class);
    } catch (Exception e) {
      System.err.println("ERROR: unable to load json: " + filename);
      e.printStackTrace();
      throw new ExceptionInInitializerError(e);
    }
  }

  @SuppressWarnings("rawtypes")
  private static Map loadLanguageLookup() {
    String filename = "language_lookup.json";
    try {
      String json = Utilities.readResource(filename);
      Gson g = new Gson();
      return g.fromJson(json, HashMap.class);
    } catch (Exception e) {
      System.err.println("ERROR: unable to load json: " + filename);
      e.printStackTrace();
      throw new ExceptionInInitializerError(e);
    }
  }


  private static Table<String, String, String> loadSHRMapping() {
    if (!USE_SHR_EXTENSIONS) {
      // don't bother creating the table unless we need it
      return null;
    }
    Table<String,String,String> mappingTable = HashBasedTable.create();

    List<LinkedHashMap<String,String>> csvData;
    try {
      csvData = SimpleCSV.parse(Utilities.readResource("shr_mapping.csv"));
    } catch (IOException e) {
      e.printStackTrace();
      return null;
    }

    for (LinkedHashMap<String,String> line : csvData) {
      String system = line.get("SYSTEM");
      String code = line.get("CODE");
      String url = line.get("URL");

      mappingTable.put(system, code, url);
    }

    return mappingTable;
  }

  /**
   * Convert the given Person into a FHIR Bundle, containing the Patient and the
   * associated entries from their health record.
   *
   * @param person Person to generate the FHIR from
   * @param stopTime Time the simulation ended
   * @return FHIR Bundle containing the Person's health record.
   */
  public static Bundle convertToFHIR(Person person, long stopTime) {
    Bundle bundle = new Bundle();
    if (TRANSACTION_BUNDLE) {
      bundle.setType(BundleType.TRANSACTION);
    } else {
      bundle.setType(BundleType.COLLECTION);
    }

    BundleEntryComponent personEntry = basicInfo(person, bundle, stopTime);

    for (Encounter encounter : person.record.encounters) {
      BundleEntryComponent encounterEntry = encounter(person, personEntry, bundle, encounter);

      for (HealthRecord.Entry condition : encounter.conditions) {
        condition(personEntry, bundle, encounterEntry, condition);
      }

      for (HealthRecord.Entry allergy : encounter.allergies) {
        allergy(personEntry, bundle, encounterEntry, allergy);
      }

      for (Observation observation : encounter.observations) {
        // If the Observation contains an attachment, use a Media resource, since
        // Observation resources in stu3 don't support Attachments
        if (observation.value instanceof Attachment) {
          media(personEntry, bundle, encounterEntry, observation);
        } else {
          observation(personEntry, bundle, encounterEntry, observation);
        }
      }

      for (Procedure procedure : encounter.procedures) {
        procedure(personEntry, bundle, encounterEntry, procedure);
      }

      for (Medication medication : encounter.medications) {
        medication(personEntry, bundle, encounterEntry, medication);
      }

      for (HealthRecord.Entry immunization : encounter.immunizations) {
        immunization(personEntry, bundle, encounterEntry, immunization);
      }

      for (Report report : encounter.reports) {
        report(personEntry, bundle, encounterEntry, report);
      }

      for (CarePlan careplan : encounter.careplans) {
        careplan(personEntry, bundle, encounterEntry, careplan);
      }

      for (ImagingStudy imagingStudy : encounter.imagingStudies) {
        imagingStudy(personEntry, bundle, encounterEntry, imagingStudy);
      }

      for (HealthRecord.Device device : encounter.devices) {
        device(personEntry, bundle, device);
      }
      
      for (HealthRecord.Supply supply : encounter.supplies) {
        supplyDelivery(personEntry, bundle, supply, encounter);
      }
      
      // one claim per encounter
      BundleEntryComponent encounterClaim = encounterClaim(personEntry, bundle,
          encounterEntry, encounter.claim);

      explanationOfBenefit(personEntry,bundle,encounterEntry,person,
          encounterClaim, encounter);
    }
    return bundle;
  }

  /**
   * Convert the given Person into a JSON String, containing a FHIR Bundle of the Person and the
   * associated entries from their health record.
   *
   * @param person Person to generate the FHIR JSON for
   * @param stopTime Time the simulation ended
   * @return String containing a JSON representation of a FHIR Bundle containing the Person's 
   *     health record.
   */
  public static String convertToFHIRJson(Person person, long stopTime) {
    Bundle bundle = convertToFHIR(person, stopTime);
    String bundleJson = FHIR_CTX.newJsonParser().setPrettyPrint(true)
        .encodeResourceToString(bundle);
    return bundleJson;
  }

  /**
   * Map the given Person to a FHIR Patient resource, and add it to the given Bundle.
   *
   * @param person The Person
   * @param bundle The Bundle to add to
   * @param stopTime Time the simulation ended
   * @return The created Entry
   */
  @SuppressWarnings("rawtypes")
  private static BundleEntryComponent basicInfo(Person person, Bundle bundle, long stopTime) {
    Patient patientResource = new Patient();

    patientResource.addIdentifier().setSystem("https://github.com/synthetichealth/synthea")
        .setValue((String) person.attributes.get(Person.ID));

    Code mrnCode = new Code("http://hl7.org/fhir/v2/0203", "MR", "Medical Record Number");
    patientResource.addIdentifier()
        .setType(mapCodeToCodeableConcept(mrnCode, "http://hl7.org/fhir/v2/0203"))
        .setSystem("http://hospital.smarthealthit.org")
        .setValue((String) person.attributes.get(Person.ID));

    Code ssnCode = new Code("http://hl7.org/fhir/identifier-type", "SB", "Social Security Number");
    patientResource.addIdentifier()
        .setType(mapCodeToCodeableConcept(ssnCode, "http://hl7.org/fhir/identifier-type"))
        .setSystem("http://hl7.org/fhir/sid/us-ssn")
        .setValue((String) person.attributes.get(Person.IDENTIFIER_SSN));

    if (person.attributes.get(Person.IDENTIFIER_DRIVERS) != null) {
      Code driversCode = new Code("http://hl7.org/fhir/v2/0203", "DL", "Driver's License");
      patientResource.addIdentifier()
          .setType(mapCodeToCodeableConcept(driversCode, "http://hl7.org/fhir/v2/0203"))
          .setSystem("urn:oid:2.16.840.1.113883.4.3.25")
          .setValue((String) person.attributes.get(Person.IDENTIFIER_DRIVERS));
    }

    if (person.attributes.get(Person.IDENTIFIER_PASSPORT) != null) {
      Code passportCode = new Code("http://hl7.org/fhir/v2/0203", "PPN", "Passport Number");
      patientResource.addIdentifier()
          .setType(mapCodeToCodeableConcept(passportCode, "http://hl7.org/fhir/v2/0203"))
          .setSystem(SHR_EXT + "passportNumber")
          .setValue((String) person.attributes.get(Person.IDENTIFIER_PASSPORT));
    }

    // We do not yet account for mixed race
    Extension raceExtension = new Extension(
        "http://hl7.org/fhir/us/core/StructureDefinition/us-core-race");
    String race = (String) person.attributes.get(Person.RACE);

    String raceDisplay;
    switch (race) {
      case "white":
        raceDisplay = "White";
        break;
      case "black":
        raceDisplay = "Black or African American";
        break;
      case "asian":
        raceDisplay = "Asian";
        break;
      case "native":
        raceDisplay = "American Indian or Alaska Native";
        break;
      default: // Other (Put Hawaiian and Pacific Islander here for now)
        raceDisplay = "Other";
        break;
    }

    String raceNum = (String) raceEthnicityCodes.get(race);

    Extension raceCodingExtension = new Extension("ombCategory");
    Coding raceCoding = new Coding();
    if (raceDisplay.equals("Other")) {
      raceCoding.setSystem("http://hl7.org/fhir/v3/NullFlavor");
      raceCoding.setCode("UNK");
      raceCoding.setDisplay("Unknown");
    } else {
      raceCoding.setSystem("urn:oid:2.16.840.1.113883.6.238");
      raceCoding.setCode(raceNum);
      raceCoding.setDisplay(raceDisplay);
    }
    raceCodingExtension.setValue(raceCoding);
    raceExtension.addExtension(raceCodingExtension);

    Extension raceTextExtension = new Extension("text");
    raceTextExtension.setValue(new StringType(raceDisplay));

    raceExtension.addExtension(raceTextExtension);

    patientResource.addExtension(raceExtension);

    // We do not yet account for mixed ethnicity
    Extension ethnicityExtension = new Extension(
        "http://hl7.org/fhir/us/core/StructureDefinition/us-core-ethnicity");
    String ethnicity = (String) person.attributes.get(Person.ETHNICITY);

    String ethnicityDisplay;
    if (ethnicity.equals("hispanic")) {
      ethnicity = "hispanic";
      ethnicityDisplay = "Hispanic or Latino";
    } else {
      ethnicity = "nonhispanic";
      ethnicityDisplay = "Not Hispanic or Latino";
    }

    String ethnicityNum = (String) raceEthnicityCodes.get(ethnicity);

    Extension ethnicityCodingExtension = new Extension("ombCategory");
    Coding ethnicityCoding = new Coding();
    ethnicityCoding.setSystem("urn:oid:2.16.840.1.113883.6.238");
    ethnicityCoding.setCode(ethnicityNum);
    ethnicityCoding.setDisplay(ethnicityDisplay);
    ethnicityCodingExtension.setValue(ethnicityCoding);

    ethnicityExtension.addExtension(ethnicityCodingExtension);

    Extension ethnicityTextExtension = new Extension("text");
    ethnicityTextExtension.setValue(new StringType(ethnicityDisplay));

    ethnicityExtension.addExtension(ethnicityTextExtension);

    patientResource.addExtension(ethnicityExtension);

    String firstLanguage = (String) person.attributes.get(Person.FIRST_LANGUAGE);
    Map languageMap = (Map) languageLookup.get(firstLanguage);
    Code languageCode = new Code((String) languageMap.get("system"),
        (String) languageMap.get("code"), (String) languageMap.get("display"));
    List<PatientCommunicationComponent> communication =
        new ArrayList<PatientCommunicationComponent>();
    communication.add(new PatientCommunicationComponent(
        mapCodeToCodeableConcept(languageCode, (String) languageMap.get("system"))));
    patientResource.setCommunication(communication);

    HumanName name = patientResource.addName();
    name.setUse(HumanName.NameUse.OFFICIAL);
    name.addGiven((String) person.attributes.get(Person.FIRST_NAME));
    name.setFamily((String) person.attributes.get(Person.LAST_NAME));
    if (person.attributes.get(Person.NAME_PREFIX) != null) {
      name.addPrefix((String) person.attributes.get(Person.NAME_PREFIX));
    }
    if (person.attributes.get(Person.NAME_SUFFIX) != null) {
      name.addSuffix((String) person.attributes.get(Person.NAME_SUFFIX));
    }
    if (person.attributes.get(Person.MAIDEN_NAME) != null) {
      HumanName maidenName = patientResource.addName();
      maidenName.setUse(HumanName.NameUse.MAIDEN);
      maidenName.addGiven((String) person.attributes.get(Person.FIRST_NAME));
      maidenName.setFamily((String) person.attributes.get(Person.MAIDEN_NAME));
      if (person.attributes.get(Person.NAME_PREFIX) != null) {
        maidenName.addPrefix((String) person.attributes.get(Person.NAME_PREFIX));
      }
      if (person.attributes.get(Person.NAME_SUFFIX) != null) {
        maidenName.addSuffix((String) person.attributes.get(Person.NAME_SUFFIX));
      }
    }

    Extension mothersMaidenNameExtension = new Extension(
        "http://hl7.org/fhir/StructureDefinition/patient-mothersMaidenName");
    String mothersMaidenName = (String) person.attributes.get(Person.NAME_MOTHER);
    mothersMaidenNameExtension.setValue(new StringType(mothersMaidenName));
    patientResource.addExtension(mothersMaidenNameExtension);

    long birthdate = (long) person.attributes.get(Person.BIRTHDATE);
    patientResource.setBirthDate(new Date(birthdate));

    Extension birthSexExtension = new Extension(
        "http://hl7.org/fhir/us/core/StructureDefinition/us-core-birthsex");
    if (person.attributes.get(Person.GENDER).equals("M")) {
      patientResource.setGender(AdministrativeGender.MALE);
      birthSexExtension.setValue(new CodeType("M"));
    } else if (person.attributes.get(Person.GENDER).equals("F")) {
      patientResource.setGender(AdministrativeGender.FEMALE);
      birthSexExtension.setValue(new CodeType("F"));
    }
    patientResource.addExtension(birthSexExtension);

    String state = (String) person.attributes.get(Person.STATE);

    Address addrResource = patientResource.addAddress();
    addrResource.addLine((String) person.attributes.get(Person.ADDRESS))
        .setCity((String) person.attributes.get(Person.CITY))
        .setPostalCode((String) person.attributes.get(Person.ZIP))
        .setState(state);
    if (COUNTRY_CODE != null) {
      addrResource.setCountry(COUNTRY_CODE);
    }

    Address birthplace = new Address();
    birthplace.setCity((String) person.attributes.get(Person.BIRTH_CITY))
            .setState((String) person.attributes.get(Person.BIRTH_STATE))
            .setCountry((String) person.attributes.get(Person.BIRTH_COUNTRY));

    Extension birthplaceExtension = new Extension(
        "http://hl7.org/fhir/StructureDefinition/birthPlace");
    birthplaceExtension.setValue(birthplace);
    patientResource.addExtension(birthplaceExtension);

    if (person.attributes.get(Person.MULTIPLE_BIRTH_STATUS) != null) {
      patientResource.setMultipleBirth(
          new IntegerType((int) person.attributes.get(Person.MULTIPLE_BIRTH_STATUS)));
    } else {
      patientResource.setMultipleBirth(new BooleanType(false));
    }

    patientResource.addTelecom().setSystem(ContactPoint.ContactPointSystem.PHONE)
        .setUse(ContactPoint.ContactPointUse.HOME)
        .setValue((String) person.attributes.get(Person.TELECOM));

    String maritalStatus = ((String) person.attributes.get(Person.MARITAL_STATUS));
    if (maritalStatus != null) {
      Code maritalStatusCode = new Code("http://hl7.org/fhir/v3/MaritalStatus", maritalStatus,
          maritalStatus);
      patientResource.setMaritalStatus(
          mapCodeToCodeableConcept(maritalStatusCode, "http://hl7.org/fhir/v3/MaritalStatus"));
    } else {
      Code maritalStatusCode = new Code("http://hl7.org/fhir/v3/MaritalStatus", "S",
          "Never Married");
      patientResource.setMaritalStatus(
          mapCodeToCodeableConcept(maritalStatusCode, "http://hl7.org/fhir/v3/MaritalStatus"));
    }

    Point2D.Double coord = person.getLonLat();
    if (coord != null) {
      Extension geolocation = addrResource.addExtension();
      geolocation.setUrl("http://hl7.org/fhir/StructureDefinition/geolocation");
      geolocation.addExtension("latitude", new DecimalType(coord.getY()));
      geolocation.addExtension("longitude", new DecimalType(coord.getX()));
    }

    if (!person.alive(stopTime)) {
      patientResource.setDeceased(
          convertFhirDateTime((Long) person.attributes.get(Person.DEATHDATE), true));
    }

    String generatedBySynthea = "Generated by <a href=\"https://github.com/synthetichealth/synthea\">Synthea</a>."
        + "Version identifier: " + Utilities.SYNTHEA_VERSION + " . "
        + "  Person seed: " + person.seed
        + "  Population seed: " + person.populationSeed;

    patientResource.setText(new Narrative().setStatus(NarrativeStatus.GENERATED)
        .setDiv(new XhtmlNode(NodeType.Element).setValue(generatedBySynthea)));

    if (USE_SHR_EXTENSIONS) {

      patientResource.setMeta(new Meta().addProfile(SHR_EXT + "shr-entity-Patient"));

      // Patient profile requires race, ethnicity, birthsex,
      // MothersMaidenName, FathersName, Person-extension

      patientResource.addExtension()
        .setUrl(SHR_EXT + "shr-actor-FictionalPerson-extension")
        .setValue(new BooleanType(true));

      String fathersName = (String) person.attributes.get(Person.NAME_FATHER);
      Extension fathersNameExtension = new Extension(
          SHR_EXT + "shr-entity-FathersName-extension", new HumanName().setText(fathersName));
      patientResource.addExtension(fathersNameExtension);

      String ssn = (String) person.attributes.get(Person.IDENTIFIER_SSN);
      Extension ssnExtension = new Extension(
          SHR_EXT + "shr-demographics-SocialSecurityNumber-extension",
          new StringType(ssn));
      patientResource.addExtension(ssnExtension);

      Basic personResource = new Basic();
      // the only required field on this patient resource is code

      Coding fixedCode = new Coding(
          "http://standardhealthrecord.org/fhir/basic-resource-type",
          "shr-entity-Person", "shr-entity-Person");
      personResource.setCode(new CodeableConcept().addCoding(fixedCode));

      Meta personMeta = new Meta();
      personMeta.addProfile(SHR_EXT + "shr-entity-Person");
      personResource.setMeta(personMeta);

      BundleEntryComponent personEntry = newEntry(bundle, personResource);
      patientResource.addExtension()
          .setUrl(SHR_EXT + "shr-entity-Person-extension")
          .setValue(new Reference(personEntry.getFullUrl()));
    }

    // DALY and QALY values
    // we only write the last(current) one to the patient record
    Double dalyValue = (Double) person.attributes.get("most-recent-daly");
    Double qalyValue = (Double) person.attributes.get("most-recent-qaly");
    if (dalyValue != null) {
      Extension dalyExtension = new Extension(SYNTHEA_EXT + "disability-adjusted-life-years");
      DecimalType daly = new DecimalType(dalyValue);
      dalyExtension.setValue(daly);
      patientResource.addExtension(dalyExtension);

      Extension qalyExtension = new Extension(SYNTHEA_EXT + "quality-adjusted-life-years");
      DecimalType qaly = new DecimalType(qalyValue);
      qalyExtension.setValue(qaly);
      patientResource.addExtension(qalyExtension);
    }

    return newEntry(bundle, patientResource, (String) person.attributes.get(Person.ID));
  }

  /**
   * Map the given Encounter into a FHIR Encounter resource, and add it to the given Bundle.
   *
   * @param personEntry Entry for the Person
   * @param bundle The Bundle to add to
   * @param encounter The current Encounter
   * @return The added Entry
   */
  private static BundleEntryComponent encounter(Person person, BundleEntryComponent personEntry,
      Bundle bundle, Encounter encounter) {

    org.hl7.fhir.dstu3.model.Encounter encounterResource = new org.hl7.fhir.dstu3.model.Encounter();

    encounterResource.setSubject(new Reference(personEntry.getFullUrl()));
    encounterResource.setStatus(EncounterStatus.FINISHED);
    if (encounter.codes.isEmpty()) {
      // wellness encounter
      encounterResource.addType().addCoding().setCode("185349003")
          .setDisplay("Encounter for check up").setSystem(SNOMED_URI);

    } else {
      Code code = encounter.codes.get(0);
      encounterResource.addType(mapCodeToCodeableConcept(code, SNOMED_URI));
    }

    Coding classCode = new Coding();
    classCode.setCode(EncounterType.fromString(encounter.type).code());
    classCode.setSystem("http://terminology.hl7.org/CodeSystem/v3-ActCode");
    encounterResource.setClass_(classCode);
    encounterResource
        .setPeriod(new Period()
            .setStart(new Date(encounter.start))
            .setEnd(new Date(encounter.stop)));

    if (encounter.reason != null) {
      encounterResource.addReason().addCoding().setCode(encounter.reason.code)
          .setDisplay(encounter.reason.display).setSystem(SNOMED_URI);
    }

    if (encounter.provider != null) {
      String providerFullUrl = findProviderUrl(encounter.provider, bundle);

      if (providerFullUrl != null) {
        encounterResource.setServiceProvider(new Reference(providerFullUrl));
      } else {
        BundleEntryComponent providerOrganization = provider(bundle, encounter.provider);
        encounterResource.setServiceProvider(new Reference(providerOrganization.getFullUrl()));
      }
    } else { // no associated provider, patient goes to wellness provider
      Provider provider = person.getProvider(EncounterType.WELLNESS, encounter.start);
      String providerFullUrl = findProviderUrl(provider, bundle);

      if (providerFullUrl != null) {
        encounterResource.setServiceProvider(new Reference(providerFullUrl));
      } else {
        BundleEntryComponent providerOrganization = provider(bundle, provider);
        encounterResource.setServiceProvider(new Reference(providerOrganization.getFullUrl()));
      }
    }

    if (encounter.clinician != null) {
      String practitionerFullUrl = findPractitioner(encounter.clinician, bundle);

      if (practitionerFullUrl != null) {
        encounterResource.addParticipant().setIndividual(new Reference(practitionerFullUrl));
      } else {
        BundleEntryComponent practitioner = practitioner(bundle, encounter.clinician);
        encounterResource.addParticipant().setIndividual(new Reference(practitioner.getFullUrl()));
      }
    }

    if (encounter.discharge != null) {
      EncounterHospitalizationComponent hospitalization = new EncounterHospitalizationComponent();
      Code dischargeDisposition = new Code(DISCHARGE_URI, encounter.discharge.code,
          encounter.discharge.display);
      hospitalization
          .setDischargeDisposition(mapCodeToCodeableConcept(dischargeDisposition, DISCHARGE_URI));
      encounterResource.setHospitalization(hospitalization);
    }

    if (USE_SHR_EXTENSIONS) {
      encounterResource.setMeta(
          new Meta().addProfile(SHR_EXT + "shr-encounter-EncounterPerformed"));
      // required fields for this profile are status & action-PerformedContext-extension

      Extension performedContext = new Extension();
      performedContext.setUrl(SHR_EXT + "shr-action-PerformedContext-extension");
      performedContext.addExtension(
          SHR_EXT + "shr-action-Status-extension",
          new CodeType("finished"));

      encounterResource.addExtension(performedContext);
    }

    return newEntry(bundle, encounterResource);
  }

  /**
   * Find the provider entry in this bundle, and return the associated "fullUrl" attribute.
   * @param provider A given provider.
   * @param bundle The current bundle being generated.
   * @return Provider.fullUrl if found, otherwise null.
   */
  private static String findProviderUrl(Provider provider, Bundle bundle) {
    for (BundleEntryComponent entry : bundle.getEntry()) {
      if (entry.getResource().fhirType().equals("Organization")) {
        Organization org = (Organization) entry.getResource();
        if (org.getIdentifierFirstRep().getValue().equals(provider.getResourceID())) {
          return entry.getFullUrl();
        }
      }
    }
    return null;
  }

  /**
   * Find the Practitioner entry in this bundle, and return the associated "fullUrl"
   * attribute.
   * @param clinician A given clinician.
   * @param bundle The current bundle being generated.
   * @return Practitioner.fullUrl if found, otherwise null.
   */
  private static String findPractitioner(Clinician clinician, Bundle bundle) {
    for (BundleEntryComponent entry : bundle.getEntry()) {
      if (entry.getResource().fhirType().equals("Practitioner")) {
        Practitioner doc = (Practitioner) entry.getResource();
        if (doc.getIdentifierFirstRep().getValue().equals("" + clinician.identifier)) {
          return entry.getFullUrl();
        }
      }
    }
    return null;
  }

  /**
   * Create an entry for the given Claim, which references a Medication.
   *
   * @param personEntry Entry for the person
   * @param bundle The Bundle to add to
   * @param encounterEntry The current Encounter
   * @param claim the Claim object
   * @param medicationEntry The Entry for the Medication object, previously created
   * @return the added Entry
   */
  private static BundleEntryComponent medicationClaim(BundleEntryComponent personEntry,
      Bundle bundle, BundleEntryComponent encounterEntry, Claim claim,
      BundleEntryComponent medicationEntry) {
    org.hl7.fhir.dstu3.model.Claim claimResource = new org.hl7.fhir.dstu3.model.Claim();
    org.hl7.fhir.dstu3.model.Encounter encounterResource =
        (org.hl7.fhir.dstu3.model.Encounter) encounterEntry.getResource();

    claimResource.setStatus(ClaimStatus.ACTIVE);
    claimResource.setUse(org.hl7.fhir.dstu3.model.Claim.Use.COMPLETE);

    // duration of encounter
    claimResource.setBillablePeriod(encounterResource.getPeriod());

    claimResource.setPatient(new Reference(personEntry.getFullUrl()));
    claimResource.setOrganization(encounterResource.getServiceProvider());

    // add item for encounter
    claimResource.addItem(new org.hl7.fhir.dstu3.model.Claim.ItemComponent(new PositiveIntType(1))
        .addEncounter(new Reference(encounterEntry.getFullUrl())));

    // add prescription.
    claimResource.setPrescription(new Reference(medicationEntry.getFullUrl()));

    Money moneyResource = new Money();
    moneyResource.setValue(claim.getTotalClaimCost());
    moneyResource.setCode("USD");
    moneyResource.setSystem("urn:iso:std:iso:4217");
    claimResource.setTotal(moneyResource);

    return newEntry(bundle, claimResource);
  }

  /**
   * Create an entry for the given Claim, associated to an Encounter.
   *
   * @param personEntry Entry for the person
   * @param bundle The Bundle to add to
   * @param encounterEntry The current Encounter
   * @param claim the Claim object
   * @return the added Entry
   */
  private static BundleEntryComponent encounterClaim(BundleEntryComponent personEntry,
      Bundle bundle, BundleEntryComponent encounterEntry, Claim claim) {
    org.hl7.fhir.dstu3.model.Claim claimResource = new org.hl7.fhir.dstu3.model.Claim();
    org.hl7.fhir.dstu3.model.Encounter encounterResource =
        (org.hl7.fhir.dstu3.model.Encounter) encounterEntry.getResource();
    claimResource.setStatus(ClaimStatus.ACTIVE);
    claimResource.setUse(org.hl7.fhir.dstu3.model.Claim.Use.COMPLETE);

    // duration of encounter
    claimResource.setBillablePeriod(encounterResource.getPeriod());

    claimResource.setPatient(new Reference(personEntry.getFullUrl()));
    claimResource.setOrganization(encounterResource.getServiceProvider());

    // add item for encounter
    claimResource.addItem(new ItemComponent(new PositiveIntType(1))
        .addEncounter(new Reference(encounterEntry.getFullUrl())));

    int itemSequence = 2;
    int conditionSequence = 1;
    int procedureSequence = 1;
    int informationSequence = 1;

    for (HealthRecord.Entry item : claim.items) {
      if (Costs.hasCost(item)) {
        // update claimItems list
        ItemComponent claimItem = new ItemComponent(new PositiveIntType(itemSequence));
        Code primaryCode = item.codes.get(0);
        String system = ExportHelper.getSystemURI(primaryCode.system);
        CodeableConcept serviceProvided = new CodeableConcept()
            .addCoding(new Coding()
                .setCode(primaryCode.code)
                .setVersion("v1")
                .setSystem(system));
        claimItem.setService(serviceProvided);
        // calculate the cost of the procedure
        Money moneyResource = new Money();
        moneyResource.setCode("USD");
        moneyResource.setSystem("urn:iso:std:iso:4217");
        moneyResource.setValue(item.getCost());
        claimItem.setNet(moneyResource);

        if (item instanceof HealthRecord.Procedure) {
          Type procedureReference = new Reference(item.fullUrl);
          ProcedureComponent claimProcedure = new ProcedureComponent(
              new PositiveIntType(procedureSequence), procedureReference);
          claimResource.addProcedure(claimProcedure);
          claimItem.addProcedureLinkId(procedureSequence);

          procedureSequence++;
        } else {
          Reference informationReference = new Reference(item.fullUrl);
          SpecialConditionComponent informationComponent = new SpecialConditionComponent();
          informationComponent.setSequence(informationSequence);
          informationComponent.setValue(informationReference);
          CodeableConcept category = new CodeableConcept();
          category.getCodingFirstRep()
            .setSystem("http://hl7.org/fhir/claiminformationcategory")
            .setCode("info");
          informationComponent.setCategory(category);
          claimResource.addInformation(informationComponent);
          claimItem.addInformationLinkId(informationSequence);
          claimItem.setService(claimResource.getType());

          informationSequence++;
        }
        claimResource.addItem(claimItem);
      } else {
        // assume it's a Condition, we don't have a Condition class specifically
        // add diagnosisComponent to claim
        Reference diagnosisReference = new Reference(item.fullUrl);
        org.hl7.fhir.dstu3.model.Claim.DiagnosisComponent diagnosisComponent =
            new org.hl7.fhir.dstu3.model.Claim.DiagnosisComponent(
                new PositiveIntType(conditionSequence), diagnosisReference);
        claimResource.addDiagnosis(diagnosisComponent);

        // update claimItems with diagnosis
        ItemComponent diagnosisItem = new ItemComponent(new PositiveIntType(itemSequence));
        diagnosisItem.addDiagnosisLinkId(conditionSequence);
        claimResource.addItem(diagnosisItem);

        conditionSequence++;
      }
      itemSequence++;
    }

    Money moneyResource = new Money();
    moneyResource.setCode("USD");
    moneyResource.setSystem("urn:iso:std:iso:4217");
    moneyResource.setValue(claim.getTotalClaimCost());
    claimResource.setTotal(moneyResource);

    return newEntry(bundle, claimResource);
  }

  /**
   * Create an extension in with a valueMoney in USD.
   * @param url The url of the extension.
   * @param value The value in USD.
   * @return the Extension
   */
  private static Extension createMoneyExtension(String url, double value) {
    Money money = new Money();
    money.setValue(value);
    money.setSystem("urn:iso:std:iso:4217");
    money.setCode("USD");

    Extension extension = new Extension();
    extension.setUrl(url);
    extension.setValue(money);

    return extension;
  }

  /**
   * Create an explanation of benefit resource for each claim, detailing insurance
   * information.
   *
   * @param personEntry Entry for the person
   * @param bundle The Bundle to add to
   * @param encounterEntry The current Encounter
   * @param claimEntry the Claim object
   * @param person the person the health record belongs to
   * @param encounter the current Encounter as an object
   * @return the added entry
   */
  private static BundleEntryComponent explanationOfBenefit(BundleEntryComponent personEntry,
                                           Bundle bundle, BundleEntryComponent encounterEntry,
                                           Person person, BundleEntryComponent claimEntry,
                                           Encounter encounter) {
    boolean inpatient = false;
    boolean outpatient = false;
    EncounterType type = EncounterType.fromString(encounter.type);
    if (type == EncounterType.INPATIENT) {
      inpatient = true;
      // Provider enum doesn't include outpatient, but it can still be
      // an encounter type.
    } else if (type == EncounterType.AMBULATORY || type == EncounterType.WELLNESS) {
      outpatient = true;
    }
    ExplanationOfBenefit eob = new ExplanationOfBenefit();
    org.hl7.fhir.dstu3.model.Encounter encounterResource =
        (org.hl7.fhir.dstu3.model.Encounter) encounterEntry.getResource();

    Meta meta = new Meta();
    if (inpatient) {
      meta.addProfile("https://bluebutton.cms.gov/assets/ig/StructureDefinition-bluebutton-inpatient-claim");
    }  else if (outpatient) {
      meta.addProfile("https://bluebutton.cms.gov/assets/ig/StructureDefinition-bluebutton-outpatient-claim");
    }
    eob.setMeta(meta);

    // First add the extensions
    // will have to deal with different claim types (e.g. inpatient vs outpatient)
    if (inpatient) {
      //https://www.cms.gov/Medicare/Medicare-Fee-for-Service-Payment/AcuteInpatientPPS/Indirect-Medical-Education-IME
      // Extra cost for educational hospitals
      eob.addExtension(createMoneyExtension(
          "https://bluebutton.cms.gov/assets/ig/StructureDefinition-bluebutton-inpatient-ime-op-clm-val-amt-extension",
          400));

      // DSH payment-- Massachusetts does not make DSH payments at all, so set to 0 for now
      // https://www.cms.gov/Medicare/Medicare-Fee-for-Service-Payment/AcuteInpatientPPS/dsh
      eob.addExtension(createMoneyExtension(
          "https://bluebutton.cms.gov/assets/ig/StructureDefinition-bluebutton-inpatient-dsh-op-clm-val-amt-extension",
          0));

      // The pass through per diem rate
      // not really defined by CMS
      eob.addExtension(createMoneyExtension(
          "https://bluebutton.cms.gov/assets/ig/StructureDefinition-bluebutton-inpatient-clm-pass-thru-per-diem-amt-extension",
          0));

      // Professional charge
      eob.addExtension(createMoneyExtension(
          "https://bluebutton.cms.gov/assets/ig/StructureDefinition-bluebutton-inpatient-nch-profnl-cmpnt-chrg-amt-extension",
          0));

      // total claim PPS charge
      eob.addExtension(createMoneyExtension(
          "https://bluebutton.cms.gov/assets/ig/StructureDefinition-bluebutton-inpatient-clm-tot-pps-cptl-amt-extension",
          0));

      // Deductible Amount
      eob.addExtension(createMoneyExtension(
          "https://bluebutton.cms.gov/assets/ig/StructureDefinition-bluebutton-inpatient-nch-bene-ip-ddctbl-amt-extension",
          0));

      // Coinsurance Liability
      eob.addExtension(createMoneyExtension(
          "https://bluebutton.cms.gov/assets/ig/StructureDefinition-bluebutton-inpatient-nch-bene-pta-coinsrnc-lblty-amt-extension",
          0));

      // Non-covered Charge Amount
      eob.addExtension(createMoneyExtension(
          "https://bluebutton.cms.gov/assets/ig/StructureDefinition-bluebutton-inpatient-nch-ip-ncvrd-chrg-amt-extension",
          0));

      // Total Deductible/Coinsurance Amount
      eob.addExtension(createMoneyExtension(
          "https://bluebutton.cms.gov/assets/ig/StructureDefinition-bluebutton-inpatient-nch-ip-tot-ddctn-amt-extension",
          0));

      // PPS Capital DSH Amount
      eob.addExtension(createMoneyExtension(
          "https://bluebutton.cms.gov/assets/ig/StructureDefinition-bluebutton-inpatient-clm-pps-cptl-dsprprtnt-shr-amt-extension",
          0));

      // PPS Capital Exception Amount
      eob.addExtension(createMoneyExtension(
          "https://bluebutton.cms.gov/assets/ig/StructureDefinition-bluebutton-inpatient-clm-pps-cptl-excptn-amt-extension",
          0));

      // PPS FSP
      eob.addExtension(createMoneyExtension(
          "https://bluebutton.cms.gov/assets/ig/StructureDefinition-bluebutton-inpatient-clm-pps-cptl-fsp-amt-extension",
          0));

      // PPS IME
      eob.addExtension(createMoneyExtension(
          "https://bluebutton.cms.gov/assets/ig/StructureDefinition-bluebutton-inpatient-clm-pps-cptl-ime-amt-extension",
          400));

      // PPS Capital Outlier Amount
      eob.addExtension(createMoneyExtension(
          "https://bluebutton.cms.gov/assets/ig/StructureDefinition-bluebutton-inpatient-clm-pps-cptl-outlier-amt-extension",
          0));

      // Old capital hold harmless amount
      eob.addExtension(createMoneyExtension(
          "https://bluebutton.cms.gov/assets/ig/StructureDefinition-bluebutton-inpatient-clm-pps-old-cptl-hld-hrmls-amt-extension",
          0));

      // NCH DRG Outlier Approved Payment Amount
      eob.addExtension(createMoneyExtension(
          "https://bluebutton.cms.gov/assets/ig/StructureDefinition-bluebutton-inpatient-nch-drg-outlier-aprvd-pmt-amt-extension",
          0));

      // NCH Beneficiary Blood Deductible Liability Amount
      eob.addExtension(createMoneyExtension(
          "https://bluebutton.cms.gov/assets/ig/StructureDefinition-bluebutton-inpatient-nch-bene-blood-ddctbl-lblty-am-extension",
          0));

      // Non-payment reason
      eob.addExtension()
          .setUrl("https://bluebutton.cms.gov/assets/ig/StructureDefinition-bluebutton-inpatient-clm-mdcr-non-pmt-rsn-cd-extension")
          .setValue(new Coding()
              .setSystem("https://bluebutton.cms.gov/assets/ig/CodeSystem-clm-mdcr-non-pmt-rsn-cd")
              .setDisplay("All other reasons for non-payment")
              .setCode("N"));

      // Prepayment
      eob.addExtension(createMoneyExtension(
          "https://bluebutton.cms.gov/assets/ig/StructureDefinition-bluebutton-inpatient-prpayamt-extension",
          0));

      // FI or MAC number
      eob.addExtension()
          .setUrl("https://bluebutton.cms.gov/assets/ig/StructureDefinition-bluebutton-inpatient-fi-num-extension")
          .setValue(new Identifier()
              .setValue("002000")
              // No system page exists yet
              .setSystem("https://bluebutton.cms.gov/assets/ig/CodeSystem-fi-num"));
    } else if (outpatient) {
      // Professional component charge amount
      eob.addExtension(createMoneyExtension(
          "https://bluebutton.cms.gov/assets/ig/StructureDefinition-bluebutton-outpatient-nch-profnl-cmpnt-chrg-amt-extension",
          0));

      // Deductible amount
      eob.addExtension(createMoneyExtension(
          "https://bluebutton.cms.gov/assets/ig/StructureDefinition-bluebutton-outpatient-nch-bene-ptb-ddctbl-amt-extension",
          0));

      // Coinsurance amount
      eob.addExtension(createMoneyExtension(
          "https://bluebutton.cms.gov/assets/ig/StructureDefinition-bluebutton-outpatient-nch-bene-ptb-coinsrnc-amt-extension",
          0));

      // Provider Payment
      eob.addExtension(createMoneyExtension(
          "https://bluebutton.cms.gov/assets/ig/StructureDefinition-bluebutton-outpatient-clm-op-prvdr-pmt-amt-extension",
          0));

      // Beneficiary payment
      eob.addExtension(createMoneyExtension(
          "https://bluebutton.cms.gov/assets/ig/StructureDefinition-bluebutton-outpatient-clm-op-bene-pmt-amt-extension",
          0));

      // Beneficiary Blood Deductible Liability Amount
      eob.addExtension(createMoneyExtension(
          "https://bluebutton.cms.gov/assets/ig/StructureDefinition-bluebutton-outpatient-nch-bene-blood-ddctbl-lblty-am-extension",
          0));

      // Claim Medicare Non Payment Reason Code
      eob.addExtension()
          .setUrl("https://bluebutton.cms.gov/assets/ig/StructureDefinition-bluebutton-outpatient-clm-mdcr-non-pmt-rsn-cd-extension")
          .setValue(new Coding()
              .setDisplay("All other reasons for non-payment")
              .setSystem("https://bluebutton.cms.gov/assets/ig/CodeSystem-clm-mdcr-non-pmt-rsn-cd")
              .setCode("N"));

      // NCH Primary Payer Claim Paid Amount
      eob.addExtension(createMoneyExtension(
          "https://bluebutton.cms.gov/assets/ig/StructureDefinition-bluebutton-outpatient-prpayamt-extension",
          0));

      // FI or MAC number
      eob.addExtension()
          .setUrl("https://bluebutton.cms.gov/assets/ig/StructureDefinition-bluebutton-outpatient-fi-num-extension")
          .setValue(new Identifier()
              .setValue("002000")
              // No system page exists yet
              .setSystem("https://bluebutton.cms.gov/assets/ig/CodeSystem-fi-num"));
    }

    // according to CMS guidelines claims have 12 months to be
    // billed, so we set the billable period to 1 year after
    // services have ended (the encounter ends).
    Calendar cal = Calendar.getInstance();
    cal.setTime(encounterResource.getPeriod().getEnd());
    cal.add(Calendar.YEAR,1);

    Period billablePeriod = new Period()
        .setStart(encounterResource
            .getPeriod()
            .getEnd())
        .setEnd(cal.getTime());
    if (inpatient) {
      billablePeriod.addExtension(new Extension()
          .setUrl("https://bluebutton.cms.gov/assets/ig/StructureDefinition-bluebutton-inpatient-claim-query-cd-extension")
          .setValue(new Coding()
              .setCode("3")
              .setSystem("https://bluebutton.cms.gov/assets/ig/ValueSet-claim-query-cd")
              .setDisplay("Final Bill")));
    } else if (outpatient) {
      billablePeriod.addExtension(new Extension()
          .setUrl("https://bluebutton.cms.gov/assets/ig/StructureDefinition-bluebutton-outpatient-claim-query-cd-extension")
          .setValue(new Coding()
              .setCode("3")
              .setSystem("https://bluebutton.cms.gov/assets/ig/ValueSet-claim-query-cd")
              .setDisplay("Final Bill")));
    }

    eob.setBillablePeriod(billablePeriod);

    // cost is hardcoded to be USD in claim so this should be fine as well
    Money totalCost = new Money();
    totalCost.setSystem("urn:iso:std:iso:4217");
    totalCost.setCode("USD");
    totalCost.setValue(encounter.claim.getTotalClaimCost());
    eob.setTotalCost(totalCost);

    // Set References
    eob.setPatient(new Reference(personEntry.getFullUrl()));
    if (encounter.provider != null) {
      // This is what should happen if BlueButton 2.0 wasn't needlessly restrictive
      // String providerUrl = findProviderUrl(encounter.provider, bundle);
      // eob.setOrganization(new Reference().setReference(providerUrl));
      // Instead, we'll create the BlueButton 2.0 reference via identifier...
      Identifier identifier = new Identifier();
      identifier.setValue(encounter.provider.getResourceID());
      eob.setOrganization(new Reference().setIdentifier(identifier));
    }

    // Get the insurance info at the time that the encounter happened.
    Payer payer = encounter.claim.payer;

    Coverage coverage = new Coverage();
    coverage.setId("coverage");
    coverage.setType(new CodeableConcept().setText(payer.getName()));
    eob.addContained(coverage);
    ExplanationOfBenefit.InsuranceComponent insuranceComponent =
        new ExplanationOfBenefit.InsuranceComponent();
    insuranceComponent.setCoverage(new Reference("#coverage"));
    eob.setInsurance(insuranceComponent);

    org.hl7.fhir.dstu3.model.Claim claim =
        (org.hl7.fhir.dstu3.model.Claim) claimEntry.getResource();
    eob.addIdentifier()
        .setSystem("https://bluebutton.cms.gov/resources/variables/clm_id")
        .setValue(claim.getId());
    // Hardcoded group id
    eob.addIdentifier()
        .setSystem("https://bluebutton.cms.gov/resources/identifier/claim-group")
        .setValue("99999999999");

    eob.setStatus(org.hl7.fhir.dstu3.model.ExplanationOfBenefit.ExplanationOfBenefitStatus.ACTIVE);
    if (!inpatient && !outpatient) {
      eob.setClaim(new Reference()
          .setReference(claimEntry.getFullUrl()));
      eob.setReferral(new Reference("#1"));
      eob.setCreated(encounterResource.getPeriod().getEnd());
    }
    eob.setType(claim.getType());

    List<ExplanationOfBenefit.DiagnosisComponent> eobDiag = new ArrayList<>();
    for (org.hl7.fhir.dstu3.model.Claim.DiagnosisComponent claimDiagnosis : claim.getDiagnosis()) {
      ExplanationOfBenefit.DiagnosisComponent diagnosisComponent =
          new ExplanationOfBenefit.DiagnosisComponent();
      diagnosisComponent.setDiagnosis(claimDiagnosis.getDiagnosis());
      diagnosisComponent.getType().add(new CodeableConcept()
          .addCoding(new Coding()
              .setCode("principal")
              .setSystem("https://bluebutton.cms.gov/resources/codesystem/diagnosis-type")));
      diagnosisComponent.setSequence(claimDiagnosis.getSequence());
      diagnosisComponent.setPackageCode(claimDiagnosis.getPackageCode());
      diagnosisComponent.addExtension()
          .setUrl("https://bluebutton.cms.gov/assets/ig/StructureDefinition-bluebutton-inpatient-clm-poa-ind-sw1-extension")
          .setValue(new Coding()
              .setCode("Y")
              .setSystem("https://bluebutton.cms.gov/assets/ig/CodeSystem-clm-poa-ind-sw1")
              .setDisplay("Diagnosis present at time of admission"));
      eobDiag.add(diagnosisComponent);
    }
    eob.setDiagnosis(eobDiag);

    List<ExplanationOfBenefit.ProcedureComponent> eobProc = new ArrayList<>();
    for (ProcedureComponent proc : claim.getProcedure()) {
      ExplanationOfBenefit.ProcedureComponent p = new ExplanationOfBenefit.ProcedureComponent();
      p.setDate(proc.getDate());
      p.setSequence(proc.getSequence());
      p.setProcedure(proc.getProcedure());
    }
    eob.setProcedure(eobProc);

    List<ExplanationOfBenefit.ItemComponent> eobItem = new ArrayList<>();
    double totalPayment = 0;
    // Get all the items info from the claim

    for (ItemComponent item : claim.getItem()) {

      ExplanationOfBenefit.ItemComponent itemComponent = new ExplanationOfBenefit.ItemComponent();

      itemComponent.setSequence(item.getSequence());
      itemComponent.setQuantity(item.getQuantity());
      itemComponent.setUnitPrice(item.getUnitPrice());
      itemComponent.setCareTeamLinkId(item.getCareTeamLinkId());

      if (item.hasService()) {
        itemComponent
            .setService(item
                .getService());
      }
      if (!inpatient && !outpatient) {
        itemComponent.setDiagnosisLinkId(item.getDiagnosisLinkId());
        itemComponent.setInformationLinkId(item.getInformationLinkId());
        itemComponent.setNet(item.getNet());
        itemComponent.setEncounter(item.getEncounter());
        itemComponent.setServiced(encounterResource.getPeriod());
        itemComponent.setCategory(new CodeableConcept().addCoding(new Coding()
            .setSystem("https://bluebutton.cms.gov/resources/variables/line_cms_type_srvc_cd")
            .setCode("1")
            .setDisplay("Medical care")));
      }
      if (inpatient) {
        itemComponent.addExtension(new Extension()
            .setUrl("https://bluebutton.cms.gov/assets/ig/StructureDefinition-bluebutton-inpatient-rev-cntr-ndc-qty-extension")
            .setValue(new Quantity().setValue(0)));
      } else if (outpatient) {
        itemComponent.addExtension(new Extension()
            .setUrl("https://bluebutton.cms.gov/assets/ig/StructureDefinition-bluebutton-outpatient-rev-cntr-ndc-qty-extension")
            .setValue(new Quantity().setValue(0)));
        if (itemComponent.hasService()) {
          itemComponent.getService().addExtension(new Extension()
              .setUrl("https://bluebutton.cms.gov/assets/ig/StructureDefinition-bluebutton-outpatient-rev-cntr-ide-ndc-upc-num-extension")
              .setValue(new Coding()
                  .setSystem("https://www.accessdata.fda.gov/scripts/cder/ndc")
                  .setDisplay("Dummy")
                  .setCode("0624")));
        }
      }

      // Location of service, can use switch statement based on
      // encounter type
      String code;
      String display;
      CodeableConcept location = new CodeableConcept();
      EncounterType encounterType = EncounterType.fromString(encounter.type);
      switch (encounterType) {
        case AMBULATORY:
          code = "21";
          display = "Inpatient Hospital";
          break;
        case EMERGENCY:
          code = "23";
          display = "Emergency Room";
          break;
        case INPATIENT:
          code = "21";
          display = "Inpatient Hospital";
          break;
        case URGENTCARE:
          code = "20";
          display = "Urgent Care Facility";
          break;
        case WELLNESS:
          code = "22";
          display = "Outpatient Hospital";
          break;
        default:
          code = "21";
          display = "Inpatient Hospital";
      }
      location.addCoding()
          .setCode(code)
          //.setSystem("http://hl7.org/fhir/ValueSet/service-place") > if we wanted hl7
          .setSystem("https://bluebutton.cms.gov/resources/variables/line_place_of_srvc_cd")
          .setDisplay(display);
      itemComponent.setLocation(location);

      // Adjudication
      if (item.hasNet()) {

        // Assume that the patient has already paid deductible and
        // has 20/80 coinsurance
        ExplanationOfBenefit.AdjudicationComponent coinsuranceAmount =
            new ExplanationOfBenefit.AdjudicationComponent();
        coinsuranceAmount.getCategory()
            .getCoding()
            .add(new Coding()
                .setCode("https://bluebutton.cms.gov/resources/variables/line_coinsrnc_amt")
                .setSystem("https://bluebutton.cms.gov/resources/codesystem/adjudication")
                .setDisplay("Line Beneficiary Coinsurance Amount"));
        coinsuranceAmount.getAmount()
            .setValue(0.2 * item.getNet().getValue().doubleValue()) //20% coinsurance
            .setSystem("urn:iso:std:iso:4217") //USD
            .setCode("USD");

        ExplanationOfBenefit.AdjudicationComponent lineProviderAmount =
            new ExplanationOfBenefit.AdjudicationComponent();
        lineProviderAmount.getCategory()
            .getCoding()
            .add(new Coding()
                .setCode("https://bluebutton.cms.gov/resources/variables/line_prvdr_pmt_amt")
                .setSystem("https://bluebutton.cms.gov/resources/codesystem/adjudication")
                .setDisplay("Line Provider Payment Amount"));
        lineProviderAmount.getAmount()
            .setValue(0.8 * item.getNet().getValue().doubleValue())
            .setSystem("urn:iso:std:iso:4217")
            .setCode("USD");

        // assume the allowed and submitted amounts are the same for now
        ExplanationOfBenefit.AdjudicationComponent submittedAmount =
            new ExplanationOfBenefit.AdjudicationComponent();
        submittedAmount.getCategory()
            .getCoding()
            .add(new Coding()
                .setCode("https://bluebutton.cms.gov/resources/variables/line_sbmtd_chrg_amt")
                .setSystem("https://bluebutton.cms.gov/resources/codesystem/adjudication")
                .setDisplay("Line Submitted Charge Amount"));
        submittedAmount.getAmount()
            .setValue(item.getNet().getValue())
            .setSystem("urn:iso:std:iso:4217")
            .setCode("USD");

        ExplanationOfBenefit.AdjudicationComponent allowedAmount =
            new ExplanationOfBenefit.AdjudicationComponent();
        allowedAmount.getCategory()
            .getCoding()
            .add(new Coding()
                .setCode("https://bluebutton.cms.gov/resources/variables/line_alowd_chrg_amt")
                .setSystem("https://bluebutton.cms.gov/resources/codesystem/adjudication")
                .setDisplay("Line Allowed Charge Amount"));
        allowedAmount.getAmount()
            .setValue(item.getNet().getValue())
            .setSystem("urn:iso:std:iso:4217")
            .setCode("USD");

        ExplanationOfBenefit.AdjudicationComponent indicatorCode =
            new ExplanationOfBenefit.AdjudicationComponent();
        indicatorCode.getCategory()
            .getCoding()
            .add(new Coding()
                .setCode("https://bluebutton.cms.gov/resources/variables/line_prcsg_ind_cd")
                .setSystem("https://bluebutton.cms.gov/resources/codesystem/adjudication")
                .setDisplay("Line Processing Indicator Code"));

        if (!inpatient && !outpatient) {
          indicatorCode.getReason()
              .addCoding()
              .setCode("A")
              .setSystem("https://bluebutton.cms.gov/resources/variables/line_prcsg_ind_cd");
          indicatorCode
              .getReason()
              .getCodingFirstRep()
              .setDisplay("Allowed");
        }

        // assume deductible is 0
        ExplanationOfBenefit.AdjudicationComponent deductibleAmount =
            new ExplanationOfBenefit.AdjudicationComponent();
        deductibleAmount.getCategory()
            .getCoding()
            .add(new Coding()
                .setCode("https://bluebutton.cms.gov/resources/variables/line_bene_ptb_ddctbl_amt")
                .setSystem("https://bluebutton.cms.gov/resources/codesystem/adjudication")
                .setDisplay("Line Beneficiary Part B Deductible Amount"));
        deductibleAmount.getAmount()
            .setValue(0)
            .setSystem("urn:iso:std:iso:4217")
            .setCode("USD");

        List<ExplanationOfBenefit.AdjudicationComponent> adjudicationComponents = new ArrayList<>();
        adjudicationComponents.add(coinsuranceAmount);
        adjudicationComponents.add(lineProviderAmount);
        adjudicationComponents.add(submittedAmount);
        adjudicationComponents.add(allowedAmount);
        adjudicationComponents.add(deductibleAmount);
        adjudicationComponents.add(indicatorCode);

        itemComponent.setAdjudication(adjudicationComponents);
        // the total payment is what the insurance ends up paying
        totalPayment += 0.8 * item.getNet().getValue().doubleValue();
      }
      eobItem.add(itemComponent);
    }

    eob.setItem(eobItem);

    // This will throw a validation error no matter what.  The
    // payment section is required, and it requires a value.
    // The validator will complain that if there is a value, the payment
    // needs a code, but it will also complain if there is a code.
    // There is no way to resolve this error.
    Money payment = new Money();
    payment.setValue(totalPayment)
        .setSystem("urn:iso:std:iso:4217")
        .setCode("USD");
    eob.setPayment(new ExplanationOfBenefit.PaymentComponent()
        .setAmount(payment));

    // Hardcoded
    List<Reference> recipientList = new ArrayList<>();
    recipientList.add(new Reference()
        .setIdentifier(new Identifier()
        .setSystem("http://hl7.org/fhir/sid/us-npi")
        .setValue("99999999")));
    eob.addContained(new ReferralRequest()
        .setStatus(ReferralRequest.ReferralRequestStatus.COMPLETED)
        .setIntent(ReferralRequest.ReferralCategory.ORDER)
        .setSubject(new Reference(personEntry.getFullUrl()))
        .setRequester(new ReferralRequest.ReferralRequestRequesterComponent()
            .setAgent(new Reference()
                .setIdentifier(new Identifier()
                    .setSystem("http://hl7.org/fhir/sid/us-npi")
                    .setValue("99999999"))))
        .setRecipient(recipientList)
        .setId("1"));

    if (encounter.clinician != null) {
      // This is what should happen if BlueButton 2.0 wasn't needlessly restrictive
      // String practitionerFullUrl = findPractitioner(encounter.clinician, bundle);
      // eob.setProvider(new Reference().setReference(practitionerFullUrl));
      // Instead, we'll create the BlueButton 2.0 reference via identifier...
      Identifier identifier = new Identifier();
      identifier.setValue(encounter.clinician.getResourceID());
      eob.setProvider(new Reference().setIdentifier(identifier));
    } else {
      Identifier identifier = new Identifier();
      identifier.setValue("Unknown");
      eob.setProvider(new Reference().setIdentifier(identifier));
    }

    eob.addCareTeam(new ExplanationOfBenefit.CareTeamComponent()
        .setSequence(1)
        .setProvider(new Reference()
            // .setReference(findProviderUrl(provider, bundle))
            .setIdentifier(new Identifier()
                .setSystem("http://hl7.org/fhir/sid/us-npi")
                // providers don't have an npi
                .setValue("99999999")))
        .setRole(new CodeableConcept().addCoding(new Coding()
            .setCode("primary")
            .setSystem("http://hl7.org/fhir/claimcareteamrole")
            .setDisplay("Primary Care Practitioner"))));

    eob.setType(new CodeableConcept()
        .addCoding(new Coding()
            .setSystem("https://bluebutton.cms.gov/resources/variables/nch_clm_type_cd")
            // The code should be chosen from the
            // claim type, which is different from
            // the encounter type apparently.
            .setCode("71")
            .setDisplay("Local carrier non-durable medical equipment, prosthetics, orthotics, "
                + "and supplies (DMEPOS) claim"))
        .addCoding(new Coding()
            .setSystem("https://bluebutton.cms.gov/resources/codesystem/eob-type")
            // the code is chosen directly as
            // a result of the nch_clm_type_cd.
            .setCode("CARRIER")
            .setDisplay("EOB Type"))
        .addCoding(new Coding()
            .setSystem("http://hl7.org/fhir/ex-claimtype")
            // the ex-claimtype is also directly dependent on
            // the eob-type, making the clm_type the only real
            // category that needs to be dynamically chosen
            .setCode("professional")
            .setDisplay("Claim Type"))
        .addCoding(new Coding()
            .setSystem("https://bluebutton.cms.gov/resources/variables/nch_near_line_rec_ident_cd")
            // also dependent on clm-type
            .setCode("O")
            .setDisplay("Part B physician/supplier claim record (processed by local "
                      + "carriers; can include DMEPOS services)")));

    return newEntry(bundle,eob);
  }

  /**
   * Map the Condition into a FHIR Condition resource, and add it to the given Bundle.
   *
   * @param personEntry The Entry for the Person
   * @param bundle The Bundle to add to
   * @param encounterEntry The current Encounter entry
   * @param condition The Condition
   * @return The added Entry
   */
  private static BundleEntryComponent condition(BundleEntryComponent personEntry, Bundle bundle,
      BundleEntryComponent encounterEntry, HealthRecord.Entry condition) {
    Condition conditionResource = new Condition();

    conditionResource.setSubject(new Reference(personEntry.getFullUrl()));
    conditionResource.setContext(new Reference(encounterEntry.getFullUrl()));

    Code code = condition.codes.get(0);
    conditionResource.setCode(mapCodeToCodeableConcept(code, SNOMED_URI));

    conditionResource.setVerificationStatus(ConditionVerificationStatus.CONFIRMED);
    conditionResource.setClinicalStatus(ConditionClinicalStatus.ACTIVE);

    conditionResource.setOnset(convertFhirDateTime(condition.start, true));
    conditionResource.setAssertedDate(new Date(condition.start));

    if (condition.stop != 0) {
      conditionResource.setAbatement(convertFhirDateTime(condition.stop, true));
      conditionResource.setClinicalStatus(ConditionClinicalStatus.RESOLVED);
    }

    if (USE_SHR_EXTENSIONS) {
      // TODO: use different categories. would need to add a "category" to GMF Condition state
      // also potentially use Injury profile here,
      // once different codes map to different categories

      conditionResource.addCategory(new CodeableConcept().addCoding(new Coding(
          "http://standardhealthrecord.org/shr/condition/vs/ConditionCategoryVS", "disease",
          "Disease")));
      conditionResource.setMeta(new Meta().addProfile(SHR_EXT + "shr-condition-Condition"));
      // required fields for this profile are clinicalStatus, assertedDate, category
    }

    BundleEntryComponent conditionEntry = newEntry(bundle, conditionResource);

    condition.fullUrl = conditionEntry.getFullUrl();

    return conditionEntry;
  }

  /**
   * Map the Condition into a FHIR AllergyIntolerance resource, and add it to the given Bundle.
   *
   * @param personEntry The Entry for the Person
   * @param bundle The Bundle to add to
   * @param encounterEntry The current Encounter entry
   * @param allergy The Allergy Entry
   * @return The added Entry
   */
  private static BundleEntryComponent allergy(BundleEntryComponent personEntry, Bundle bundle,
      BundleEntryComponent encounterEntry, HealthRecord.Entry allergy) {

    AllergyIntolerance allergyResource = new AllergyIntolerance();

    allergyResource.setAssertedDate(new Date(allergy.start));

    if (allergy.stop == 0) {
      allergyResource.setClinicalStatus(AllergyIntoleranceClinicalStatus.ACTIVE);
    } else {
      allergyResource.setClinicalStatus(AllergyIntoleranceClinicalStatus.INACTIVE);
    }

    allergyResource.setType(AllergyIntoleranceType.ALLERGY);
    AllergyIntoleranceCategory category = AllergyIntoleranceCategory.FOOD;
    allergyResource.addCategory(category); // TODO: allergy categories in GMF
    allergyResource.setCriticality(AllergyIntoleranceCriticality.LOW);
    allergyResource.setVerificationStatus(AllergyIntoleranceVerificationStatus.CONFIRMED);
    allergyResource.setPatient(new Reference(personEntry.getFullUrl()));
    Code code = allergy.codes.get(0);
    allergyResource.setCode(mapCodeToCodeableConcept(code, SNOMED_URI));

    if (USE_SHR_EXTENSIONS) {
      Meta meta = new Meta();
      meta.addProfile(SHR_EXT + "shr-allergy-AllergyIntolerance");
      // required fields for AllergyIntolerance profile are:
      // verificationStatus, code, patient, assertedDate
      allergyResource.setMeta(meta);
    }
    BundleEntryComponent allergyEntry = newEntry(bundle, allergyResource);
    allergy.fullUrl = allergyEntry.getFullUrl();
    return allergyEntry;
  }


  /**
   * Map the given Observation into a FHIR Observation resource, and add it to the given Bundle.
   *
   * @param personEntry The Person Entry
   * @param bundle The Bundle to add to
   * @param encounterEntry The current Encounter entry
   * @param observation The Observation
   * @return The added Entry
   */
  private static BundleEntryComponent observation(BundleEntryComponent personEntry, Bundle bundle,
      BundleEntryComponent encounterEntry, Observation observation) {
    org.hl7.fhir.dstu3.model.Observation observationResource =
        new org.hl7.fhir.dstu3.model.Observation();

    observationResource.setSubject(new Reference(personEntry.getFullUrl()));
    observationResource.setContext(new Reference(encounterEntry.getFullUrl()));

    observationResource.setStatus(ObservationStatus.FINAL);

    Code code = observation.codes.get(0);
    observationResource.setCode(mapCodeToCodeableConcept(code, LOINC_URI));

    observationResource.addCategory().addCoding().setCode(observation.category)
        .setSystem("http://hl7.org/fhir/observation-category").setDisplay(observation.category);

    if (observation.value != null) {
      Type value = mapValueToFHIRType(observation.value, observation.unit);
      observationResource.setValue(value);
    } else if (observation.observations != null && !observation.observations.isEmpty()) {
      // multi-observation (ex blood pressure)
      for (Observation subObs : observation.observations) {
        ObservationComponentComponent comp = new ObservationComponentComponent();
        comp.setCode(mapCodeToCodeableConcept(subObs.codes.get(0), LOINC_URI));
        Type value = mapValueToFHIRType(subObs.value, subObs.unit);
        comp.setValue(value);
        observationResource.addComponent(comp);
      }
    }

    observationResource.setEffective(convertFhirDateTime(observation.start, true));
    observationResource.setIssued(new Date(observation.start));

    if (USE_SHR_EXTENSIONS) {
      Meta meta = new Meta();
      meta.addProfile(SHR_EXT + "shr-finding-Observation"); // all Observations are Observations
      if ("vital-signs".equals(observation.category)) {
        meta.addProfile(SHR_EXT + "shr-vital-VitalSign");
      }
      // add the specific profile based on code
      String codeMappingUri = SHR_MAPPING.get(LOINC_URI, code.code);
      if (codeMappingUri != null) {
        meta.addProfile(codeMappingUri);
      }
      observationResource.setMeta(meta);
    }

    BundleEntryComponent entry = newEntry(bundle, observationResource);
    observation.fullUrl = entry.getFullUrl();
    return entry;
  }

  static Type mapValueToFHIRType(Object value, String unit) {
    if (value == null) {
      return null;

    } else if (value instanceof Condition) {
      Code conditionCode = ((HealthRecord.Entry) value).codes.get(0);
      return mapCodeToCodeableConcept(conditionCode, SNOMED_URI);

    } else if (value instanceof Code) {
      return mapCodeToCodeableConcept((Code) value, SNOMED_URI);

    } else if (value instanceof String) {
      return new StringType((String) value);

    } else if (value instanceof Number) {
      double dblVal = ((Number) value).doubleValue();
      PlainBigDecimal bigVal = new PlainBigDecimal(dblVal);
      return new Quantity().setValue(bigVal)
          .setCode(unit).setSystem(UNITSOFMEASURE_URI)
          .setUnit(unit);
    } else if (value instanceof Components.SampledData) {
      return mapValueToSampledData((Components.SampledData) value, unit);
    } else {
      throw new IllegalArgumentException("unexpected observation value class: "
          + value.getClass().toString() + "; " + value);
    }
  }
  
  /**
   * Maps a Synthea internal SampledData object to the FHIR standard SampledData
   * representation.
   * 
   * @param value Synthea internal SampledData instance
   * @param unit Observation unit value
   * @return
   */
  static org.hl7.fhir.dstu3.model.SampledData mapValueToSampledData(
      Components.SampledData value, String unit) {
    
    org.hl7.fhir.dstu3.model.SampledData recordData = new org.hl7.fhir.dstu3.model.SampledData();
    
    SimpleQuantity origin = new SimpleQuantity();
    origin.setValue(new BigDecimal(value.originValue))
      .setCode(unit).setSystem(UNITSOFMEASURE_URI)
      .setUnit(unit);
    
    recordData.setOrigin(origin);
    
    // Use the period from the first series. They should all be the same.
    // FHIR output is milliseconds so we need to convert from TimeSeriesData seconds.
    recordData.setPeriod(value.series.get(0).getPeriod() * 1000);
    
    // Set optional fields if they were provided
    if (value.factor != null) {
      recordData.setFactor(value.factor);
    }
    if (value.lowerLimit != null) {
      recordData.setLowerLimit(value.lowerLimit);
    }
    if (value.upperLimit != null) {
      recordData.setUpperLimit(value.upperLimit);
    }
    
    recordData.setDimensions(value.series.size());
    
    recordData.setData(ExportHelper.sampledDataToValueString(value));
    
    return recordData;
  }

  /**
   * Map the given Procedure into a FHIR Procedure resource, and add it to the given Bundle.
   *
   * @param personEntry The Person entry
   * @param bundle Bundle to add to
   * @param encounterEntry The current Encounter entry
   * @param procedure  The Procedure
   * @return The added Entry
   */
  private static BundleEntryComponent procedure(BundleEntryComponent personEntry, Bundle bundle,
      BundleEntryComponent encounterEntry, Procedure procedure) {
    org.hl7.fhir.dstu3.model.Procedure procedureResource = new org.hl7.fhir.dstu3.model.Procedure();

    procedureResource.setStatus(ProcedureStatus.COMPLETED);
    procedureResource.setSubject(new Reference(personEntry.getFullUrl()));
    procedureResource.setContext(new Reference(encounterEntry.getFullUrl()));

    Code code = procedure.codes.get(0);
    CodeableConcept procCode = mapCodeToCodeableConcept(code, SNOMED_URI);
    procedureResource.setCode(procCode);

    if (procedure.stop != 0L) {
      Date startDate = new Date(procedure.start);
      Date endDate = new Date(procedure.stop);
      procedureResource.setPerformed(new Period().setStart(startDate).setEnd(endDate));
    } else {
      procedureResource.setPerformed(convertFhirDateTime(procedure.start, true));
    }

    if (!procedure.reasons.isEmpty()) {
      Code reason = procedure.reasons.get(0); // Only one element in list
      for (BundleEntryComponent entry : bundle.getEntry()) {
        if (entry.getResource().fhirType().equals("Condition")) {
          Condition condition = (Condition) entry.getResource();
          Coding coding = condition.getCode().getCoding().get(0); // Only one element in list
          if (reason.code.equals(coding.getCode())) {
            procedureResource.addReasonReference().setReference(entry.getFullUrl())
                .setDisplay(reason.display);
          }
        }
      }
    }

    if (USE_SHR_EXTENSIONS) {
      procedureResource.setMeta(
          new Meta().addProfile(SHR_EXT + "shr-procedure-ProcedurePerformed"));
      // required fields for this profile are action-PerformedContext-extension,
      // status, code, subject, performed[x]

      Extension performedContext = new Extension();
      performedContext.setUrl(SHR_EXT + "shr-action-PerformedContext-extension");
      performedContext.addExtension(
          SHR_EXT + "shr-action-Status-extension",
          new CodeType("completed"));

      procedureResource.addExtension(performedContext);
    }

    BundleEntryComponent procedureEntry = newEntry(bundle, procedureResource);
    procedure.fullUrl = procedureEntry.getFullUrl();

    return procedureEntry;
  }

  private static BundleEntryComponent immunization(BundleEntryComponent personEntry, Bundle bundle,
      BundleEntryComponent encounterEntry, HealthRecord.Entry immunization) {
    Immunization immResource = new Immunization();
    immResource.setStatus(ImmunizationStatus.COMPLETED);
    immResource.setDate(new Date(immunization.start));
    immResource.setVaccineCode(mapCodeToCodeableConcept(immunization.codes.get(0), CVX_URI));
    immResource.setNotGiven(false);
    immResource.setPrimarySource(true);
    immResource.setPatient(new Reference(personEntry.getFullUrl()));
    immResource.setEncounter(new Reference(encounterEntry.getFullUrl()));

    if (USE_SHR_EXTENSIONS) {
      immResource.setMeta(new Meta().addProfile(SHR_EXT + "shr-immunization-ImmunizationGiven"));
      // profile requires action-PerformedContext-extension, status, notGiven, vaccineCode, patient,
      // date, primarySource

      Extension performedContext = new Extension();
      performedContext.setUrl(SHR_EXT + "shr-action-PerformedContext-extension");
      performedContext.addExtension(
          SHR_EXT + "shr-action-Status-extension",
          new CodeType("completed"));

      immResource.addExtension(performedContext);
    }

    BundleEntryComponent immunizationEntry = newEntry(bundle, immResource);
    immunization.fullUrl = immunizationEntry.getFullUrl();

    return immunizationEntry;
  }

  /**
   * Map the given Medication to a FHIR MedicationRequest resource, and add it to the given Bundle.
   *
   * @param personEntry The Entry for the Person
   * @param bundle Bundle to add the Medication to
   * @param encounterEntry Current Encounter entry
   * @param medication The Medication
   * @return The added Entry
   */
  private static BundleEntryComponent medication(BundleEntryComponent personEntry, Bundle bundle,
      BundleEntryComponent encounterEntry, Medication medication) {
    MedicationRequest medicationResource = new MedicationRequest();

    medicationResource.setSubject(new Reference(personEntry.getFullUrl()));
    medicationResource.setContext(new Reference(encounterEntry.getFullUrl()));

    Code code = medication.codes.get(0);
    String system = code.system.equals("SNOMED-CT")
        ? SNOMED_URI
        : RXNORM_URI;
    medicationResource.setMedication(mapCodeToCodeableConcept(code, system));

    medicationResource.setAuthoredOn(new Date(medication.start));
    medicationResource.setIntent(MedicationRequestIntent.ORDER);
    org.hl7.fhir.dstu3.model.Encounter encounter =
        (org.hl7.fhir.dstu3.model.Encounter) encounterEntry.getResource();
    MedicationRequestRequesterComponent requester = new MedicationRequestRequesterComponent();
    requester.setAgent(encounter.getParticipantFirstRep().getIndividual());
    requester.setOnBehalfOf(encounter.getServiceProvider());
    medicationResource.setRequester(requester);

    if (medication.stop != 0L) {
      medicationResource.setStatus(MedicationRequestStatus.STOPPED);
    } else {
      medicationResource.setStatus(MedicationRequestStatus.ACTIVE);
    }

    if (!medication.reasons.isEmpty()) {
      // Only one element in list
      Code reason = medication.reasons.get(0);
      for (BundleEntryComponent entry : bundle.getEntry()) {
        if (entry.getResource().fhirType().equals("Condition")) {
          Condition condition = (Condition) entry.getResource();
          // Only one element in list
          Coding coding = condition.getCode().getCoding().get(0);
          if (reason.code.equals(coding.getCode())) {
            medicationResource.addReasonReference()
                .setReference(entry.getFullUrl());
          }
        }
      }
    }

    if (medication.prescriptionDetails != null) {
      JsonObject rxInfo = medication.prescriptionDetails;
      Dosage dosage = new Dosage();

      dosage.setSequence(1);
      // as_needed is true if present
      dosage.setAsNeeded(new BooleanType(rxInfo.has("as_needed")));

      // as_needed is true if present
      if ((rxInfo.has("dosage")) && (!rxInfo.has("as_needed"))) {
        Timing timing = new Timing();
        TimingRepeatComponent timingRepeatComponent = new TimingRepeatComponent();
        timingRepeatComponent.setFrequency(
            rxInfo.get("dosage").getAsJsonObject().get("frequency").getAsInt());
        timingRepeatComponent.setPeriod(
            rxInfo.get("dosage").getAsJsonObject().get("period").getAsDouble());
        timingRepeatComponent.setPeriodUnit(
            convertUcumCode(rxInfo.get("dosage").getAsJsonObject().get("unit").getAsString()));
        timing.setRepeat(timingRepeatComponent);
        dosage.setTiming(timing);

        Quantity dose = new SimpleQuantity().setValue(
            rxInfo.get("dosage").getAsJsonObject().get("amount").getAsDouble());
        dosage.setDose(dose);

        if (rxInfo.has("instructions")) {
          for (JsonElement instructionElement : rxInfo.get("instructions").getAsJsonArray()) {
            JsonObject instruction = instructionElement.getAsJsonObject();
            Code instructionCode = new Code(
                SNOMED_URI,
                instruction.get("code").getAsString(),
                instruction.get("display").getAsString()
            );

            dosage.addAdditionalInstruction(mapCodeToCodeableConcept(instructionCode, SNOMED_URI));
          }
        }
      }

      List<Dosage> dosageInstruction = new ArrayList<Dosage>();
      dosageInstruction.add(dosage);
      medicationResource.setDosageInstruction(dosageInstruction);
    }

    if (USE_SHR_EXTENSIONS) {

      medicationResource.addExtension()
        .setUrl(SHR_EXT + "shr-base-ActionCode-extension")
        .setValue(PRESCRIPTION_OF_DRUG_CC);

      medicationResource.setMeta(new Meta()
          .addProfile(SHR_EXT + "shr-medication-MedicationRequested"));
      // required fields for this profile are status, action-RequestedContext-extension,
      // medication[x]subject, authoredOn, requester

      Extension requestedContext = new Extension();
      requestedContext.setUrl(SHR_EXT + "shr-action-RequestedContext-extension");
      requestedContext.addExtension(
          SHR_EXT + "shr-action-Status-extension",
          new CodeType("completed"));
      requestedContext.addExtension(
          SHR_EXT + "shr-action-RequestIntent-extension",
          new CodeType("original-order"));

      medicationResource.addExtension(requestedContext);
    }

    BundleEntryComponent medicationEntry = newEntry(bundle, medicationResource);
    // create new claim for medication
    medicationClaim(personEntry, bundle, encounterEntry, medication.claim, medicationEntry);

    // Create new administration for medication, if needed
    if (medication.administration) {
      medicationAdministration(personEntry, bundle, encounterEntry, medication, medicationResource);
    }

    return medicationEntry;
  }
  
  /**
   * Add a MedicationAdministration if needed for the given medication.
   * 
   * @param personEntry       The Entry for the Person
   * @param bundle            Bundle to add the MedicationAdministration to
   * @param encounterEntry    Current Encounter entry
   * @param medication        The Medication
   * @param medicationRequest The related medicationRequest
   * @return The added Entry
   */
  private static BundleEntryComponent medicationAdministration(
      BundleEntryComponent personEntry, Bundle bundle, BundleEntryComponent encounterEntry,
      Medication medication, MedicationRequest medicationRequest) {

    MedicationAdministration medicationResource = new MedicationAdministration();

    medicationResource.setSubject(new Reference(personEntry.getFullUrl()));
    medicationResource.setContext(new Reference(encounterEntry.getFullUrl()));

    Code code = medication.codes.get(0);
    String system = code.system.equals("SNOMED-CT") ? SNOMED_URI : RXNORM_URI;

    medicationResource.setMedication(mapCodeToCodeableConcept(code, system));
    medicationResource.setEffective(new DateTimeType(new Date(medication.start)));

    medicationResource.setStatus(MedicationAdministrationStatus.fromCode("completed"));

    if (medication.prescriptionDetails != null) {
      JsonObject rxInfo = medication.prescriptionDetails;
      MedicationAdministrationDosageComponent dosage =
          new MedicationAdministrationDosageComponent();

      // as_needed is true if present
      if ((rxInfo.has("dosage")) && (!rxInfo.has("as_needed"))) {
        Quantity dose = new SimpleQuantity().setValue(
            rxInfo.get("dosage").getAsJsonObject().get("amount").getAsDouble());
        dosage.setDose((SimpleQuantity) dose);

        if (rxInfo.has("instructions")) {
          for (JsonElement instructionElement : rxInfo.get("instructions").getAsJsonArray()) {
            JsonObject instruction = instructionElement.getAsJsonObject();

            dosage.setText(instruction.get("display").getAsString());
          }
        }
      }
      medicationResource.setDosage(dosage);
    }

    if (!medication.reasons.isEmpty()) {
      // Only one element in list
      Code reason = medication.reasons.get(0);
      for (BundleEntryComponent entry : bundle.getEntry()) {
        if (entry.getResource().fhirType().equals("Condition")) {
          Condition condition = (Condition) entry.getResource();
          // Only one element in list
          Coding coding = condition.getCode().getCoding().get(0);
          if (reason.code.equals(coding.getCode())) {
            medicationResource.addReasonReference().setReference(entry.getFullUrl());
          }
        }
      }
    }

    BundleEntryComponent medicationAdminEntry = newEntry(bundle, medicationResource);
    return medicationAdminEntry;
  }

  private static final Code PRESCRIPTION_OF_DRUG_CODE =
      new Code("SNOMED-CT","33633005","Prescription of drug (procedure)");
  private static final CodeableConcept PRESCRIPTION_OF_DRUG_CC =
      mapCodeToCodeableConcept(PRESCRIPTION_OF_DRUG_CODE, SNOMED_URI);


  /**
   * Map the given Report to a FHIR DiagnosticReport resource, and add it to the given Bundle.
   *
   * @param personEntry The Entry for the Person
   * @param bundle Bundle to add the Report to
   * @param encounterEntry Current Encounter entry
   * @param report The Report
   * @return The added Entry
   */
  private static BundleEntryComponent report(BundleEntryComponent personEntry, Bundle bundle,
      BundleEntryComponent encounterEntry, Report report) {
    DiagnosticReport reportResource = new DiagnosticReport();
    reportResource.setStatus(DiagnosticReportStatus.FINAL);
    reportResource.setCode(mapCodeToCodeableConcept(report.codes.get(0), LOINC_URI));
    reportResource.setSubject(new Reference(personEntry.getFullUrl()));
    reportResource.setContext(new Reference(encounterEntry.getFullUrl()));
    reportResource.setEffective(convertFhirDateTime(report.start, true));
    reportResource.setIssued(new Date(report.start));
    for (Observation observation : report.observations) {
      Reference reference = new Reference(observation.fullUrl);
      reference.setDisplay(observation.codes.get(0).display);
      reportResource.addResult(reference);
    }

    // no SHR profile for DiagnosticReport

    return newEntry(bundle, reportResource);
  }

  /**
   * Map the given CarePlan to a FHIR CarePlan resource, and add it to the given Bundle.
   *
   * @param personEntry The Entry for the Person
   * @param bundle Bundle to add the CarePlan to
   * @param encounterEntry Current Encounter entry
   * @param carePlan The CarePlan to map to FHIR and add to the bundle
   * @return The added Entry
   */
  private static BundleEntryComponent careplan(BundleEntryComponent personEntry, Bundle bundle,
      BundleEntryComponent encounterEntry, CarePlan carePlan) {
    org.hl7.fhir.dstu3.model.CarePlan careplanResource = new org.hl7.fhir.dstu3.model.CarePlan();
    careplanResource.setIntent(CarePlanIntent.ORDER);
    careplanResource.setSubject(new Reference(personEntry.getFullUrl()));
    careplanResource.setContext(new Reference(encounterEntry.getFullUrl()));

    Code code = carePlan.codes.get(0);
    careplanResource.addCategory(mapCodeToCodeableConcept(code, SNOMED_URI));

    CarePlanActivityStatus activityStatus;
    GoalStatus goalStatus;

    Period period = new Period().setStart(new Date(carePlan.start));
    careplanResource.setPeriod(period);
    if (carePlan.stop != 0L) {
      period.setEnd(new Date(carePlan.stop));
      careplanResource.setStatus(CarePlanStatus.COMPLETED);
      activityStatus = CarePlanActivityStatus.COMPLETED;
      goalStatus = GoalStatus.ACHIEVED;
    } else {
      careplanResource.setStatus(CarePlanStatus.ACTIVE);
      activityStatus = CarePlanActivityStatus.INPROGRESS;
      goalStatus = GoalStatus.INPROGRESS;
    }

    if (!carePlan.activities.isEmpty()) {
      for (Code activity : carePlan.activities) {
        CarePlanActivityComponent activityComponent = new CarePlanActivityComponent();
        CarePlanActivityDetailComponent activityDetailComponent =
            new CarePlanActivityDetailComponent();

        activityDetailComponent.setStatus(activityStatus);

        activityDetailComponent.setCode(mapCodeToCodeableConcept(activity, SNOMED_URI));
        activityComponent.setDetail(activityDetailComponent);

        careplanResource.addActivity(activityComponent);
      }
    }

    if (!carePlan.reasons.isEmpty()) {
      // Only one element in list
      Code reason = carePlan.reasons.get(0);
      for (BundleEntryComponent entry : bundle.getEntry()) {
        if (entry.getResource().fhirType().equals("Condition")) {
          Condition condition = (Condition) entry.getResource();
          // Only one element in list
          Coding coding = condition.getCode().getCoding().get(0);
          if (reason.code.equals(coding.getCode())) {
            careplanResource.addAddresses().setReference(entry.getFullUrl());
          }
        }
      }
    }

    for (JsonObject goal : carePlan.goals) {
      BundleEntryComponent goalEntry = caregoal(bundle, goalStatus, goal);
      careplanResource.addGoal().setReference(goalEntry.getFullUrl());
    }

    return newEntry(bundle, careplanResource);
  }

  /**
   * Map the given ImagingStudy to a FHIR ImagingStudy resource, and add it to the given Bundle.
   *
   * @param personEntry The Entry for the Person
   * @param bundle Bundle to add the ImagingStudy to
   * @param encounterEntry Current Encounter entry
   * @param imagingStudy The ImagingStudy to map to FHIR and add to the bundle
   * @return The added Entry
   */
  private static BundleEntryComponent imagingStudy(BundleEntryComponent personEntry, Bundle bundle,
      BundleEntryComponent encounterEntry, ImagingStudy imagingStudy) {
    org.hl7.fhir.dstu3.model.ImagingStudy imagingStudyResource =
        new org.hl7.fhir.dstu3.model.ImagingStudy();

    imagingStudyResource.setUid("urn:oid:" + imagingStudy.dicomUid);
    imagingStudyResource.setPatient(new Reference(personEntry.getFullUrl()));
    imagingStudyResource.setContext(new Reference(encounterEntry.getFullUrl()));

    Date startDate = new Date(imagingStudy.start);
    imagingStudyResource.setStarted(startDate);

    // Convert the series into their FHIR equivalents
    int numberOfSeries = imagingStudy.series.size();
    imagingStudyResource.setNumberOfSeries(numberOfSeries);

    List<ImagingStudySeriesComponent> seriesResourceList =
        new ArrayList<ImagingStudySeriesComponent>();

    int totalNumberOfInstances = 0;
    int seriesNo = 1;

    for (ImagingStudy.Series series : imagingStudy.series) {
      ImagingStudySeriesComponent seriesResource = new ImagingStudySeriesComponent();
      seriesResource.setUid("urn:oid:" + series.dicomUid);
      seriesResource.setNumber(seriesNo);
      seriesResource.setStarted(startDate);
      seriesResource.setAvailability(InstanceAvailability.UNAVAILABLE);

      CodeableConcept modalityConcept = mapCodeToCodeableConcept(series.modality, DICOM_DCM_URI);
      seriesResource.setModality(modalityConcept.getCoding().get(0));

      CodeableConcept bodySiteConcept = mapCodeToCodeableConcept(series.bodySite, SNOMED_URI);
      seriesResource.setBodySite(bodySiteConcept.getCoding().get(0));

      // Convert the images in each series into their FHIR equivalents
      int numberOfInstances = series.instances.size();
      seriesResource.setNumberOfInstances(numberOfInstances);
      totalNumberOfInstances += numberOfInstances;

      List<ImagingStudySeriesInstanceComponent> instanceResourceList =
          new ArrayList<ImagingStudySeriesInstanceComponent>();

      int instanceNo = 1;

      for (ImagingStudy.Instance instance : series.instances) {
        ImagingStudySeriesInstanceComponent instanceResource =
            new ImagingStudySeriesInstanceComponent();
        instanceResource.setUid("urn:oid:" + instance.dicomUid);
        instanceResource.setTitle(instance.title);
        instanceResource.setSopClass("urn:oid:" + instance.sopClass.code);
        instanceResource.setNumber(instanceNo);

        instanceResourceList.add(instanceResource);
        instanceNo += 1;
      }

      seriesResource.setInstance(instanceResourceList);
      seriesResourceList.add(seriesResource);
      seriesNo += 1;
    }

    imagingStudyResource.setSeries(seriesResourceList);
    imagingStudyResource.setNumberOfInstances(totalNumberOfInstances);
    return newEntry(bundle, imagingStudyResource);
  }
  
  /**
   * Map the given Media element to a FHIR Media resource, and add it to the given Bundle.
   *
   * @param personEntry    The Entry for the Person
   * @param bundle         Bundle to add the Media to
   * @param encounterEntry Current Encounter entry
   * @param obs   The Observation to map to FHIR and add to the bundle
   * @return The added Entry
   */
  private static BundleEntryComponent media(BundleEntryComponent personEntry, Bundle bundle,
      BundleEntryComponent encounterEntry, Observation obs) {
    org.hl7.fhir.dstu3.model.Media mediaResource =
        new org.hl7.fhir.dstu3.model.Media();

    if (obs.codes != null && obs.codes.size() > 0) {
      List<CodeableConcept> reasonList = obs.codes.stream()
          .map(code -> mapCodeToCodeableConcept(code, SNOMED_URI)).collect(Collectors.toList());
      mediaResource.setReasonCode(reasonList);
    }
    
    // Hard code as an image
    mediaResource.setType(DigitalMediaType.PHOTO);
    mediaResource.setSubject(new Reference(personEntry.getFullUrl()));

    Attachment content = (Attachment) obs.value;
    org.hl7.fhir.dstu3.model.Attachment contentResource = new org.hl7.fhir.dstu3.model.Attachment();
    
    contentResource.setContentType(content.contentType);
    contentResource.setLanguage(content.language);
    if (content.data != null) {
      contentResource.setDataElement(new org.hl7.fhir.dstu3.model.Base64BinaryType(content.data));
    }
    contentResource.setUrl(content.url);
    contentResource.setSize(content.size);
    contentResource.setTitle(content.title);
    if (content.hash != null) {
      contentResource.setHashElement(new org.hl7.fhir.dstu3.model.Base64BinaryType(content.hash));
    }
    
    mediaResource.setWidth(content.width);
    mediaResource.setHeight(content.height);
    
    mediaResource.setContent(contentResource);

    return newEntry(bundle, mediaResource);
  }

  /**
   * Map the HealthRecord.Device into a FHIR Device and add it to the Bundle.
   *
   * @param personEntry    The Person entry.
   * @param bundle         Bundle to add to.
   * @param device         The device to add.
   * @return The added Entry.
   */
  private static BundleEntryComponent device(BundleEntryComponent personEntry, Bundle bundle,
      HealthRecord.Device device) {
    Device deviceResource = new Device();
    Device.DeviceUdiComponent udi = new Device.DeviceUdiComponent()
        .setDeviceIdentifier(device.deviceIdentifier)
        .setCarrierHRF(device.udi);
    deviceResource.setUdi(udi);
    deviceResource.setStatus(FHIRDeviceStatus.ACTIVE);
    if (device.manufacturer != null) {
      deviceResource.setManufacturer(device.manufacturer);
    }
    if (device.model != null) {
      deviceResource.setModel(device.model);
    }
    deviceResource.setManufactureDate(new Date(device.manufactureTime));
    deviceResource.setExpirationDate(new Date(device.expirationTime));
    deviceResource.setLotNumber(device.lotNumber);
    deviceResource.setType(mapCodeToCodeableConcept(device.codes.get(0), SNOMED_URI));
    deviceResource.setPatient(new Reference(personEntry.getFullUrl()));
    return newEntry(bundle, deviceResource);
  }
  
  /**
   * Map the JsonObject for a Supply into a FHIR SupplyDelivery and add it to the Bundle.
   *
   * @param personEntry    The Person entry.
   * @param bundle         Bundle to add to.
   * @param supply         The supplied object to add.
   * @param encounter      The encounter during which the supplies were delivered
   * @return The added Entry.
   */
  private static BundleEntryComponent supplyDelivery(BundleEntryComponent personEntry,
          Bundle bundle, HealthRecord.Supply supply, Encounter encounter) {
   
    SupplyDelivery supplyResource = new SupplyDelivery();
    supplyResource.setStatus(SupplyDeliveryStatus.COMPLETED);
    supplyResource.setPatient(new Reference(personEntry.getFullUrl()));
    
    CodeableConcept type = new CodeableConcept();
    type.addCoding()
      .setCode("device")
      .setDisplay("Device")
      .setSystem("http://hl7.org/fhir/supply-item-type");
    supplyResource.setType(type);
    
    SupplyDeliverySuppliedItemComponent suppliedItem = new SupplyDeliverySuppliedItemComponent();
    suppliedItem.setItem(mapCodeToCodeableConcept(supply.code, SNOMED_URI));
    
    SimpleQuantity quantity = new SimpleQuantity();
    quantity.setValue(supply.quantity);
    suppliedItem.setQuantity(quantity);
    
    supplyResource.setSuppliedItem(suppliedItem);
    
    supplyResource.setOccurrence(convertFhirDateTime(encounter.start, true));
    
    return newEntry(bundle, supplyResource);
  }
  
  /**
   * Map the HealthRecord.Device into a FHIR Device and add it to the Bundle.
   *
   * @param personEntry    The Person entry.
   * @param bundle         Bundle to add to.
   * @param device         The device to add.
   * @return The added Entry.
   */
  private static BundleEntryComponent device(BundleEntryComponent personEntry, Bundle bundle,
      HealthRecord.Device device) {
    Device deviceResource = new Device();
    Device.DeviceUdiComponent udi = new Device.DeviceUdiComponent()
        .setDeviceIdentifier(device.deviceIdentifier)
        .setCarrierHRF(device.udi);
    deviceResource.setUdi(udi);
    deviceResource.setStatus(FHIRDeviceStatus.ACTIVE);
    if (device.manufacturer != null) {
      deviceResource.setManufacturer(device.manufacturer);
    }
    if (device.model != null) {
      deviceResource.setModel(device.model);
    }
    deviceResource.setManufactureDate(new Date(device.manufactureTime));
    deviceResource.setExpirationDate(new Date(device.expirationTime));
    deviceResource.setLotNumber(device.lotNumber);
    deviceResource.setType(mapCodeToCodeableConcept(device.codes.get(0), SNOMED_URI));
    deviceResource.setPatient(new Reference(personEntry.getFullUrl()));
    return newEntry(bundle, deviceResource);
  }
  
  /**
   * Map the JsonObject for a Supply into a FHIR SupplyDelivery and add it to the Bundle.
   *
   * @param personEntry    The Person entry.
   * @param bundle         Bundle to add to.
   * @param supply         The supplied object to add.
   * @param encounter      The encounter during which the supplies were delivered
   * @return The added Entry.
   */
  private static BundleEntryComponent supplyDelivery(BundleEntryComponent personEntry, Bundle bundle,
      HealthRecord.Supply supply, Encounter encounter) {
   
    SupplyDelivery supplyResource = new SupplyDelivery();
    supplyResource.setStatus(SupplyDeliveryStatus.COMPLETED);
    supplyResource.setPatient(new Reference(personEntry.getFullUrl()));
    
    CodeableConcept type = new CodeableConcept();
    type.addCoding()
      .setCode("device")
      .setDisplay("Device")
      .setSystem("http://hl7.org/fhir/supply-item-type");
    supplyResource.setType(type);
    
    SupplyDeliverySuppliedItemComponent suppliedItem = new SupplyDeliverySuppliedItemComponent();
    suppliedItem.setItem( mapCodeToCodeableConcept(supply.codes.get(0), SNOMED_URI));
    
    SimpleQuantity quantity = new SimpleQuantity();
    quantity.setValue(supply.quantity);
    suppliedItem.setQuantity(quantity);
    
    supplyResource.setSuppliedItem(suppliedItem);
    
    supplyResource.setOccurrence(convertFhirDateTime(supply.start, true));
    
    return newEntry(bundle, supplyResource);
  }
  
  /**
   * Map the Provider into a FHIR Organization resource, and add it to the given Bundle.
   * @param bundle The Bundle to add to
   * @param provider The Provider
   * @return The added Entry
   */
  protected static BundleEntryComponent provider(Bundle bundle, Provider provider) {
    org.hl7.fhir.dstu3.model.Organization organizationResource =
        new org.hl7.fhir.dstu3.model.Organization();

    List<CodeableConcept> organizationType = new ArrayList<CodeableConcept>();
    organizationType.add(
        mapCodeToCodeableConcept(
            new Code(
                "http://hl7.org/fhir/organization-type",
                "prov",
                "Healthcare Provider"),
            "http://hl7.org/fhir/organization-type"));

    organizationResource.addIdentifier().setSystem("https://github.com/synthetichealth/synthea")
    .setValue((String) provider.getResourceID());

    organizationResource.setId(provider.getResourceID());
    organizationResource.setName(provider.name);
    organizationResource.setType(organizationType);

    Address address = new Address()
        .addLine(provider.address)
        .setCity(provider.city)
        .setPostalCode(provider.zip)
        .setState(provider.state);
    if (COUNTRY_CODE != null) {
      address.setCountry(COUNTRY_CODE);
    }
    organizationResource.addAddress(address);

    Point2D.Double coord = provider.getLonLat();
    if (coord != null) {
      Extension geolocation = address.addExtension();
      geolocation.setUrl("http://hl7.org/fhir/StructureDefinition/geolocation");
      geolocation.addExtension("latitude", new DecimalType(coord.getY()));
      geolocation.addExtension("longitude", new DecimalType(coord.getX()));
    }
    
    if (provider.phone != null && !provider.phone.isEmpty()) {
      ContactPoint contactPoint = new ContactPoint()
          .setSystem(ContactPointSystem.PHONE)
          .setValue(provider.phone);
      organizationResource.addTelecom(contactPoint);
    }

    if (USE_SHR_EXTENSIONS) {
      organizationResource.setMeta(new Meta().addProfile(SHR_EXT + "shr-entity-Organization"));
      // required fields for this profile are identifier, type, address, and contact

      organizationResource.addIdentifier()
          .setSystem("urn:ietf:rfc:3986")
          .setValue(provider.getResourceID());
      organizationResource.addContact().setName(new HumanName().setText("Synthetic Provider"));
    }

    return newEntry(bundle, organizationResource, provider.getResourceID());
  }

  /**
   * Map the clinician into a FHIR Practitioner resource, and add it to the given Bundle.
   * @param bundle The Bundle to add to
   * @param clinician The clinician
   * @return The added Entry
   */
  protected static BundleEntryComponent practitioner(Bundle bundle, Clinician clinician) {
    Practitioner practitionerResource = new Practitioner();

    practitionerResource.addIdentifier().setSystem("http://hl7.org/fhir/sid/us-npi")
    .setValue("" + clinician.identifier);
    practitionerResource.setActive(true);
    practitionerResource.addName().setFamily(
        (String) clinician.attributes.get(Clinician.LAST_NAME))
      .addGiven((String) clinician.attributes.get(Clinician.FIRST_NAME))
      .addPrefix((String) clinician.attributes.get(Clinician.NAME_PREFIX));

    Address address = new Address()
        .addLine((String) clinician.attributes.get(Clinician.ADDRESS))
        .setCity((String) clinician.attributes.get(Clinician.CITY))
        .setPostalCode((String) clinician.attributes.get(Clinician.ZIP))
        .setState((String) clinician.attributes.get(Clinician.STATE));
    if (COUNTRY_CODE != null) {
      address.setCountry(COUNTRY_CODE);
    }
    practitionerResource.addAddress(address);

    if (clinician.attributes.get(Person.GENDER).equals("M")) {
      practitionerResource.setGender(AdministrativeGender.MALE);
    } else if (clinician.attributes.get(Person.GENDER).equals("F")) {
      practitionerResource.setGender(AdministrativeGender.FEMALE);
    }

    return newEntry(bundle, practitionerResource, clinician.getResourceID());
  }

  /**
   * Map the JsonObject into a FHIR Goal resource, and add it to the given Bundle.
   * @param bundle The Bundle to add to
   * @param goalStatus The GoalStatus
   * @param goal The JsonObject
   * @return The added Entry
   */
  private static BundleEntryComponent caregoal(
      Bundle bundle, GoalStatus goalStatus, JsonObject goal) {
    String resourceID = UUID.randomUUID().toString();

    org.hl7.fhir.dstu3.model.Goal goalResource =
        new org.hl7.fhir.dstu3.model.Goal();
    goalResource.setStatus(goalStatus);
    goalResource.setId(resourceID);

    if (goal.has("text")) {
      CodeableConcept descriptionCodeableConcept = new CodeableConcept();

      descriptionCodeableConcept.setText(goal.get("text").getAsString());
      goalResource.setDescription(descriptionCodeableConcept);
    } else if (goal.has("codes")) {
      CodeableConcept descriptionCodeableConcept = new CodeableConcept();

      JsonObject code =
          goal.get("codes").getAsJsonArray().get(0).getAsJsonObject();
      descriptionCodeableConcept.addCoding()
        .setSystem(LOINC_URI)
        .setCode(code.get("code").getAsString())
        .setDisplay(code.get("display").getAsString());

      descriptionCodeableConcept.setText(code.get("display").getAsString());
      goalResource.setDescription(descriptionCodeableConcept);
    } else if (goal.has("observation")) {
      CodeableConcept descriptionCodeableConcept = new CodeableConcept();

      // build up our own text from the observation condition, similar to the graphviz logic
      JsonObject logic = goal.get("observation").getAsJsonObject();

      String[] text = {
        logic.get("codes").getAsJsonArray().get(0)
            .getAsJsonObject().get("display").getAsString(),
        logic.get("operator").getAsString(),
        logic.get("value").getAsString()
      };

      descriptionCodeableConcept.setText(String.join(" ", text));
      goalResource.setDescription(descriptionCodeableConcept);
    }

    if (goal.has("addresses")) {
      for (JsonElement reasonElement : goal.get("addresses").getAsJsonArray()) {
        if (reasonElement instanceof JsonObject) {
          JsonObject reasonObject = reasonElement.getAsJsonObject();
          String reasonCode =
              reasonObject.get("codes")
                  .getAsJsonObject()
                  .get("SNOMED-CT")
                  .getAsJsonArray()
                  .get(0)
                  .getAsString();

          for (BundleEntryComponent entry : bundle.getEntry()) {
            if (entry.getResource().fhirType().equals("Condition")) {
              Condition condition = (Condition) entry.getResource();
              // Only one element in list
              Coding coding = condition.getCode().getCoding().get(0);
              if (reasonCode.equals(coding.getCode())) {
                goalResource.addAddresses()
                    .setReference(entry.getFullUrl());
              }
            }
          }
        }
      }
    }

    return newEntry(bundle, goalResource);
  }

  /**
   * Convert the unit into a UnitsOfTime.
   *
   * @param unit unit String
   * @return a UnitsOfTime representing the given unit
   */
  private static UnitsOfTime convertUcumCode(String unit) {
    // From: http://hl7.org/fhir/ValueSet/units-of-time
    switch (unit) {
      case "seconds":
        return UnitsOfTime.S;
      case "minutes":
        return UnitsOfTime.MIN;
      case "hours":
        return UnitsOfTime.H;
      case "days":
        return UnitsOfTime.D;
      case "weeks":
        return UnitsOfTime.WK;
      case "months":
        return UnitsOfTime.MO;
      case "years":
        return UnitsOfTime.A;
      default:
        return null;
    }
  }

  /**
   * Convert the timestamp into a FHIR DateType or DateTimeType.
   *
   * @param datetime Timestamp
   * @param time If true, return a DateTime; if false, return a Date.
   * @return a DateType or DateTimeType representing the given timestamp
   */
  private static Type convertFhirDateTime(long datetime, boolean time) {
    Date date = new Date(datetime);

    if (time) {
      return new DateTimeType(date);
    } else {
      return new DateType(date);
    }
  }

  /**
   * Helper function to convert a Code into a CodeableConcept. Takes an optional system, which
   * replaces the Code.system in the resulting CodeableConcept if not null.
   *
   * @param from The Code to create a CodeableConcept from.
   * @param system The system identifier, such as a URI. Optional; may be null.
   * @return The converted CodeableConcept
   */
  private static CodeableConcept mapCodeToCodeableConcept(Code from, String system) {
    CodeableConcept to = new CodeableConcept();
    system = system == null ? null : ExportHelper.getSystemURI(system);
    from.system = ExportHelper.getSystemURI(from.system);

    if (from.display != null) {
      to.setText(from.display);
    }

    Coding coding = new Coding();
    coding.setCode(from.code);
    coding.setDisplay(from.display);
    if (from.system == null) {
      coding.setSystem(system);
    } else {
      coding.setSystem(from.system);
    }

    to.addCoding(coding);

    return to;
  }

  /**
   * Helper function to create an Entry for the given Resource within the given Bundle. Sets the
   * resourceID to a random UUID, sets the entry's fullURL to that resourceID, and adds the entry to
   * the bundle.
   *
   * @param bundle The Bundle to add the Entry to
   * @param resource Resource the new Entry should contain
   * @return the created Entry
   */
  private static BundleEntryComponent newEntry(Bundle bundle, Resource resource) {
    String resourceID = UUID.randomUUID().toString();
    return newEntry(bundle, resource, resourceID);
  }

  /**
   * Helper function to create an Entry for the given Resource within the given Bundle.
   * Sets the entry's fullURL to resourceID, and adds the entry to the bundle.
   *
   * @param bundle The Bundle to add the Entry to
   * @param resource Resource the new Entry should contain
   * @param resourceID The Resource ID to assign
   * @return the created Entry
   */
  private static BundleEntryComponent newEntry(Bundle bundle, Resource resource,
      String resourceID) {
    BundleEntryComponent entry = bundle.addEntry();

    resource.setId(resourceID);
    if (Boolean.parseBoolean(Config.get("exporter.fhir.bulk_data"))) {
      entry.setFullUrl(resource.fhirType() + "/" + resourceID);
    } else {
      entry.setFullUrl("urn:uuid:" + resourceID);
    }
    entry.setResource(resource);

    if (TRANSACTION_BUNDLE) {
      BundleEntryRequestComponent request = entry.getRequest();
      request.setMethod(HTTPVerb.POST);
      request.setUrl(resource.getResourceType().name());
      entry.setRequest(request);
    }

    return entry;
  }
}<|MERGE_RESOLUTION|>--- conflicted
+++ resolved
@@ -10,10 +10,7 @@
 
 import java.awt.geom.Point2D;
 import java.io.IOException;
-<<<<<<< HEAD
-=======
 import java.math.BigDecimal;
->>>>>>> dd88528f
 import java.util.ArrayList;
 import java.util.Calendar;
 import java.util.Date;
@@ -2300,7 +2297,7 @@
    * @param encounter      The encounter during which the supplies were delivered
    * @return The added Entry.
    */
-  private static BundleEntryComponent supplyDelivery(BundleEntryComponent personEntry,
+  private static BundleEntryComponent supplyDelivery(BundleEntryComponent personEntry, 
           Bundle bundle, HealthRecord.Supply supply, Encounter encounter) {
    
     SupplyDelivery supplyResource = new SupplyDelivery();
@@ -2315,74 +2312,7 @@
     supplyResource.setType(type);
     
     SupplyDeliverySuppliedItemComponent suppliedItem = new SupplyDeliverySuppliedItemComponent();
-    suppliedItem.setItem(mapCodeToCodeableConcept(supply.code, SNOMED_URI));
-    
-    SimpleQuantity quantity = new SimpleQuantity();
-    quantity.setValue(supply.quantity);
-    suppliedItem.setQuantity(quantity);
-    
-    supplyResource.setSuppliedItem(suppliedItem);
-    
-    supplyResource.setOccurrence(convertFhirDateTime(encounter.start, true));
-    
-    return newEntry(bundle, supplyResource);
-  }
-  
-  /**
-   * Map the HealthRecord.Device into a FHIR Device and add it to the Bundle.
-   *
-   * @param personEntry    The Person entry.
-   * @param bundle         Bundle to add to.
-   * @param device         The device to add.
-   * @return The added Entry.
-   */
-  private static BundleEntryComponent device(BundleEntryComponent personEntry, Bundle bundle,
-      HealthRecord.Device device) {
-    Device deviceResource = new Device();
-    Device.DeviceUdiComponent udi = new Device.DeviceUdiComponent()
-        .setDeviceIdentifier(device.deviceIdentifier)
-        .setCarrierHRF(device.udi);
-    deviceResource.setUdi(udi);
-    deviceResource.setStatus(FHIRDeviceStatus.ACTIVE);
-    if (device.manufacturer != null) {
-      deviceResource.setManufacturer(device.manufacturer);
-    }
-    if (device.model != null) {
-      deviceResource.setModel(device.model);
-    }
-    deviceResource.setManufactureDate(new Date(device.manufactureTime));
-    deviceResource.setExpirationDate(new Date(device.expirationTime));
-    deviceResource.setLotNumber(device.lotNumber);
-    deviceResource.setType(mapCodeToCodeableConcept(device.codes.get(0), SNOMED_URI));
-    deviceResource.setPatient(new Reference(personEntry.getFullUrl()));
-    return newEntry(bundle, deviceResource);
-  }
-  
-  /**
-   * Map the JsonObject for a Supply into a FHIR SupplyDelivery and add it to the Bundle.
-   *
-   * @param personEntry    The Person entry.
-   * @param bundle         Bundle to add to.
-   * @param supply         The supplied object to add.
-   * @param encounter      The encounter during which the supplies were delivered
-   * @return The added Entry.
-   */
-  private static BundleEntryComponent supplyDelivery(BundleEntryComponent personEntry, Bundle bundle,
-      HealthRecord.Supply supply, Encounter encounter) {
-   
-    SupplyDelivery supplyResource = new SupplyDelivery();
-    supplyResource.setStatus(SupplyDeliveryStatus.COMPLETED);
-    supplyResource.setPatient(new Reference(personEntry.getFullUrl()));
-    
-    CodeableConcept type = new CodeableConcept();
-    type.addCoding()
-      .setCode("device")
-      .setDisplay("Device")
-      .setSystem("http://hl7.org/fhir/supply-item-type");
-    supplyResource.setType(type);
-    
-    SupplyDeliverySuppliedItemComponent suppliedItem = new SupplyDeliverySuppliedItemComponent();
-    suppliedItem.setItem( mapCodeToCodeableConcept(supply.codes.get(0), SNOMED_URI));
+    suppliedItem.setItem(mapCodeToCodeableConcept(supply.codes.get(0), SNOMED_URI));
     
     SimpleQuantity quantity = new SimpleQuantity();
     quantity.setValue(supply.quantity);
