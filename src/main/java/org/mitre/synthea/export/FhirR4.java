package org.mitre.synthea.export;

import ca.uhn.fhir.context.FhirContext;

import com.google.common.collect.HashBasedTable;
import com.google.common.collect.Table;
import com.google.gson.Gson;
import com.google.gson.JsonElement;
import com.google.gson.JsonObject;

import java.awt.geom.Point2D;
import java.io.IOException;
import java.util.ArrayList;
import java.util.Calendar;
import java.util.Date;
import java.util.HashMap;
import java.util.LinkedHashMap;
import java.util.List;
import java.util.Map;
import java.util.stream.Collectors;

import org.hl7.fhir.r4.model.Address;
import org.hl7.fhir.r4.model.AllergyIntolerance;
import org.hl7.fhir.r4.model.AllergyIntolerance.AllergyIntoleranceCategory;
import org.hl7.fhir.r4.model.AllergyIntolerance.AllergyIntoleranceCriticality;
import org.hl7.fhir.r4.model.AllergyIntolerance.AllergyIntoleranceType;
import org.hl7.fhir.r4.model.BooleanType;
import org.hl7.fhir.r4.model.Bundle;
import org.hl7.fhir.r4.model.Bundle.BundleEntryComponent;
import org.hl7.fhir.r4.model.Bundle.BundleEntryRequestComponent;
import org.hl7.fhir.r4.model.Bundle.BundleType;
import org.hl7.fhir.r4.model.Bundle.HTTPVerb;
import org.hl7.fhir.r4.model.CarePlan.CarePlanActivityComponent;
import org.hl7.fhir.r4.model.CarePlan.CarePlanActivityDetailComponent;
import org.hl7.fhir.r4.model.CarePlan.CarePlanActivityStatus;
import org.hl7.fhir.r4.model.CarePlan.CarePlanIntent;
import org.hl7.fhir.r4.model.CarePlan.CarePlanStatus;
import org.hl7.fhir.r4.model.CareTeam;
import org.hl7.fhir.r4.model.CareTeam.CareTeamParticipantComponent;
import org.hl7.fhir.r4.model.CareTeam.CareTeamStatus;
import org.hl7.fhir.r4.model.Claim.ClaimStatus;
import org.hl7.fhir.r4.model.Claim.DiagnosisComponent;
import org.hl7.fhir.r4.model.Claim.InsuranceComponent;
import org.hl7.fhir.r4.model.Claim.ItemComponent;
import org.hl7.fhir.r4.model.Claim.ProcedureComponent;
import org.hl7.fhir.r4.model.Claim.SupportingInformationComponent;
import org.hl7.fhir.r4.model.CodeType;
import org.hl7.fhir.r4.model.CodeableConcept;
import org.hl7.fhir.r4.model.Coding;
import org.hl7.fhir.r4.model.Condition;
import org.hl7.fhir.r4.model.ContactPoint;
import org.hl7.fhir.r4.model.ContactPoint.ContactPointSystem;
import org.hl7.fhir.r4.model.ContactPoint.ContactPointUse;
import org.hl7.fhir.r4.model.Coverage;
import org.hl7.fhir.r4.model.Coverage.CoverageStatus;
import org.hl7.fhir.r4.model.DateTimeType;
import org.hl7.fhir.r4.model.DateType;
import org.hl7.fhir.r4.model.DecimalType;
import org.hl7.fhir.r4.model.Device;
import org.hl7.fhir.r4.model.Device.DeviceNameType;
import org.hl7.fhir.r4.model.Device.FHIRDeviceStatus;
import org.hl7.fhir.r4.model.DiagnosticReport;
import org.hl7.fhir.r4.model.DiagnosticReport.DiagnosticReportStatus;
import org.hl7.fhir.r4.model.DocumentReference;
import org.hl7.fhir.r4.model.DocumentReference.DocumentReferenceContextComponent;
import org.hl7.fhir.r4.model.Dosage;
import org.hl7.fhir.r4.model.Dosage.DosageDoseAndRateComponent;
import org.hl7.fhir.r4.model.Encounter.EncounterHospitalizationComponent;
import org.hl7.fhir.r4.model.Encounter.EncounterStatus;
import org.hl7.fhir.r4.model.Enumerations.AdministrativeGender;
import org.hl7.fhir.r4.model.Enumerations.DocumentReferenceStatus;
import org.hl7.fhir.r4.model.ExplanationOfBenefit;
import org.hl7.fhir.r4.model.ExplanationOfBenefit.RemittanceOutcome;
import org.hl7.fhir.r4.model.ExplanationOfBenefit.TotalComponent;
import org.hl7.fhir.r4.model.ExplanationOfBenefit.Use;
import org.hl7.fhir.r4.model.Extension;
import org.hl7.fhir.r4.model.Goal;
import org.hl7.fhir.r4.model.Goal.GoalLifecycleStatus;
import org.hl7.fhir.r4.model.HumanName;
import org.hl7.fhir.r4.model.Identifier;
import org.hl7.fhir.r4.model.Identifier.IdentifierUse;
import org.hl7.fhir.r4.model.ImagingStudy.ImagingStudySeriesComponent;
import org.hl7.fhir.r4.model.ImagingStudy.ImagingStudySeriesInstanceComponent;
import org.hl7.fhir.r4.model.ImagingStudy.ImagingStudyStatus;
import org.hl7.fhir.r4.model.Immunization.ImmunizationStatus;
import org.hl7.fhir.r4.model.Immunization;
import org.hl7.fhir.r4.model.IntegerType;
import org.hl7.fhir.r4.model.Location.LocationPositionComponent;
import org.hl7.fhir.r4.model.Location.LocationStatus;
import org.hl7.fhir.r4.model.Media.MediaStatus;
import org.hl7.fhir.r4.model.Medication.MedicationStatus;
import org.hl7.fhir.r4.model.MedicationAdministration;
import org.hl7.fhir.r4.model.MedicationAdministration.MedicationAdministrationDosageComponent;
import org.hl7.fhir.r4.model.MedicationRequest;
import org.hl7.fhir.r4.model.MedicationRequest.MedicationRequestIntent;
import org.hl7.fhir.r4.model.MedicationRequest.MedicationRequestStatus;
import org.hl7.fhir.r4.model.Meta;
import org.hl7.fhir.r4.model.Money;
import org.hl7.fhir.r4.model.Narrative;
import org.hl7.fhir.r4.model.Narrative.NarrativeStatus;
import org.hl7.fhir.r4.model.Observation.ObservationComponentComponent;
import org.hl7.fhir.r4.model.Observation.ObservationStatus;
import org.hl7.fhir.r4.model.Organization;
import org.hl7.fhir.r4.model.Patient;
import org.hl7.fhir.r4.model.Patient.ContactComponent;
import org.hl7.fhir.r4.model.Patient.PatientCommunicationComponent;
import org.hl7.fhir.r4.model.Period;
import org.hl7.fhir.r4.model.PositiveIntType;
import org.hl7.fhir.r4.model.Practitioner;
import org.hl7.fhir.r4.model.PractitionerRole;
import org.hl7.fhir.r4.model.Procedure.ProcedureStatus;
import org.hl7.fhir.r4.model.Property;
import org.hl7.fhir.r4.model.Provenance;
import org.hl7.fhir.r4.model.Provenance.ProvenanceAgentComponent;
import org.hl7.fhir.r4.model.Quantity;
import org.hl7.fhir.r4.model.Reference;
import org.hl7.fhir.r4.model.Resource;
import org.hl7.fhir.r4.model.ServiceRequest;
import org.hl7.fhir.r4.model.SimpleQuantity;
import org.hl7.fhir.r4.model.StringType;
import org.hl7.fhir.r4.model.SupplyDelivery;
import org.hl7.fhir.r4.model.SupplyDelivery.SupplyDeliveryStatus;
import org.hl7.fhir.r4.model.SupplyDelivery.SupplyDeliverySuppliedItemComponent;
import org.hl7.fhir.r4.model.Timing;
import org.hl7.fhir.r4.model.Timing.TimingRepeatComponent;
import org.hl7.fhir.r4.model.Timing.UnitsOfTime;
import org.hl7.fhir.r4.model.Type;
import org.hl7.fhir.r4.model.codesystems.DoseRateType;

import org.hl7.fhir.utilities.xhtml.NodeType;
import org.hl7.fhir.utilities.xhtml.XhtmlNode;

import org.mitre.synthea.engine.Components;
import org.mitre.synthea.engine.Components.Attachment;
import org.mitre.synthea.helpers.Config;
import org.mitre.synthea.helpers.RandomNumberGenerator;
import org.mitre.synthea.helpers.SimpleCSV;
import org.mitre.synthea.helpers.Utilities;
import org.mitre.synthea.input.Household;
import org.mitre.synthea.world.agents.Clinician;
import org.mitre.synthea.world.agents.Payer;
import org.mitre.synthea.world.agents.Person;
import org.mitre.synthea.world.agents.Provider;
import org.mitre.synthea.world.concepts.Claim;
import org.mitre.synthea.world.concepts.Costs;
import org.mitre.synthea.world.concepts.HealthRecord;
import org.mitre.synthea.world.concepts.HealthRecord.CarePlan;
import org.mitre.synthea.world.concepts.HealthRecord.Code;
import org.mitre.synthea.world.concepts.HealthRecord.Encounter;
import org.mitre.synthea.world.concepts.HealthRecord.EncounterType;
import org.mitre.synthea.world.concepts.HealthRecord.ImagingStudy;
import org.mitre.synthea.world.concepts.HealthRecord.Medication;
import org.mitre.synthea.world.concepts.HealthRecord.Observation;
import org.mitre.synthea.world.concepts.HealthRecord.Procedure;
import org.mitre.synthea.world.concepts.HealthRecord.Report;
import org.mitre.synthea.world.geography.Location;

public class FhirR4 {
  // HAPI FHIR warns that the context creation is expensive, and should be performed
  // per-application, not per-record
  private static final FhirContext FHIR_CTX = FhirContext.forR4();

  private static final String SNOMED_URI = "http://snomed.info/sct";
  private static final String LOINC_URI = "http://loinc.org";
  private static final String RXNORM_URI = "http://www.nlm.nih.gov/research/umls/rxnorm";
  private static final String CVX_URI = "http://hl7.org/fhir/sid/cvx";
  private static final String DISCHARGE_URI = "http://www.nubc.org/patient-discharge";
  private static final String SHR_EXT = "http://standardhealthrecord.org/fhir/StructureDefinition/";
  private static final String SYNTHEA_EXT = "http://synthetichealth.github.io/synthea/";
  private static final String UNITSOFMEASURE_URI = "http://unitsofmeasure.org";
  private static final String DICOM_DCM_URI = "http://dicom.nema.org/resources/ontology/DCM";
  private static final String MEDIA_TYPE_URI = "http://terminology.hl7.org/CodeSystem/media-type";

  @SuppressWarnings("rawtypes")
  private static final Map raceEthnicityCodes = loadRaceEthnicityCodes();
  @SuppressWarnings("rawtypes")
  private static final Map languageLookup = loadLanguageLookup();

  protected static boolean USE_SHR_EXTENSIONS =
      Config.getAsBoolean("exporter.fhir.use_shr_extensions");
  protected static boolean TRANSACTION_BUNDLE =
      Config.getAsBoolean("exporter.fhir.transaction_bundle");
  protected static boolean USE_US_CORE_IG =
      Config.getAsBoolean("exporter.fhir.use_us_core_ig");

  private static final String COUNTRY_CODE = Config.get("generate.geography.country_code");

  private static final Table<String, String, String> SHR_MAPPING =
      loadMapping("shr_mapping.csv");
  private static final Table<String, String, String> US_CORE_MAPPING =
      loadMapping("us_core_mapping.csv");

  @SuppressWarnings("rawtypes")
  private static Map loadRaceEthnicityCodes() {
    String filename = "race_ethnicity_codes.json";
    try {
      String json = Utilities.readResource(filename);
      Gson g = new Gson();
      return g.fromJson(json, HashMap.class);
    } catch (Exception e) {
      System.err.println("ERROR: unable to load json: " + filename);
      e.printStackTrace();
      throw new ExceptionInInitializerError(e);
    }
  }

  @SuppressWarnings("rawtypes")
  private static Map loadLanguageLookup() {
    String filename = "language_lookup.json";
    try {
      String json = Utilities.readResource(filename);
      Gson g = new Gson();
      return g.fromJson(json, HashMap.class);
    } catch (Exception e) {
      System.err.println("ERROR: unable to load json: " + filename);
      e.printStackTrace();
      throw new ExceptionInInitializerError(e);
    }
  }


  private static Table<String, String, String> loadMapping(String filename) {
    Table<String, String, String> mappingTable = HashBasedTable.create();

    List<LinkedHashMap<String, String>> csvData;
    try {
      csvData = SimpleCSV.parse(Utilities.readResource(filename));
    } catch (IOException e) {
      e.printStackTrace();
      return null;
    }

    for (LinkedHashMap<String, String> line : csvData) {
      String system = line.get("SYSTEM");
      String code = line.get("CODE");
      String url = line.get("URL");

      mappingTable.put(system, code, url);
    }

    return mappingTable;
  }

  /**
   * Convert the given Person into a FHIR Bundle of the Patient and the
   * associated entries from their health record.
   *
   * @param person   Person to generate the FHIR JSON for
   * @param stopTime Time the simulation ended
   * @return FHIR Bundle containing the Person's health record
   */
  public static Bundle convertToFHIR(Person person, long stopTime) {
    Bundle bundle = new Bundle();
    if (TRANSACTION_BUNDLE) {
      bundle.setType(BundleType.TRANSACTION);
    } else {
      bundle.setType(BundleType.COLLECTION);
    }

    if (person.attributes.get(Person.RECORD_GROUP) != null) {
      person.attributes.putAll(person.record.demographicsAtRecordCreation);
    }

    BundleEntryComponent personEntry = basicInfo(person, bundle, stopTime);

    for (Encounter encounter : person.record.encounters) {
      BundleEntryComponent encounterEntry = encounter(person, personEntry, bundle, encounter);

      for (HealthRecord.Entry condition : encounter.conditions) {
        condition(person, personEntry, bundle, encounterEntry, condition);
      }

      for (HealthRecord.Entry allergy : encounter.allergies) {
        allergy(person, personEntry, bundle, encounterEntry, allergy);
      }

      for (Observation observation : encounter.observations) {
        // If the Observation contains an attachment, use a Media resource, since
        // Observation resources in v4 don't support Attachments
        if (observation.value instanceof Attachment) {
          media(person, personEntry, bundle, encounterEntry, observation);
        } else {
          observation(person, personEntry, bundle, encounterEntry, observation);
        }
      }

      for (Procedure procedure : encounter.procedures) {
        procedure(person, personEntry, bundle, encounterEntry, procedure);
      }

      for (HealthRecord.Device device : encounter.devices) {
        device(person, personEntry, bundle, device);
      }

      for (HealthRecord.Supply supply : encounter.supplies) {
        supplyDelivery(person, personEntry, bundle, supply, encounter);
      }

      for (Medication medication : encounter.medications) {
        medicationRequest(person, personEntry, bundle, encounterEntry, medication);
      }

      for (HealthRecord.Entry immunization : encounter.immunizations) {
        immunization(person, personEntry, bundle, encounterEntry, immunization);
      }

      for (Report report : encounter.reports) {
        report(person, personEntry, bundle, encounterEntry, report);
      }

      for (CarePlan careplan : encounter.careplans) {
        BundleEntryComponent careTeamEntry = 
                careTeam(person, personEntry, bundle, encounterEntry, careplan);
        carePlan(person, personEntry, bundle, encounterEntry, encounter.provider, careTeamEntry,
                careplan);
      }

      for (ImagingStudy imagingStudy : encounter.imagingStudies) {
        imagingStudy(person, personEntry, bundle, encounterEntry, imagingStudy);
      }
      
      if (USE_US_CORE_IG) {
        String clinicalNoteText = ClinicalNoteExporter.export(person, encounter);
        boolean lastNote =
            (encounter == person.record.encounters.get(person.record.encounters.size() - 1));
        clinicalNote(person, personEntry, bundle, encounterEntry, clinicalNoteText, lastNote);
      }

      // one claim per encounter
      BundleEntryComponent encounterClaim =
          encounterClaim(person, personEntry, bundle, encounterEntry, encounter.claim);

      explanationOfBenefit(personEntry, bundle, encounterEntry, person,
          encounterClaim, encounter);
    }

    if (USE_US_CORE_IG) {
      // Add Provenance to the Bundle
      provenance(bundle, person, stopTime);
    }
    return bundle;
  }

  /**
   * Convert the given Person into a JSON String, containing a FHIR Bundle of the Person and the
   * associated entries from their health record.
   *
   * @param person   Person to generate the FHIR JSON for
   * @param stopTime Time the simulation ended
   * @return String containing a JSON representation of a FHIR Bundle containing the Person's health
   *     record
   */
  public static String convertToFHIRJson(Person person, long stopTime) {
    Bundle bundle = convertToFHIR(person, stopTime);
    String bundleJson = FHIR_CTX.newJsonParser().setPrettyPrint(true)
        .encodeResourceToString(bundle);

    return bundleJson;
  }

  /**
   * Map the given Person to a FHIR Patient resource, and add it to the given Bundle.
   *
   * @param person   The Person
   * @param bundle   The Bundle to add to
   * @param stopTime Time the simulation ended
   * @return The created Entry
   */
  @SuppressWarnings("rawtypes")
  private static BundleEntryComponent basicInfo(Person person, Bundle bundle, long stopTime) {
    Patient patientResource = new Patient();

    patientResource.addIdentifier().setSystem("https://github.com/synthetichealth/synthea")
        .setValue((String) person.attributes.get(Person.ID));

    if (USE_US_CORE_IG) {
      Meta meta = new Meta();
      meta.addProfile(
          "http://hl7.org/fhir/us/core/StructureDefinition/us-core-patient");
      patientResource.setMeta(meta);
    }

    Code mrnCode = new Code("http://terminology.hl7.org/CodeSystem/v2-0203", "MR", "Medical Record Number");
    patientResource.addIdentifier()
        .setType(mapCodeToCodeableConcept(mrnCode, "http://terminology.hl7.org/CodeSystem/v2-0203"))
        .setSystem("http://hospital.smarthealthit.org")
        .setValue((String) person.attributes.get(Person.ID));

    Code ssnCode = new Code("http://terminology.hl7.org/CodeSystem/v2-0203", "SS", "Social Security Number");
    patientResource.addIdentifier()
        .setType(mapCodeToCodeableConcept(ssnCode, "http://terminology.hl7.org/CodeSystem/v2-0203"))
        .setSystem("http://hl7.org/fhir/sid/us-ssn")
        .setValue((String) person.attributes.get(Person.IDENTIFIER_SSN));

    if (person.attributes.get(Person.IDENTIFIER_DRIVERS) != null) {
      Code driversCode = new Code("http://terminology.hl7.org/CodeSystem/v2-0203", "DL", "Driver's License");
      patientResource.addIdentifier()
          .setType(mapCodeToCodeableConcept(driversCode, "http://terminology.hl7.org/CodeSystem/v2-0203"))
          .setSystem("urn:oid:2.16.840.1.113883.4.3.25")
          .setValue((String) person.attributes.get(Person.IDENTIFIER_DRIVERS));
    }

    if (person.attributes.get(Person.IDENTIFIER_PASSPORT) != null) {
      Code passportCode = new Code("http://terminology.hl7.org/CodeSystem/v2-0203", "PPN", "Passport Number");
      patientResource.addIdentifier()
          .setType(mapCodeToCodeableConcept(passportCode, "http://terminology.hl7.org/CodeSystem/v2-0203"))
          .setSystem(SHR_EXT + "passportNumber")
          .setValue((String) person.attributes.get(Person.IDENTIFIER_PASSPORT));
    }

<<<<<<< HEAD
    if (person.attributes.get(Person.HOUSEHOLD) != null) {
      patientResource.addIdentifier()
          .setSystem("http://mitre.org/household_id")
          .setValue(String.valueOf(((Household) person.attributes.get(Person.HOUSEHOLD)).id));
    }

=======
>>>>>>> bef87a9b
    if (person.attributes.get(Person.CONTACT_EMAIL) != null) {
      ContactComponent contact = new ContactComponent();
      HumanName contactName = new HumanName();
      contactName.setUse(HumanName.NameUse.OFFICIAL);
      contactName.addGiven((String) person.attributes.get(Person.CONTACT_GIVEN_NAME));
      contactName.setFamily((String) person.attributes.get(Person.CONTACT_FAMILY_NAME));
      contact.setName(contactName);
      contact.addTelecom().setSystem(ContactPointSystem.EMAIL)
          .setUse(ContactPointUse.HOME)
          .setValue((String) person.attributes.get(Person.CONTACT_EMAIL));
      patientResource.addContact(contact);
    }

    if (USE_US_CORE_IG) {
      // We do not yet account for mixed race
      Extension raceExtension = new Extension(
          "http://hl7.org/fhir/us/core/StructureDefinition/us-core-race");
      String race = (String) person.attributes.get(Person.RACE);

      String raceDisplay;
      switch (race) {
        case "white":
          raceDisplay = "White";
          break;
        case "black":
          raceDisplay = "Black or African American";
          break;
        case "asian":
          raceDisplay = "Asian";
          break;
        case "native":
          raceDisplay = "American Indian or Alaska Native";
          break;
        default: // Other (Put Hawaiian and Pacific Islander here for now)
          raceDisplay = "Other";
          break;
      }

      String raceNum = (String) raceEthnicityCodes.get(race);

      Extension raceCodingExtension = new Extension("ombCategory");
      Coding raceCoding = new Coding();
      if (raceDisplay.equals("Other")) {
        raceCoding.setSystem("http://terminology.hl7.org/CodeSystem/v3-NullFlavor");
        raceCoding.setCode("UNK");
        raceCoding.setDisplay("Unknown");
      } else {
        raceCoding.setSystem("urn:oid:2.16.840.1.113883.6.238");
        raceCoding.setCode(raceNum);
        raceCoding.setDisplay(raceDisplay);
      }
      raceCodingExtension.setValue(raceCoding);
      raceExtension.addExtension(raceCodingExtension);

      Extension raceTextExtension = new Extension("text");
      raceTextExtension.setValue(new StringType(raceDisplay));
      raceExtension.addExtension(raceTextExtension);
      patientResource.addExtension(raceExtension);

      // We do not yet account for mixed ethnicity
      Extension ethnicityExtension = new Extension(
          "http://hl7.org/fhir/us/core/StructureDefinition/us-core-ethnicity");
      String ethnicity = (String) person.attributes.get(Person.ETHNICITY);

      String ethnicityDisplay;
      if (ethnicity.equals("hispanic")) {
        ethnicity = "hispanic";
        ethnicityDisplay = "Hispanic or Latino";
      } else {
        ethnicity = "nonhispanic";
        ethnicityDisplay = "Non Hispanic or Latino";
      }

      String ethnicityNum = (String) raceEthnicityCodes.get(ethnicity);

      Extension ethnicityCodingExtension = new Extension("ombCategory");
      Coding ethnicityCoding = new Coding();
      ethnicityCoding.setSystem("urn:oid:2.16.840.1.113883.6.238");
      ethnicityCoding.setCode(ethnicityNum);
      ethnicityCoding.setDisplay(ethnicityDisplay);
      ethnicityCodingExtension.setValue(ethnicityCoding);

      ethnicityExtension.addExtension(ethnicityCodingExtension);
      Extension ethnicityTextExtension = new Extension("text");
      ethnicityTextExtension.setValue(new StringType(ethnicityDisplay));
      ethnicityExtension.addExtension(ethnicityTextExtension);
      patientResource.addExtension(ethnicityExtension);
    }

    String firstLanguage = (String) person.attributes.get(Person.FIRST_LANGUAGE);
    Map languageMap = (Map) languageLookup.get(firstLanguage);
    Code languageCode = new Code((String) languageMap.get("system"),
        (String) languageMap.get("code"), (String) languageMap.get("display"));
    List<PatientCommunicationComponent> communication =
        new ArrayList<PatientCommunicationComponent>();
    communication.add(new PatientCommunicationComponent(
        mapCodeToCodeableConcept(languageCode, (String) languageMap.get("system"))));
    patientResource.setCommunication(communication);

    HumanName name = patientResource.addName();
    name.setUse(HumanName.NameUse.OFFICIAL);
    name.addGiven((String) person.attributes.get(Person.FIRST_NAME));
    name.setFamily((String) person.attributes.get(Person.LAST_NAME));
    if (person.attributes.get(Person.NAME_PREFIX) != null) {
      name.addPrefix((String) person.attributes.get(Person.NAME_PREFIX));
    }
    if (person.attributes.get(Person.NAME_SUFFIX) != null) {
      name.addSuffix((String) person.attributes.get(Person.NAME_SUFFIX));
    }
    if (person.attributes.get(Person.MAIDEN_NAME) != null) {
      HumanName maidenName = patientResource.addName();
      maidenName.setUse(HumanName.NameUse.MAIDEN);
      maidenName.addGiven((String) person.attributes.get(Person.FIRST_NAME));
      maidenName.setFamily((String) person.attributes.get(Person.MAIDEN_NAME));
      if (person.attributes.get(Person.NAME_PREFIX) != null) {
        maidenName.addPrefix((String) person.attributes.get(Person.NAME_PREFIX));
      }
      if (person.attributes.get(Person.NAME_SUFFIX) != null) {
        maidenName.addSuffix((String) person.attributes.get(Person.NAME_SUFFIX));
      }
    }

    Extension mothersMaidenNameExtension = new Extension(
        "http://hl7.org/fhir/StructureDefinition/patient-mothersMaidenName");
    String mothersMaidenName = (String) person.attributes.get(Person.NAME_MOTHER);
    mothersMaidenNameExtension.setValue(new StringType(mothersMaidenName));
    patientResource.addExtension(mothersMaidenNameExtension);

    long birthdate = (long) person.attributes.get(Person.BIRTHDATE);
    patientResource.setBirthDate(new Date(birthdate));

    Extension birthSexExtension = new Extension(
        "http://hl7.org/fhir/us/core/StructureDefinition/us-core-birthsex");
    if (person.attributes.get(Person.GENDER).equals("M")) {
      patientResource.setGender(AdministrativeGender.MALE);
      birthSexExtension.setValue(new CodeType("M"));
    } else if (person.attributes.get(Person.GENDER).equals("F")) {
      patientResource.setGender(AdministrativeGender.FEMALE);
      birthSexExtension.setValue(new CodeType("F"));
    } else if (person.attributes.get(Person.GENDER).equals("UNK")) {
      patientResource.setGender(AdministrativeGender.UNKNOWN);
    }
    if (USE_US_CORE_IG) {
      patientResource.addExtension(birthSexExtension);
    }

    String state = (String) person.attributes.get(Person.STATE);
    if (USE_US_CORE_IG) {
      state = Location.getAbbreviation(state);
    }
    Address addrResource = patientResource.addAddress();
    addrResource.addLine((String) person.attributes.get(Person.ADDRESS))
        .setCity((String) person.attributes.get(Person.CITY))
        .setPostalCode((String) person.attributes.get(Person.ZIP))
        .setState(state);
    if (COUNTRY_CODE != null) {
      addrResource.setCountry(COUNTRY_CODE);
    }

    Address birthplace = new Address();
    birthplace.setCity((String) person.attributes.get(Person.BIRTH_CITY))
        .setState((String) person.attributes.get(Person.BIRTH_STATE))
        .setCountry((String) person.attributes.get(Person.BIRTH_COUNTRY));

    Extension birthplaceExtension = new Extension(
        "http://hl7.org/fhir/StructureDefinition/patient-birthPlace");
    birthplaceExtension.setValue(birthplace);
    patientResource.addExtension(birthplaceExtension);

    if (person.attributes.get(Person.MULTIPLE_BIRTH_STATUS) != null) {
      patientResource.setMultipleBirth(
          new IntegerType((int) person.attributes.get(Person.MULTIPLE_BIRTH_STATUS)));
    } else {
      patientResource.setMultipleBirth(new BooleanType(false));
    }

    patientResource.addTelecom().setSystem(ContactPointSystem.PHONE)
        .setUse(ContactPointUse.HOME)
        .setValue((String) person.attributes.get(Person.TELECOM));

    String maritalStatus = ((String) person.attributes.get(Person.MARITAL_STATUS));
    if (maritalStatus != null) {
      Code maritalStatusCode = new Code("http://terminology.hl7.org/CodeSystem/v3-MaritalStatus",
          maritalStatus, maritalStatus);
      patientResource.setMaritalStatus(
          mapCodeToCodeableConcept(maritalStatusCode,
              "http://terminology.hl7.org/CodeSystem/v3-MaritalStatus"));
    } else {
      Code maritalStatusCode = new Code("http://terminology.hl7.org/CodeSystem/v3-MaritalStatus",
          "S", "Never Married");
      patientResource.setMaritalStatus(
          mapCodeToCodeableConcept(maritalStatusCode,
              "http://terminology.hl7.org/CodeSystem/v3-MaritalStatus"));
    }

    Point2D.Double coord = person.getLonLat();
    if (coord != null) {
      Extension geolocation = addrResource.addExtension();
      geolocation.setUrl("http://hl7.org/fhir/StructureDefinition/geolocation");
      geolocation.addExtension("latitude", new DecimalType(coord.getY()));
      geolocation.addExtension("longitude", new DecimalType(coord.getX()));
    }

    if (!person.alive(stopTime)) {
      patientResource.setDeceased(
          convertFhirDateTime((Long) person.attributes.get(Person.DEATHDATE), true));
    }

    String generatedBySynthea =
        "Generated by <a href=\"https://github.com/synthetichealth/synthea\">Synthea</a>."
        + "Version identifier: " + Utilities.SYNTHEA_VERSION + " . "
        + "  Person seed: " + person.seed
        + "  Population seed: " + person.populationSeed;

    patientResource.setText(new Narrative().setStatus(NarrativeStatus.GENERATED)
        .setDiv(new XhtmlNode(NodeType.Element).setValue(generatedBySynthea)));

    if (USE_SHR_EXTENSIONS) {

      patientResource.setMeta(new Meta().addProfile(SHR_EXT + "shr-entity-Patient"));

      // Patient profile requires race, ethnicity, birthsex,
      // MothersMaidenName, FathersName, Person-extension

      patientResource.addExtension()
          .setUrl(SHR_EXT + "shr-actor-FictionalPerson-extension")
          .setValue(new BooleanType(true));

      String fathersName = (String) person.attributes.get(Person.NAME_FATHER);
      Extension fathersNameExtension = new Extension(
          SHR_EXT + "shr-entity-FathersName-extension", new HumanName().setText(fathersName));
      patientResource.addExtension(fathersNameExtension);

      String ssn = (String) person.attributes.get(Person.IDENTIFIER_SSN);
      Extension ssnExtension = new Extension(
          SHR_EXT + "shr-demographics-SocialSecurityNumber-extension",
          new StringType(ssn));
      patientResource.addExtension(ssnExtension);
    }

    // DALY and QALY values
    // we only write the last(current) one to the patient record
    Double dalyValue = (Double) person.attributes.get("most-recent-daly");
    Double qalyValue = (Double) person.attributes.get("most-recent-qaly");
    if (dalyValue != null) {
      Extension dalyExtension = new Extension(SYNTHEA_EXT + "disability-adjusted-life-years");
      DecimalType daly = new DecimalType(dalyValue);
      dalyExtension.setValue(daly);
      patientResource.addExtension(dalyExtension);

      Extension qalyExtension = new Extension(SYNTHEA_EXT + "quality-adjusted-life-years");
      DecimalType qaly = new DecimalType(qalyValue);
      qalyExtension.setValue(qaly);
      patientResource.addExtension(qalyExtension);
    }

    return newEntry(bundle, patientResource, (String) person.attributes.get(Person.ID));
  }
  
  /**
   * Map the given Encounter into a FHIR Encounter resource, and add it to the given Bundle.
   *
   * @param personEntry Entry for the Person
   * @param bundle      The Bundle to add to
   * @param encounter   The current Encounter
   * @return The added Entry
   */
  private static BundleEntryComponent encounter(Person person, BundleEntryComponent personEntry,
                                                Bundle bundle, Encounter encounter) {
    org.hl7.fhir.r4.model.Encounter encounterResource = new org.hl7.fhir.r4.model.Encounter();
    if (USE_US_CORE_IG) {
      Meta meta = new Meta();
      meta.addProfile(
          "http://hl7.org/fhir/us/core/StructureDefinition/us-core-encounter");
      encounterResource.setMeta(meta);
    } else if (USE_SHR_EXTENSIONS) {
      encounterResource.setMeta(
          new Meta().addProfile(SHR_EXT + "shr-encounter-EncounterPerformed"));
      Extension performedContext = new Extension();
      performedContext.setUrl(SHR_EXT + "shr-action-PerformedContext-extension");
      performedContext.addExtension(
          SHR_EXT + "shr-action-Status-extension",
          new CodeType("finished"));
      encounterResource.addExtension(performedContext);
    }

    Patient patient = (Patient) personEntry.getResource();
    encounterResource.setSubject(new Reference()
        .setReference(personEntry.getFullUrl())
        .setDisplay(patient.getNameFirstRep().getNameAsSingleString()));

    encounterResource.setStatus(EncounterStatus.FINISHED);
    if (encounter.codes.isEmpty()) {
      // wellness encounter
      encounterResource.addType().addCoding().setCode("185349003")
          .setDisplay("Encounter for check up").setSystem(SNOMED_URI);
    } else {
      Code code = encounter.codes.get(0);
      encounterResource.addType(mapCodeToCodeableConcept(code, SNOMED_URI));
    }

    Coding classCode = new Coding();
    classCode.setCode(EncounterType.fromString(encounter.type).code());
    classCode.setSystem("http://terminology.hl7.org/CodeSystem/v3-ActCode");
    encounterResource.setClass_(classCode);
    encounterResource
        .setPeriod(new Period()
            .setStart(new Date(encounter.start))
            .setEnd(new Date(encounter.stop)));

    if (encounter.reason != null) {
      encounterResource.addReasonCode().addCoding().setCode(encounter.reason.code)
          .setDisplay(encounter.reason.display).setSystem(SNOMED_URI);
    }

    Provider provider = encounter.provider;
    if (provider == null) {
      // no associated provider, patient goes to wellness provider
      provider = person.getProvider(EncounterType.WELLNESS, encounter.start);
    }
    
    if (TRANSACTION_BUNDLE) {
      encounterResource.setServiceProvider(new Reference(
              ExportHelper.buildFhirSearchUrl("Organization", provider.getResourceID())));
    } else {
      String providerFullUrl = findProviderUrl(provider, bundle);
      if (providerFullUrl != null) {
        encounterResource.setServiceProvider(new Reference(providerFullUrl));
      } else {
        BundleEntryComponent providerOrganization = provider(person, bundle, provider);
        encounterResource.setServiceProvider(new Reference(providerOrganization.getFullUrl()));
      }
    }
    encounterResource.getServiceProvider().setDisplay(provider.name);
    if (USE_US_CORE_IG) {
      String referenceUrl = TRANSACTION_BUNDLE
              ? ExportHelper.buildFhirSearchUrl("Location", provider.getResourceLocationID())
              : findLocationUrl(provider, bundle);
      encounterResource.addLocation().setLocation(new Reference()
          .setReference(referenceUrl)
          .setDisplay(provider.name));
    }

    if (encounter.clinician != null) {
      if (TRANSACTION_BUNDLE) {
        encounterResource.addParticipant().setIndividual(new Reference(
                ExportHelper.buildFhirNpiSearchUrl(encounter.clinician)));
      } else {
        String practitionerFullUrl = findPractitioner(encounter.clinician, bundle);
        if (practitionerFullUrl != null) {
          encounterResource.addParticipant().setIndividual(new Reference(practitionerFullUrl));
        } else {
          BundleEntryComponent practitioner = practitioner(person, bundle, encounter.clinician);
          encounterResource.addParticipant().setIndividual(
                  new Reference(practitioner.getFullUrl()));
        }
      }
      encounterResource.getParticipantFirstRep().getIndividual()
          .setDisplay(encounter.clinician.getFullname());
      encounterResource.getParticipantFirstRep().addType(mapCodeToCodeableConcept(
          new Code("http://terminology.hl7.org/CodeSystem/v3-ParticipationType",
              "PPRF", "primary performer"), null));
      encounterResource.getParticipantFirstRep().setPeriod(encounterResource.getPeriod());
    }

    if (encounter.discharge != null) {
      EncounterHospitalizationComponent hospitalization = new EncounterHospitalizationComponent();
      Code dischargeDisposition = new Code(DISCHARGE_URI, encounter.discharge.code,
          encounter.discharge.display);
      hospitalization
          .setDischargeDisposition(mapCodeToCodeableConcept(dischargeDisposition, DISCHARGE_URI));
      encounterResource.setHospitalization(hospitalization);
    }

    BundleEntryComponent entry = newEntry(person, bundle, encounterResource);
    if (USE_US_CORE_IG) {
      // US Core Encounters should have an identifier to support the required
      // Encounter.identifier search parameter
      encounterResource.addIdentifier()
          .setUse(IdentifierUse.OFFICIAL)
          .setSystem("https://github.com/synthetichealth/synthea")
          .setValue(encounterResource.getId());
    }
    return entry;
  }

  /**
   * Find the provider entry in this bundle, and return the associated "fullUrl" attribute.
   *
   * @param provider A given provider.
   * @param bundle   The current bundle being generated.
   * @return Provider.fullUrl if found, otherwise null.
   */
  private static String findProviderUrl(Provider provider, Bundle bundle) {
    for (BundleEntryComponent entry : bundle.getEntry()) {
      if (entry.getResource().fhirType().equals("Organization")) {
        Organization org = (Organization) entry.getResource();
        if (org.getIdentifierFirstRep().getValue() != null
            && org.getIdentifierFirstRep().getValue().equals(provider.getResourceID())) {
          return entry.getFullUrl();
        }
      }
    }
    return null;
  }

  /**
   * Find the Location entry in this bundle for the given provider, and return the
   * "fullUrl" attribute.
   *
   * @param provider A given provider.
   * @param bundle The current bundle being generated.
   * @return Location.fullUrl if found, otherwise null.
   */
  private static String findLocationUrl(Provider provider, Bundle bundle) {
    for (BundleEntryComponent entry : bundle.getEntry()) {
      if (entry.getResource().fhirType().equals("Location")) {
        org.hl7.fhir.r4.model.Location location =
            (org.hl7.fhir.r4.model.Location) entry.getResource();
        if (location.getManagingOrganization()
            .getIdentifier().getValue().equals(provider.getResourceID())) {
          return entry.getFullUrl();
        }
      }
    }
    return null;
  }

  /**
   * Find the Practitioner entry in this bundle, and return the associated "fullUrl"
   * attribute.
   * @param clinician A given clinician.
   * @param bundle The current bundle being generated.
   * @return Practitioner.fullUrl if found, otherwise null.
   */
  private static String findPractitioner(Clinician clinician, Bundle bundle) {
    for (BundleEntryComponent entry : bundle.getEntry()) {
      if (entry.getResource().fhirType().equals("Practitioner")) {
        Practitioner doc = (Practitioner) entry.getResource();
        if (doc.getIdentifierFirstRep().getValue()
              .equals("" + (9_999_999_999L - clinician.identifier))) {
          return entry.getFullUrl();
        }
      }
    }
    return null;
  }

  /**
   * Create an entry for the given Claim, which references a Medication.
   *
   * @param person         The person being prescribed medication
   * @param personEntry     Entry for the person
   * @param bundle          The Bundle to add to
   * @param encounterEntry  The current Encounter
   * @param claim           the Claim object
   * @param medicationEntry The Entry for the Medication object, previously created
   * @return the added Entry
   */
  private static BundleEntryComponent medicationClaim(
      Person person, BundleEntryComponent personEntry,
      Bundle bundle, BundleEntryComponent encounterEntry, Claim claim,
      BundleEntryComponent medicationEntry) {
    
    org.hl7.fhir.r4.model.Claim claimResource = new org.hl7.fhir.r4.model.Claim();
    org.hl7.fhir.r4.model.Encounter encounterResource =
        (org.hl7.fhir.r4.model.Encounter) encounterEntry.getResource();

    claimResource.setStatus(ClaimStatus.ACTIVE);
    CodeableConcept type = new CodeableConcept();
    type.getCodingFirstRep()
      .setSystem("http://terminology.hl7.org/CodeSystem/claim-type")
      .setCode("pharmacy");
    claimResource.setType(type);
    claimResource.setUse(org.hl7.fhir.r4.model.Claim.Use.CLAIM);

    // Get the insurance info at the time that the encounter occurred.
    InsuranceComponent insuranceComponent = new InsuranceComponent();
    insuranceComponent.setSequence(1);
    insuranceComponent.setFocal(true);
    insuranceComponent.setCoverage(new Reference().setDisplay(claim.payer.getName()));
    claimResource.addInsurance(insuranceComponent);

    // duration of encounter
    claimResource.setBillablePeriod(encounterResource.getPeriod());
    claimResource.setCreated(encounterResource.getPeriod().getEnd());

    claimResource.setPatient(new Reference(personEntry.getFullUrl()));
    claimResource.setProvider(encounterResource.getServiceProvider());

    // set the required priority
    CodeableConcept priority = new CodeableConcept();
    priority.getCodingFirstRep()
      .setSystem("http://terminology.hl7.org/CodeSystem/processpriority")
      .setCode("normal");
    claimResource.setPriority(priority);

    // add item for encounter
    claimResource.addItem(new ItemComponent(new PositiveIntType(1),
          encounterResource.getTypeFirstRep())
        .addEncounter(new Reference(encounterEntry.getFullUrl())));

    // add prescription.
    claimResource.setPrescription(new Reference(medicationEntry.getFullUrl()));

    Money moneyResource = new Money();
    moneyResource.setValue(claim.getTotalClaimCost());
    moneyResource.setCurrency("USD");
    claimResource.setTotal(moneyResource);

    return newEntry(person, bundle, claimResource);
  }

  /**
   * Create an entry for the given Claim, associated to an Encounter.
   *
   * @param person         The patient having the encounter.
   * @param personEntry    Entry for the person
   * @param bundle         The Bundle to add to
   * @param encounterEntry The current Encounter
   * @param claim          the Claim object
   * @return the added Entry
   */
  private static BundleEntryComponent encounterClaim(
      Person person, BundleEntryComponent personEntry,
      Bundle bundle, BundleEntryComponent encounterEntry, Claim claim) {
    org.hl7.fhir.r4.model.Claim claimResource = new org.hl7.fhir.r4.model.Claim();
    org.hl7.fhir.r4.model.Encounter encounterResource =
        (org.hl7.fhir.r4.model.Encounter) encounterEntry.getResource();
    claimResource.setStatus(ClaimStatus.ACTIVE);
    CodeableConcept type = new CodeableConcept();
    type.getCodingFirstRep()
      .setSystem("http://terminology.hl7.org/CodeSystem/claim-type")
      .setCode("institutional");
    claimResource.setType(type);
    claimResource.setUse(org.hl7.fhir.r4.model.Claim.Use.CLAIM);

    InsuranceComponent insuranceComponent = new InsuranceComponent();
    insuranceComponent.setSequence(1);
    insuranceComponent.setFocal(true);
    insuranceComponent.setCoverage(new Reference().setDisplay(claim.payer.getName()));
    claimResource.addInsurance(insuranceComponent);

    // duration of encounter
    claimResource.setBillablePeriod(encounterResource.getPeriod());
    claimResource.setCreated(encounterResource.getPeriod().getEnd());

    claimResource.setPatient(new Reference()
        .setReference(personEntry.getFullUrl())
        .setDisplay((String) person.attributes.get(Person.NAME)));
    claimResource.setProvider(encounterResource.getServiceProvider());
    if (USE_US_CORE_IG) {
      claimResource.setFacility(encounterResource.getLocationFirstRep().getLocation());
    }

    // set the required priority
    CodeableConcept priority = new CodeableConcept();
    priority.getCodingFirstRep()
      .setSystem("http://terminology.hl7.org/CodeSystem/processpriority")
      .setCode("normal");
    claimResource.setPriority(priority);

    // add item for encounter
    claimResource.addItem(new ItemComponent(new PositiveIntType(1),
          encounterResource.getTypeFirstRep())
        .addEncounter(new Reference(encounterEntry.getFullUrl())));

    int itemSequence = 2;
    int conditionSequence = 1;
    int procedureSequence = 1;
    int informationSequence = 1;

    for (HealthRecord.Entry item : claim.items) {
      if (Costs.hasCost(item)) {
        // update claimItems list
        Code primaryCode = item.codes.get(0);
        String system = ExportHelper.getSystemURI(primaryCode.system);
        ItemComponent claimItem = new ItemComponent(new PositiveIntType(itemSequence),
            mapCodeToCodeableConcept(primaryCode, system));

        // calculate the cost of the procedure
        Money moneyResource = new Money();
        moneyResource.setCurrency("USD");
        moneyResource.setValue(item.getCost());
        claimItem.setNet(moneyResource);
        claimResource.addItem(claimItem);

        if (item instanceof Procedure) {
          Type procedureReference = new Reference(item.fullUrl);
          ProcedureComponent claimProcedure = new ProcedureComponent(
              new PositiveIntType(procedureSequence), procedureReference);
          claimResource.addProcedure(claimProcedure);
          claimItem.addProcedureSequence(procedureSequence);
          procedureSequence++;
        } else {
          Reference informationReference = new Reference(item.fullUrl);
          SupportingInformationComponent informationComponent =
              new SupportingInformationComponent();
          informationComponent.setSequence(informationSequence);
          informationComponent.setValue(informationReference);
          CodeableConcept category = new CodeableConcept();
          category.getCodingFirstRep()
              .setSystem("http://terminology.hl7.org/CodeSystem/claiminformationcategory")
              .setCode("info");
          informationComponent.setCategory(category);
          claimResource.addSupportingInfo(informationComponent);
          claimItem.addInformationSequence(informationSequence);
          informationSequence++;
        }
      } else {
        // assume it's a Condition, we don't have a Condition class specifically
        // add diagnosisComponent to claim
        Reference diagnosisReference = new Reference(item.fullUrl);
        DiagnosisComponent diagnosisComponent =
            new DiagnosisComponent(
                new PositiveIntType(conditionSequence), diagnosisReference);
        claimResource.addDiagnosis(diagnosisComponent);

        // update claimItems with diagnosis
        ItemComponent diagnosisItem = 
            new ItemComponent(new PositiveIntType(itemSequence),
                mapCodeToCodeableConcept(item.codes.get(0), SNOMED_URI));
        diagnosisItem.addDiagnosisSequence(conditionSequence);
        claimResource.addItem(diagnosisItem);

        conditionSequence++;
      }
      itemSequence++;
    }

    Money moneyResource = new Money();
    moneyResource.setCurrency("USD");
    moneyResource.setValue(claim.getTotalClaimCost());
    claimResource.setTotal(moneyResource);

    return newEntry(person, bundle, claimResource);
  }

  /**
   * Create an explanation of benefit resource for each claim, detailing insurance
   * information.
   *
   * @param personEntry Entry for the person
   * @param bundle The Bundle to add to
   * @param encounterEntry The current Encounter
   * @param claimEntry the Claim object
   * @param person the person the health record belongs to
   * @param encounter the current Encounter as an object
   * @return the added entry
   */
  private static BundleEntryComponent explanationOfBenefit(BundleEntryComponent personEntry,
                                           Bundle bundle, BundleEntryComponent encounterEntry,
                                           Person person, BundleEntryComponent claimEntry,
                                           Encounter encounter) {
    ExplanationOfBenefit eob = new ExplanationOfBenefit();
    eob.setStatus(org.hl7.fhir.r4.model.ExplanationOfBenefit.ExplanationOfBenefitStatus.ACTIVE);
    eob.setType(new CodeableConcept()
        .addCoding(new Coding()
            .setSystem("http://terminology.hl7.org/CodeSystem/claim-type")
            .setCode("professional")
            .setDisplay("Professional")));
    eob.setUse(Use.CLAIM);
    eob.setOutcome(RemittanceOutcome.COMPLETE);

    org.hl7.fhir.r4.model.Encounter encounterResource =
        (org.hl7.fhir.r4.model.Encounter) encounterEntry.getResource();

    // according to CMS guidelines claims have 12 months to be
    // billed, so we set the billable period to 1 year after
    // services have ended (the encounter ends).
    Calendar cal = Calendar.getInstance();
    cal.setTime(encounterResource.getPeriod().getEnd());
    cal.add(Calendar.YEAR, 1);

    Period billablePeriod = new Period()
        .setStart(encounterResource
            .getPeriod()
            .getEnd())
        .setEnd(cal.getTime());
    eob.setBillablePeriod(billablePeriod);

    // cost is hardcoded to be USD in claim so this should be fine as well
    Money totalCost = new Money();
    totalCost.setCurrency("USD");
    totalCost.setValue(encounter.claim.getTotalClaimCost());
    TotalComponent total = eob.addTotal();
    total.setAmount(totalCost);
    Code submitted = new Code("http://terminology.hl7.org/CodeSystem/adjudication",
        "submitted", "Submitted Amount");
    total.setCategory(mapCodeToCodeableConcept(submitted,
        "http://terminology.hl7.org/CodeSystem/adjudication"));

    // Set References
    eob.setPatient(new Reference(personEntry.getFullUrl()));
    if (USE_US_CORE_IG) {
      eob.setFacility(encounterResource.getLocationFirstRep().getLocation());
    }

    ServiceRequest referral = (ServiceRequest) new ServiceRequest()
        .setStatus(ServiceRequest.ServiceRequestStatus.COMPLETED)
        .setIntent(ServiceRequest.ServiceRequestIntent.ORDER)
        .setSubject(new Reference(personEntry.getFullUrl()))
        .setId("referral");
    CodeableConcept primaryCareRole = new CodeableConcept().addCoding(new Coding()
        .setCode("primary")
        .setSystem("http://terminology.hl7.org/CodeSystem/claimcareteamrole")
        .setDisplay("Primary Care Practitioner"));
    if (encounter.clinician != null) {
      // This is what should happen if BlueButton 2.0 wasn't needlessly restrictive
      String practitionerFullUrl = TRANSACTION_BUNDLE
              ? ExportHelper.buildFhirSearchUrl("Practitioner",
                      encounter.clinician.getResourceID())
              : findPractitioner(encounter.clinician, bundle);
      eob.setProvider(new Reference(practitionerFullUrl));
      eob.addCareTeam(new ExplanationOfBenefit.CareTeamComponent()
          .setSequence(1)
          .setProvider(new Reference(practitionerFullUrl))
          .setRole(primaryCareRole));
      referral.setRequester(new Reference(practitionerFullUrl));
      referral.addPerformer(new Reference(practitionerFullUrl));
    } else if (encounter.provider != null) {
      String providerUrl = TRANSACTION_BUNDLE
              ? ExportHelper.buildFhirSearchUrl("Practitioner",
                      encounter.provider.getResourceLocationID())
              : findProviderUrl(encounter.provider, bundle);
      eob.setProvider(new Reference(providerUrl));
      eob.addCareTeam(new ExplanationOfBenefit.CareTeamComponent()
          .setSequence(1)
          .setProvider(new Reference(providerUrl))
          .setRole(primaryCareRole));
      referral.setRequester(new Reference(providerUrl));
      referral.addPerformer(new Reference(providerUrl));
    } else {
      eob.setProvider(new Reference().setDisplay("Unknown"));
      eob.addCareTeam(new ExplanationOfBenefit.CareTeamComponent()
          .setSequence(1)
          .setProvider(new Reference().setDisplay("Unknown"))
          .setRole(primaryCareRole));
      referral.setRequester(new Reference().setDisplay("Unknown"));
      referral.addPerformer(new Reference().setDisplay("Unknown"));
    }
    eob.addContained(referral);
    eob.setReferral(new Reference().setReference("#referral"));

    // Get the insurance info at the time that the encounter occurred.
    Payer payer = encounter.claim.payer;
    Coverage coverage = new Coverage();
    coverage.setId("coverage");
    coverage.setStatus(CoverageStatus.ACTIVE);
    coverage.setType(new CodeableConcept().setText(payer.getName()));
    coverage.setBeneficiary(new Reference(personEntry.getFullUrl()));
    coverage.addPayor(new Reference().setDisplay(payer.getName()));
    eob.addContained(coverage);
    ExplanationOfBenefit.InsuranceComponent insuranceComponent =
        new ExplanationOfBenefit.InsuranceComponent();
    insuranceComponent.setFocal(true);
    insuranceComponent.setCoverage(new Reference("#coverage").setDisplay(payer.getName()));
    eob.addInsurance(insuranceComponent);
    eob.setInsurer(new Reference().setDisplay(payer.getName()));

    org.hl7.fhir.r4.model.Claim claim =
        (org.hl7.fhir.r4.model.Claim) claimEntry.getResource();
    eob.addIdentifier()
        .setSystem("https://bluebutton.cms.gov/resources/variables/clm_id")
        .setValue(claim.getId());
    // Hardcoded group id
    eob.addIdentifier()
        .setSystem("https://bluebutton.cms.gov/resources/identifier/claim-group")
        .setValue("99999999999");
    eob.setClaim(new Reference().setReference(claimEntry.getFullUrl()));
    eob.setCreated(encounterResource.getPeriod().getEnd());
    eob.setType(claim.getType());

    List<ExplanationOfBenefit.DiagnosisComponent> eobDiag = new ArrayList<>();
    for (org.hl7.fhir.r4.model.Claim.DiagnosisComponent claimDiagnosis : claim.getDiagnosis()) {
      ExplanationOfBenefit.DiagnosisComponent diagnosisComponent =
          new ExplanationOfBenefit.DiagnosisComponent();
      diagnosisComponent.setDiagnosis(claimDiagnosis.getDiagnosis());
      diagnosisComponent.getType().add(new CodeableConcept()
          .addCoding(new Coding()
              .setCode("principal")
              .setSystem("http://terminology.hl7.org/CodeSystem/ex-diagnosistype")));
      diagnosisComponent.setSequence(claimDiagnosis.getSequence());
      diagnosisComponent.setPackageCode(claimDiagnosis.getPackageCode());
      eobDiag.add(diagnosisComponent);
    }
    eob.setDiagnosis(eobDiag);

    List<ExplanationOfBenefit.ProcedureComponent> eobProc = new ArrayList<>();
    for (ProcedureComponent proc : claim.getProcedure()) {
      ExplanationOfBenefit.ProcedureComponent p = new ExplanationOfBenefit.ProcedureComponent();
      p.setDate(proc.getDate());
      p.setSequence(proc.getSequence());
      p.setProcedure(proc.getProcedure());
    }
    eob.setProcedure(eobProc);

    List<ExplanationOfBenefit.ItemComponent> eobItem = new ArrayList<>();
    double totalPayment = 0;
    // Get all the items info from the claim
    for (ItemComponent item : claim.getItem()) {
      ExplanationOfBenefit.ItemComponent itemComponent = new ExplanationOfBenefit.ItemComponent();
      itemComponent.setSequence(item.getSequence());
      itemComponent.setQuantity(item.getQuantity());
      itemComponent.setUnitPrice(item.getUnitPrice());
      itemComponent.setCareTeamSequence(item.getCareTeamSequence());
      itemComponent.setDiagnosisSequence(item.getDiagnosisSequence());
      itemComponent.setInformationSequence(item.getInformationSequence());
      itemComponent.setNet(item.getNet());
      itemComponent.setEncounter(item.getEncounter());
      itemComponent.setServiced(encounterResource.getPeriod());
      itemComponent.setCategory(new CodeableConcept().addCoding(new Coding()
          .setSystem("https://bluebutton.cms.gov/resources/variables/line_cms_type_srvc_cd")
          .setCode("1")
          .setDisplay("Medical care")));
      itemComponent.setProductOrService(item.getProductOrService());

      // Location of service, can use switch statement based on
      // encounter type
      String code;
      String display;
      CodeableConcept location = new CodeableConcept();
      EncounterType encounterType = EncounterType.fromString(encounter.type);
      switch (encounterType) {
        case AMBULATORY:
          code = "21";
          display = "Inpatient Hospital";
          break;
        case EMERGENCY:
          code = "20";
          display = "Urgent Care Facility";
          break;
        case INPATIENT:
          code = "21";
          display = "Inpatient Hospital";
          break;
        case URGENTCARE:
          code = "20";
          display = "Urgent Care Facility";
          break;
        case WELLNESS:
          code = "19";
          display = "Off Campus-Outpatient Hospital";
          break;
        default:
          code = "21";
          display = "Inpatient Hospital";
      }
      location.addCoding()
          .setCode(code)
          .setSystem("http://terminology.hl7.org/CodeSystem/ex-serviceplace")
          .setDisplay(display);
      itemComponent.setLocation(location);

      // Adjudication
      if (item.hasNet()) {

        // Assume that the patient has already paid deductible and
        // has 20/80 coinsurance
        ExplanationOfBenefit.AdjudicationComponent coinsuranceAmount =
            new ExplanationOfBenefit.AdjudicationComponent();
        coinsuranceAmount.getCategory()
            .getCoding()
            .add(new Coding()
                .setCode("https://bluebutton.cms.gov/resources/variables/line_coinsrnc_amt")
                .setSystem("https://bluebutton.cms.gov/resources/codesystem/adjudication")
                .setDisplay("Line Beneficiary Coinsurance Amount"));
        coinsuranceAmount.getAmount()
            .setValue(0.2 * item.getNet().getValue().doubleValue()) //20% coinsurance
            .setCurrency("USD");

        ExplanationOfBenefit.AdjudicationComponent lineProviderAmount =
            new ExplanationOfBenefit.AdjudicationComponent();
        lineProviderAmount.getCategory()
            .getCoding()
            .add(new Coding()
                .setCode("https://bluebutton.cms.gov/resources/variables/line_prvdr_pmt_amt")
                .setSystem("https://bluebutton.cms.gov/resources/codesystem/adjudication")
                .setDisplay("Line Provider Payment Amount"));
        lineProviderAmount.getAmount()
            .setValue(0.8 * item.getNet().getValue().doubleValue())
            .setCurrency("USD");

        // assume the allowed and submitted amounts are the same for now
        ExplanationOfBenefit.AdjudicationComponent submittedAmount =
            new ExplanationOfBenefit.AdjudicationComponent();
        submittedAmount.getCategory()
            .getCoding()
            .add(new Coding()
                .setCode("https://bluebutton.cms.gov/resources/variables/line_sbmtd_chrg_amt")
                .setSystem("https://bluebutton.cms.gov/resources/codesystem/adjudication")
                .setDisplay("Line Submitted Charge Amount"));
        submittedAmount.getAmount()
            .setValue(item.getNet().getValue())
            .setCurrency("USD");

        ExplanationOfBenefit.AdjudicationComponent allowedAmount =
            new ExplanationOfBenefit.AdjudicationComponent();
        allowedAmount.getCategory()
            .getCoding()
            .add(new Coding()
                .setCode("https://bluebutton.cms.gov/resources/variables/line_alowd_chrg_amt")
                .setSystem("https://bluebutton.cms.gov/resources/codesystem/adjudication")
                .setDisplay("Line Allowed Charge Amount"));
        allowedAmount.getAmount()
            .setValue(item.getNet().getValue())
            .setCurrency("USD");

        ExplanationOfBenefit.AdjudicationComponent indicatorCode =
            new ExplanationOfBenefit.AdjudicationComponent();
        indicatorCode.getCategory()
            .getCoding()
            .add(new Coding()
                .setCode("https://bluebutton.cms.gov/resources/variables/line_prcsg_ind_cd")
                .setSystem("https://bluebutton.cms.gov/resources/codesystem/adjudication")
                .setDisplay("Line Processing Indicator Code"));

        // assume deductible is 0
        ExplanationOfBenefit.AdjudicationComponent deductibleAmount =
            new ExplanationOfBenefit.AdjudicationComponent();
        deductibleAmount.getCategory()
            .getCoding()
            .add(new Coding()
                .setCode("https://bluebutton.cms.gov/resources/variables/line_bene_ptb_ddctbl_amt")
                .setSystem("https://bluebutton.cms.gov/resources/codesystem/adjudication")
                .setDisplay("Line Beneficiary Part B Deductible Amount"));
        deductibleAmount.getAmount()
            .setValue(0)
            .setCurrency("USD");

        List<ExplanationOfBenefit.AdjudicationComponent> adjudicationComponents = new ArrayList<>();
        adjudicationComponents.add(coinsuranceAmount);
        adjudicationComponents.add(lineProviderAmount);
        adjudicationComponents.add(submittedAmount);
        adjudicationComponents.add(allowedAmount);
        adjudicationComponents.add(deductibleAmount);
        adjudicationComponents.add(indicatorCode);

        itemComponent.setAdjudication(adjudicationComponents);
        // the total payment is what the insurance ends up paying
        totalPayment += 0.8 * item.getNet().getValue().doubleValue();
      }
      eobItem.add(itemComponent);
    }
    eob.setItem(eobItem);

    // This will throw a validation error no matter what.  The
    // payment section is required, and it requires a value.
    // The validator will complain that if there is a value, the payment
    // needs a code, but it will also complain if there is a code.
    // There is no way to resolve this error.
    Money payment = new Money();
    payment.setValue(totalPayment)
        .setCurrency("USD");
    eob.setPayment(new ExplanationOfBenefit.PaymentComponent()
        .setAmount(payment));

    return newEntry(person, bundle,eob);
  }

  /**
   * Map the Condition into a FHIR Condition resource, and add it to the given Bundle.
   *
   * @param rand           Source of randomness to use when generating ids etc
   * @param personEntry    The Entry for the Person
   * @param bundle         The Bundle to add to
   * @param encounterEntry The current Encounter entry
   * @param condition      The Condition
   * @return The added Entry
   */
  private static BundleEntryComponent condition(RandomNumberGenerator rand, 
          BundleEntryComponent personEntry, Bundle bundle, BundleEntryComponent encounterEntry,
          HealthRecord.Entry condition) {
    Condition conditionResource = new Condition();

    if (USE_US_CORE_IG) {
      Meta meta = new Meta();
      meta.addProfile(
          "http://hl7.org/fhir/us/core/StructureDefinition/us-core-condition");
      conditionResource.setMeta(meta);
      conditionResource.addCategory(new CodeableConcept().addCoding(new Coding(
          "http://terminology.hl7.org/CodeSystem/condition-category", "encounter-diagnosis",
          "Encounter Diagnosis")));
    } else if (USE_SHR_EXTENSIONS) {
      conditionResource.setMeta(new Meta().addProfile(SHR_EXT + "shr-condition-Condition"));
      conditionResource.addCategory(new CodeableConcept().addCoding(new Coding(
          "http://standardhealthrecord.org/shr/condition/vs/ConditionCategoryVS", "disease",
          "Disease")));
    }

    conditionResource.setSubject(new Reference(personEntry.getFullUrl()));
    conditionResource.setEncounter(new Reference(encounterEntry.getFullUrl()));

    Code code = condition.codes.get(0);
    conditionResource.setCode(mapCodeToCodeableConcept(code, SNOMED_URI));

    CodeableConcept verification = new CodeableConcept();
    verification.getCodingFirstRep()
      .setCode("confirmed")
      .setSystem("http://terminology.hl7.org/CodeSystem/condition-ver-status");
    conditionResource.setVerificationStatus(verification);

    CodeableConcept status = new CodeableConcept();
    status.getCodingFirstRep()
      .setCode("active")
      .setSystem("http://terminology.hl7.org/CodeSystem/condition-clinical");
    conditionResource.setClinicalStatus(status);

    conditionResource.setOnset(convertFhirDateTime(condition.start, true));
    conditionResource.setRecordedDate(new Date(condition.start));

    if (condition.stop != 0) {
      conditionResource.setAbatement(convertFhirDateTime(condition.stop, true));
      status.getCodingFirstRep().setCode("resolved");
    }

    BundleEntryComponent conditionEntry = newEntry(rand, bundle, conditionResource);

    condition.fullUrl = conditionEntry.getFullUrl();

    return conditionEntry;
  }

  /**
   * Map the Condition into a FHIR AllergyIntolerance resource, and add it to the given Bundle.
   *
   * @param rand           Source of randomness to use when generating ids etc
   * @param personEntry    The Entry for the Person
   * @param bundle         The Bundle to add to
   * @param encounterEntry The current Encounter entry
   * @param allergy        The Allergy Entry
   * @return The added Entry
   */
  private static BundleEntryComponent allergy(RandomNumberGenerator rand,
          BundleEntryComponent personEntry, Bundle bundle, BundleEntryComponent encounterEntry,
          HealthRecord.Entry allergy) {

    AllergyIntolerance allergyResource = new AllergyIntolerance();
    allergyResource.setRecordedDate(new Date(allergy.start));

    CodeableConcept status = new CodeableConcept();
    status.getCodingFirstRep()
      .setSystem("http://terminology.hl7.org/CodeSystem/allergyintolerance-clinical");
    allergyResource.setClinicalStatus(status);

    if (allergy.stop == 0) {
      status.getCodingFirstRep().setCode("active");
    } else {
      status.getCodingFirstRep().setCode("inactive");
    }

    allergyResource.setType(AllergyIntoleranceType.ALLERGY);
    AllergyIntoleranceCategory category = AllergyIntoleranceCategory.FOOD;
    allergyResource.addCategory(category); // TODO: allergy categories in GMF
    allergyResource.setCriticality(AllergyIntoleranceCriticality.LOW);

    CodeableConcept verification = new CodeableConcept();
    verification.getCodingFirstRep()
      .setSystem("http://terminology.hl7.org/CodeSystem/allergyintolerance-verification")
      .setCode("confirmed");
    allergyResource.setVerificationStatus(verification);

    allergyResource.setPatient(new Reference(personEntry.getFullUrl()));
    Code code = allergy.codes.get(0);
    allergyResource.setCode(mapCodeToCodeableConcept(code, SNOMED_URI));

    if (USE_US_CORE_IG) {
      Meta meta = new Meta();
      meta.addProfile(
          "http://hl7.org/fhir/us/core/StructureDefinition/us-core-allergyintolerance");
      allergyResource.setMeta(meta);
    }
    BundleEntryComponent allergyEntry = newEntry(rand, bundle, allergyResource);
    allergy.fullUrl = allergyEntry.getFullUrl();
    return allergyEntry;
  }


  /**
   * Map the given Observation into a FHIR Observation resource, and add it to the given Bundle.
   *
   * @param rand           Source of randomness to use when generating ids etc
   * @param personEntry    The Person Entry
   * @param bundle         The Bundle to add to
   * @param encounterEntry The current Encounter entry
   * @param observation    The Observation
   * @return The added Entry
   */
  private static BundleEntryComponent observation(RandomNumberGenerator rand,
          BundleEntryComponent personEntry, Bundle bundle, BundleEntryComponent encounterEntry,
          Observation observation) {
    org.hl7.fhir.r4.model.Observation observationResource =
        new org.hl7.fhir.r4.model.Observation();

    observationResource.setSubject(new Reference(personEntry.getFullUrl()));
    observationResource.setEncounter(new Reference(encounterEntry.getFullUrl()));

    observationResource.setStatus(ObservationStatus.FINAL);

    Code code = observation.codes.get(0);
    observationResource.setCode(mapCodeToCodeableConcept(code, LOINC_URI));
    // add extra codes, if there are any...
    if (observation.codes.size() > 1) {
      for (int i = 1; i < observation.codes.size(); i++) {
        code = observation.codes.get(i);
        Coding coding = new Coding();
        coding.setCode(code.code);
        coding.setDisplay(code.display);
        coding.setSystem(LOINC_URI);
        observationResource.getCode().addCoding(coding);
      }
    }

    observationResource.addCategory().addCoding().setCode(observation.category)
        .setSystem("http://terminology.hl7.org/CodeSystem/observation-category")
        .setDisplay(observation.category);

    if (observation.value != null) {
      Type value = mapValueToFHIRType(observation.value, observation.unit);
      observationResource.setValue(value);
    } else if (observation.observations != null && !observation.observations.isEmpty()) {
      // multi-observation (ex blood pressure)
      for (Observation subObs : observation.observations) {
        ObservationComponentComponent comp = new ObservationComponentComponent();
        comp.setCode(mapCodeToCodeableConcept(subObs.codes.get(0), LOINC_URI));
        Type value = mapValueToFHIRType(subObs.value, subObs.unit);
        comp.setValue(value);
        observationResource.addComponent(comp);
      }
    }

    observationResource.setEffective(convertFhirDateTime(observation.start, true));
    observationResource.setIssued(new Date(observation.start));

    if (USE_US_CORE_IG) {
      Meta meta = new Meta();
      // add the specific profile based on code
      String codeMappingUri = US_CORE_MAPPING.get(LOINC_URI, code.code);
      if (codeMappingUri != null) {
        meta.addProfile(codeMappingUri);
        if (!codeMappingUri.contains("/us/core/") && observation.category.equals("vital-signs")) {
          meta.addProfile("http://hl7.org/fhir/StructureDefinition/vitalsigns");
        }
      } else if (observation.report != null && observation.category.equals("laboratory")) {
        meta.addProfile("http://hl7.org/fhir/us/core/StructureDefinition/us-core-observation-lab");
      }
      if (meta.hasProfile()) {
        observationResource.setMeta(meta);
      }
    } else if (USE_SHR_EXTENSIONS) {
      Meta meta = new Meta();
      meta.addProfile(SHR_EXT + "shr-finding-Observation"); // all Observations are Observations
      if ("vital-signs".equals(observation.category)) {
        meta.addProfile(SHR_EXT + "shr-vital-VitalSign");
      }
      // add the specific profile based on code
      String codeMappingUri = SHR_MAPPING.get(LOINC_URI, code.code);
      if (codeMappingUri != null) {
        meta.addProfile(codeMappingUri);
      }
      observationResource.setMeta(meta);
    }

    BundleEntryComponent entry = newEntry(rand, bundle, observationResource);
    observation.fullUrl = entry.getFullUrl();
    return entry;
  }

  static Type mapValueToFHIRType(Object value, String unit) {
    if (value == null) {
      return null;
    } else if (value instanceof Condition) {
      Code conditionCode = ((HealthRecord.Entry) value).codes.get(0);
      return mapCodeToCodeableConcept(conditionCode, SNOMED_URI);
    } else if (value instanceof Code) {
      return mapCodeToCodeableConcept((Code) value, SNOMED_URI);
    } else if (value instanceof String) {
      return new StringType((String) value);
    } else if (value instanceof Number) {
      double dblVal = ((Number) value).doubleValue();
      PlainBigDecimal bigVal = new PlainBigDecimal(dblVal);
      return new Quantity().setValue(bigVal)
          .setCode(unit).setSystem(UNITSOFMEASURE_URI)
          .setUnit(unit);
    } else if (value instanceof Components.SampledData) {
      return mapValueToSampledData((Components.SampledData) value, unit);
    } else {
      throw new IllegalArgumentException("unexpected observation value class: "
          + value.getClass().toString() + "; " + value);
    }
  }
  
  /**
   * Maps a Synthea internal SampledData object to the FHIR standard SampledData
   * representation.
   * 
   * @param value Synthea internal SampledData instance
   * @param unit Observation unit value
   * @return
   */
  static org.hl7.fhir.r4.model.SampledData mapValueToSampledData(
      Components.SampledData value, String unit) {
    
    org.hl7.fhir.r4.model.SampledData recordData = new org.hl7.fhir.r4.model.SampledData();
    recordData.setOrigin(new Quantity().setValue(value.originValue)
        .setCode(unit).setSystem(UNITSOFMEASURE_URI)
        .setUnit(unit));
    
    // Use the period from the first series. They should all be the same.
    // FHIR output is milliseconds so we need to convert from TimeSeriesData seconds.
    recordData.setPeriod(value.series.get(0).getPeriod() * 1000);
    
    // Set optional fields if they were provided
    if (value.factor != null) {
      recordData.setFactor(value.factor);
    }
    if (value.lowerLimit != null) {
      recordData.setLowerLimit(value.lowerLimit);
    }
    if (value.upperLimit != null) {
      recordData.setUpperLimit(value.upperLimit);
    }
    
    recordData.setDimensions(value.series.size());
    
    recordData.setData(ExportHelper.sampledDataToValueString(value));
    
    return recordData;
  }

  /**
   * Map the given Procedure into a FHIR Procedure resource, and add it to the given Bundle.
   *
   * @param rand           Source of randomness to use when generating ids etc
   * @param personEntry    The Person entry
   * @param bundle         Bundle to add to
   * @param encounterEntry The current Encounter entry
   * @param procedure      The Procedure
   * @return The added Entry
   */
  private static BundleEntryComponent procedure(RandomNumberGenerator rand,
          BundleEntryComponent personEntry, Bundle bundle, BundleEntryComponent encounterEntry,
          Procedure procedure) {
    org.hl7.fhir.r4.model.Procedure procedureResource = new org.hl7.fhir.r4.model.Procedure();
    if (USE_US_CORE_IG) {
      Meta meta = new Meta();
      meta.addProfile(
          "http://hl7.org/fhir/us/core/StructureDefinition/us-core-procedure");
      procedureResource.setMeta(meta);
    }
    procedureResource.setStatus(ProcedureStatus.COMPLETED);
    procedureResource.setSubject(new Reference(personEntry.getFullUrl()));
    procedureResource.setEncounter(new Reference(encounterEntry.getFullUrl()));
    if (USE_US_CORE_IG) {
      org.hl7.fhir.r4.model.Encounter encounterResource =
          (org.hl7.fhir.r4.model.Encounter) encounterEntry.getResource();
      procedureResource.setLocation(encounterResource.getLocationFirstRep().getLocation());
    }

    Code code = procedure.codes.get(0);
    CodeableConcept procCode = mapCodeToCodeableConcept(code, SNOMED_URI);
    procedureResource.setCode(procCode);

    if (procedure.stop != 0L) {
      Date startDate = new Date(procedure.start);
      Date endDate = new Date(procedure.stop);
      procedureResource.setPerformed(new Period().setStart(startDate).setEnd(endDate));
    } else {
      procedureResource.setPerformed(convertFhirDateTime(procedure.start, true));
    }

    if (!procedure.reasons.isEmpty()) {
      Code reason = procedure.reasons.get(0); // Only one element in list
      for (BundleEntryComponent entry : bundle.getEntry()) {
        if (entry.getResource().fhirType().equals("Condition")) {
          Condition condition = (Condition) entry.getResource();
          Coding coding = condition.getCode().getCoding().get(0); // Only one element in list
          if (reason.code.equals(coding.getCode())) {
            procedureResource.addReasonReference().setReference(entry.getFullUrl())
                .setDisplay(reason.display);
          }
        }
      }
    }

    if (USE_SHR_EXTENSIONS) {
      procedureResource.setMeta(
          new Meta().addProfile(SHR_EXT + "shr-procedure-ProcedurePerformed"));
      // required fields for this profile are action-PerformedContext-extension,
      // status, code, subject, performed[x]

      Extension performedContext = new Extension();
      performedContext.setUrl(SHR_EXT + "shr-action-PerformedContext-extension");
      performedContext.addExtension(
          SHR_EXT + "shr-action-Status-extension",
          new CodeType("completed"));

      procedureResource.addExtension(performedContext);
    }

    BundleEntryComponent procedureEntry = newEntry(rand, bundle, procedureResource);
    procedure.fullUrl = procedureEntry.getFullUrl();

    return procedureEntry;
  }

  /**
   * Map the HealthRecord.Device into a FHIR Device and add it to the Bundle.
   *
   * @param rand           Source of randomness to use when generating ids etc
   * @param personEntry    The Person entry.
   * @param bundle         Bundle to add to.
   * @param device         The device to add.
   * @return The added Entry.
   */
  private static BundleEntryComponent device(RandomNumberGenerator rand,
          BundleEntryComponent personEntry, Bundle bundle, HealthRecord.Device device) {
    Device deviceResource = new Device();
    if (USE_US_CORE_IG) {
      Meta meta = new Meta();
      meta.addProfile("http://hl7.org/fhir/us/core/StructureDefinition/us-core-implantable-device");
      deviceResource.setMeta(meta);
    }
    deviceResource.addUdiCarrier()
        .setDeviceIdentifier(device.deviceIdentifier)
        .setCarrierHRF(device.udi);
    deviceResource.setStatus(FHIRDeviceStatus.ACTIVE);
    deviceResource.setDistinctIdentifier(device.deviceIdentifier);
    if (device.manufacturer != null) {
      deviceResource.setManufacturer(device.manufacturer);
    }
    if (device.model != null) {
      deviceResource.setModelNumber(device.model);
    }
    deviceResource.setManufactureDate(new Date(device.manufactureTime));
    deviceResource.setExpirationDate(new Date(device.expirationTime));
    deviceResource.setLotNumber(device.lotNumber);
    deviceResource.setSerialNumber(device.serialNumber);
    deviceResource.addDeviceName()
        .setName(device.codes.get(0).display)
        .setType(DeviceNameType.USERFRIENDLYNAME);
    deviceResource.setType(mapCodeToCodeableConcept(device.codes.get(0), SNOMED_URI));
    deviceResource.setPatient(new Reference(personEntry.getFullUrl()));
    return newEntry(rand, bundle, deviceResource);
  }
  
  /**
   * Map the JsonObject for a Supply into a FHIR SupplyDelivery and add it to the Bundle.
   *
   * @param rand           Source of randomness to use when generating ids etc
   * @param personEntry    The Person entry.
   * @param bundle         Bundle to add to.
   * @param supply         The supplied object to add.
   * @param encounter      The encounter during which the supplies were delivered
   * @return The added Entry.
   */
  private static BundleEntryComponent supplyDelivery(RandomNumberGenerator rand,
          BundleEntryComponent personEntry, Bundle bundle, HealthRecord.Supply supply,
          Encounter encounter) {
   
    SupplyDelivery supplyResource = new SupplyDelivery();
    supplyResource.setStatus(SupplyDeliveryStatus.COMPLETED);
    supplyResource.setPatient(new Reference(personEntry.getFullUrl()));
    
    CodeableConcept type = new CodeableConcept();
    type.addCoding()
      .setCode("device")
      .setDisplay("Device")
      .setSystem("http://terminology.hl7.org/CodeSystem/supply-item-type");
    supplyResource.setType(type);
    
    SupplyDeliverySuppliedItemComponent suppliedItem = new SupplyDeliverySuppliedItemComponent();
    suppliedItem.setItem(mapCodeToCodeableConcept(supply.codes.get(0), SNOMED_URI));
    suppliedItem.setQuantity(new Quantity(supply.quantity));
    
    supplyResource.setSuppliedItem(suppliedItem);
    
    supplyResource.setOccurrence(convertFhirDateTime(supply.start, true));
    
    return newEntry(rand, bundle, supplyResource);
  }

  /**
   * Create a Provenance entry at the end of this Bundle that
   * targets all the entries in the Bundle.
   *
   * @param bundle The finished complete Bundle.
   * @param person The person.
   * @param stopTime The time the simulation stopped.
   * @return BundleEntryComponent containing a Provenance resource.
   */
  private static BundleEntryComponent provenance(Bundle bundle, Person person, long stopTime) {
    Provenance provenance = new Provenance();
    if (USE_US_CORE_IG) {
      Meta meta = new Meta();
      meta.addProfile(
          "http://hl7.org/fhir/us/core/StructureDefinition/us-core-provenance");
      provenance.setMeta(meta);
    }
    for (BundleEntryComponent entry : bundle.getEntry()) {
      provenance.addTarget(new Reference(entry.getFullUrl()));
    }
    provenance.setRecorded(new Date(stopTime));

    // Provenance sources...
    int index = person.record.encounters.size() - 1;
    Clinician clinician = null;
    while (index >= 0 && clinician == null) {
      clinician = person.record.encounters.get(index).clinician;
      index--;
    }
    String clinicianDisplay = null;
    if (clinician != null) {
      clinicianDisplay = clinician.getFullname();
    }
    String practitionerFullUrl = TRANSACTION_BUNDLE
            ? ExportHelper.buildFhirNpiSearchUrl(clinician)
            : findPractitioner(clinician, bundle);
    Provider providerOrganization = person.record.provider;
    if (providerOrganization == null) {
      providerOrganization = person.getProvider(EncounterType.WELLNESS, stopTime);
    }
    String organizationFullUrl = TRANSACTION_BUNDLE
            ? ExportHelper.buildFhirSearchUrl("Organization",
                    providerOrganization.getResourceID())
            : findProviderUrl(providerOrganization, bundle);

    // Provenance Author...
    ProvenanceAgentComponent agent = provenance.addAgent();
    agent.setType(mapCodeToCodeableConcept(
        new Code("http://terminology.hl7.org/CodeSystem/provenance-participant-type",
            "author", "Author"), null));
    agent.setWho(new Reference()
        .setReference(practitionerFullUrl)
        .setDisplay(clinicianDisplay));
    agent.setOnBehalfOf(new Reference()
        .setReference(organizationFullUrl)
        .setDisplay(providerOrganization.name));

    // Provenance Transmitter...
    agent = provenance.addAgent();
    agent.setType(mapCodeToCodeableConcept(
        new Code("http://hl7.org/fhir/us/core/CodeSystem/us-core-provenance-participant-type",
            "transmitter", "Transmitter"), null));
    agent.setWho(new Reference()
        .setReference(practitionerFullUrl)
        .setDisplay(clinicianDisplay));
    agent.setOnBehalfOf(new Reference()
        .setReference(organizationFullUrl)
        .setDisplay(providerOrganization.name));
    return newEntry(person, bundle, provenance);
  }

  private static BundleEntryComponent immunization(RandomNumberGenerator rand,
          BundleEntryComponent personEntry, Bundle bundle, BundleEntryComponent encounterEntry,
          HealthRecord.Entry immunization) {
    Immunization immResource = new Immunization();
    if (USE_US_CORE_IG) {
      Meta meta = new Meta();
      meta.addProfile(
          "http://hl7.org/fhir/us/core/StructureDefinition/us-core-immunization");
      immResource.setMeta(meta);
    } else if (USE_SHR_EXTENSIONS) {
      immResource.setMeta(new Meta().addProfile(SHR_EXT + "shr-immunization-ImmunizationGiven"));
      Extension performedContext = new Extension();
      performedContext.setUrl(SHR_EXT + "shr-action-PerformedContext-extension");
      performedContext.addExtension(
          SHR_EXT + "shr-action-Status-extension",
          new CodeType("completed"));
      immResource.addExtension(performedContext);
    }
    immResource.setStatus(ImmunizationStatus.COMPLETED);
    immResource.setOccurrence(convertFhirDateTime(immunization.start, true));
    immResource.setVaccineCode(mapCodeToCodeableConcept(immunization.codes.get(0), CVX_URI));
    immResource.setPrimarySource(true);
    immResource.setPatient(new Reference(personEntry.getFullUrl()));
    immResource.setEncounter(new Reference(encounterEntry.getFullUrl()));
    if (USE_US_CORE_IG) {
      org.hl7.fhir.r4.model.Encounter encounterResource =
          (org.hl7.fhir.r4.model.Encounter) encounterEntry.getResource();
      immResource.setLocation(encounterResource.getLocationFirstRep().getLocation());
    }

    BundleEntryComponent immunizationEntry = newEntry(rand, bundle, immResource);
    immunization.fullUrl = immunizationEntry.getFullUrl();

    return immunizationEntry;
  }

  /**
   * Map the given Medication to a FHIR MedicationRequest resource, and add it to the given Bundle.
   *
   * @param person         The person being prescribed medication
   * @param personEntry    The Entry for the Person
   * @param bundle         Bundle to add the Medication to
   * @param encounterEntry Current Encounter entry
   * @param medication     The Medication
   * @return The added Entry
   */
  private static BundleEntryComponent medicationRequest(
      Person person, BundleEntryComponent personEntry, Bundle bundle,
      BundleEntryComponent encounterEntry, Medication medication) {
    MedicationRequest medicationResource = new MedicationRequest();
    if (USE_US_CORE_IG) {
      Meta meta = new Meta();
      meta.addProfile(
          "http://hl7.org/fhir/us/core/StructureDefinition/us-core-medicationrequest");
      medicationResource.setMeta(meta);
    } else if (USE_SHR_EXTENSIONS) {
      medicationResource.addExtension()
        .setUrl(SHR_EXT + "shr-base-ActionCode-extension")
        .setValue(PRESCRIPTION_OF_DRUG_CC);
    
      medicationResource.setMeta(new Meta()
          .addProfile(SHR_EXT + "shr-medication-MedicationRequested"));

      Extension requestedContext = new Extension();
      requestedContext.setUrl(SHR_EXT + "shr-action-RequestedContext-extension");
      requestedContext.addExtension(
          SHR_EXT + "shr-action-Status-extension",
          new CodeType("completed"));
      requestedContext.addExtension(
          SHR_EXT + "shr-action-RequestIntent-extension",
          new CodeType("original-order"));
      medicationResource.addExtension(requestedContext);
    }
    medicationResource.setSubject(new Reference(personEntry.getFullUrl()));
    medicationResource.setEncounter(new Reference(encounterEntry.getFullUrl()));

    Code code = medication.codes.get(0);
    String system = code.system.equals("SNOMED-CT")
        ? SNOMED_URI
        : RXNORM_URI;
    medicationResource.setMedication(mapCodeToCodeableConcept(code, system));

    if (USE_US_CORE_IG && medication.administration) {
      // Occasionally, rather than use medication codes, we want to use a Medication
      // Resource. We only want to do this when we use US Core, to make sure we
      // sometimes produce a resource for the us-core-medication profile, and the
      // 'administration' flag is an arbitrary way to decide without flipping a coin.
      org.hl7.fhir.r4.model.Medication drugResource =
          new org.hl7.fhir.r4.model.Medication();
      Meta meta = new Meta();
      meta.addProfile(
          "http://hl7.org/fhir/us/core/StructureDefinition/us-core-medication");
      drugResource.setMeta(meta);
      drugResource.setCode(mapCodeToCodeableConcept(code, system));
      drugResource.setStatus(MedicationStatus.ACTIVE);
      BundleEntryComponent drugEntry = newEntry(person, bundle, drugResource);
      medicationResource.setMedication(new Reference(drugEntry.getFullUrl()));
    }

    medicationResource.setAuthoredOn(new Date(medication.start));
    medicationResource.setIntent(MedicationRequestIntent.ORDER);
    org.hl7.fhir.r4.model.Encounter encounter =
        (org.hl7.fhir.r4.model.Encounter) encounterEntry.getResource();
    medicationResource.setRequester(encounter.getParticipantFirstRep().getIndividual());

    if (medication.stop != 0L) {
      medicationResource.setStatus(MedicationRequestStatus.STOPPED);
    } else {
      medicationResource.setStatus(MedicationRequestStatus.ACTIVE);
    }

    if (!medication.reasons.isEmpty()) {
      // Only one element in list
      Code reason = medication.reasons.get(0);
      for (BundleEntryComponent entry : bundle.getEntry()) {
        if (entry.getResource().fhirType().equals("Condition")) {
          Condition condition = (Condition) entry.getResource();
          // Only one element in list
          Coding coding = condition.getCode().getCoding().get(0);
          if (reason.code.equals(coding.getCode())) {
            medicationResource.addReasonReference()
                .setReference(entry.getFullUrl());
          }
        }
      }
    }

    if (medication.prescriptionDetails != null) {
      JsonObject rxInfo = medication.prescriptionDetails;
      Dosage dosage = new Dosage();

      dosage.setSequence(1);
      // as_needed is true if present
      dosage.setAsNeeded(new BooleanType(rxInfo.has("as_needed")));
      if (rxInfo.has("as_needed")) {
        dosage.setText("Take as needed.");
      }

      // as_needed is false
      if ((rxInfo.has("dosage")) && (!rxInfo.has("as_needed"))) {
        Timing timing = new Timing();
        TimingRepeatComponent timingRepeatComponent = new TimingRepeatComponent();
        timingRepeatComponent.setFrequency(
            rxInfo.get("dosage").getAsJsonObject().get("frequency").getAsInt());
        timingRepeatComponent.setPeriod(
            rxInfo.get("dosage").getAsJsonObject().get("period").getAsDouble());
        timingRepeatComponent.setPeriodUnit(
            convertUcumCode(rxInfo.get("dosage").getAsJsonObject().get("unit").getAsString()));
        timing.setRepeat(timingRepeatComponent);
        dosage.setTiming(timing);

        Quantity dose = new SimpleQuantity().setValue(
            rxInfo.get("dosage").getAsJsonObject().get("amount").getAsDouble());

        DosageDoseAndRateComponent dosageDetails = new DosageDoseAndRateComponent();
        dosageDetails.setType(new CodeableConcept().addCoding(
            new Coding().setCode(DoseRateType.ORDERED.toCode())
                .setSystem(DoseRateType.ORDERED.getSystem())
                .setDisplay(DoseRateType.ORDERED.getDisplay())));
        dosageDetails.setDose(dose);
        List<DosageDoseAndRateComponent> details = new ArrayList<DosageDoseAndRateComponent>();
        details.add(dosageDetails);
        dosage.setDoseAndRate(details);

        if (rxInfo.has("instructions")) {
          String text = "";
          for (JsonElement instructionElement : rxInfo.get("instructions").getAsJsonArray()) {
            JsonObject instruction = instructionElement.getAsJsonObject();
            Code instructionCode = new Code(
                SNOMED_URI,
                instruction.get("code").getAsString(),
                instruction.get("display").getAsString()
            );
            text += instructionCode.display + "\n";
            dosage.addAdditionalInstruction(mapCodeToCodeableConcept(instructionCode, SNOMED_URI));
          }
          dosage.setText(text);
        }
      }

      List<Dosage> dosageInstruction = new ArrayList<Dosage>();
      dosageInstruction.add(dosage);
      medicationResource.setDosageInstruction(dosageInstruction);

    }

    BundleEntryComponent medicationEntry = newEntry(person, bundle, medicationResource);
    // create new claim for medication
    medicationClaim(person, personEntry, bundle, encounterEntry,
        medication.claim, medicationEntry);

    // Create new administration for medication, if needed
    if (medication.administration) {
      medicationAdministration(person, personEntry, bundle, encounterEntry, medication,
              medicationResource);
    }

    return medicationEntry;
  }

  /**
   * Add a MedicationAdministration if needed for the given medication.
   * 
   * @param rand              Source of randomness to use when generating ids etc
   * @param personEntry       The Entry for the Person
   * @param bundle            Bundle to add the MedicationAdministration to
   * @param encounterEntry    Current Encounter entry
   * @param medication        The Medication
   * @param medicationRequest The related medicationRequest
   * @return The added Entry
   */
  private static BundleEntryComponent medicationAdministration(
      RandomNumberGenerator rand, BundleEntryComponent personEntry, Bundle bundle,
          BundleEntryComponent encounterEntry, Medication medication,
          MedicationRequest medicationRequest) {

    MedicationAdministration medicationResource = new MedicationAdministration();

    medicationResource.setSubject(new Reference(personEntry.getFullUrl()));
    medicationResource.setContext(new Reference(encounterEntry.getFullUrl()));

    Code code = medication.codes.get(0);
    String system = code.system.equals("SNOMED-CT") ? SNOMED_URI : RXNORM_URI;

    medicationResource.setMedication(mapCodeToCodeableConcept(code, system));
    medicationResource.setEffective(new DateTimeType(new Date(medication.start)));

    medicationResource.setStatus("completed");

    if (medication.prescriptionDetails != null) {
      JsonObject rxInfo = medication.prescriptionDetails;
      MedicationAdministrationDosageComponent dosage =
          new MedicationAdministrationDosageComponent();

      // as_needed is false
      if ((rxInfo.has("dosage")) && (!rxInfo.has("as_needed"))) {
        Quantity dose = new SimpleQuantity()
            .setValue(rxInfo.get("dosage").getAsJsonObject().get("amount").getAsDouble());
        dosage.setDose((SimpleQuantity) dose);

        if (rxInfo.has("instructions")) {
          for (JsonElement instructionElement : rxInfo.get("instructions").getAsJsonArray()) {
            JsonObject instruction = instructionElement.getAsJsonObject();

            dosage.setText(instruction.get("display").getAsString());
          }
        }
      }
      if (rxInfo.has("refills")) {
        SimpleQuantity rate = new SimpleQuantity();
        rate.setValue(rxInfo.get("refills").getAsLong());
        dosage.setRate(rate);
      }
      medicationResource.setDosage(dosage);
    }

    if (!medication.reasons.isEmpty()) {
      // Only one element in list
      Code reason = medication.reasons.get(0);
      for (BundleEntryComponent entry : bundle.getEntry()) {
        if (entry.getResource().fhirType().equals("Condition")) {
          Condition condition = (Condition) entry.getResource();
          // Only one element in list
          Coding coding = condition.getCode().getCoding().get(0);
          if (reason.code.equals(coding.getCode())) {
            medicationResource.addReasonReference().setReference(entry.getFullUrl());
          }
        }
      }
    }

    BundleEntryComponent medicationAdminEntry = newEntry(rand, bundle, medicationResource);
    return medicationAdminEntry;
  }

  private static final Code PRESCRIPTION_OF_DRUG_CODE =
      new Code("SNOMED-CT", "33633005", "Prescription of drug (procedure)");
  private static final CodeableConcept PRESCRIPTION_OF_DRUG_CC =
      mapCodeToCodeableConcept(PRESCRIPTION_OF_DRUG_CODE, SNOMED_URI);

  /**
   * Map the given Report to a FHIR DiagnosticReport resource, and add it to the given Bundle.
   *
   * @param rand           Source of randomness to use when generating ids etc
   * @param personEntry    The Entry for the Person
   * @param bundle         Bundle to add the Report to
   * @param encounterEntry Current Encounter entry
   * @param report         The Report
   * @return The added Entry
   */
  private static BundleEntryComponent report(RandomNumberGenerator rand,
          BundleEntryComponent personEntry, Bundle bundle, BundleEntryComponent encounterEntry,
          Report report) {
    DiagnosticReport reportResource = new DiagnosticReport();
    if (USE_US_CORE_IG) {
      Meta meta = new Meta();
      meta.addProfile(
          "http://hl7.org/fhir/us/core/StructureDefinition/us-core-diagnosticreport-lab");
      reportResource.setMeta(meta);
      org.hl7.fhir.r4.model.Encounter encounterResource =
          (org.hl7.fhir.r4.model.Encounter) encounterEntry.getResource();
      reportResource.addPerformer(encounterResource.getServiceProvider());
    }
    reportResource.setStatus(DiagnosticReportStatus.FINAL);
    reportResource.addCategory(new CodeableConcept(
        new Coding("http://terminology.hl7.org/CodeSystem/v2-0074", "LAB", "Laboratory")));
    reportResource.setCode(mapCodeToCodeableConcept(report.codes.get(0), LOINC_URI));
    reportResource.setSubject(new Reference(personEntry.getFullUrl()));
    reportResource.setEncounter(new Reference(encounterEntry.getFullUrl()));
    reportResource.setEffective(convertFhirDateTime(report.start, true));
    reportResource.setIssued(new Date(report.start));
    for (Observation observation : report.observations) {
      Reference reference = new Reference(observation.fullUrl);
      reference.setDisplay(observation.codes.get(0).display);
      reportResource.addResult(reference);
    }

    return newEntry(rand, bundle, reportResource);
  }

  /**
   * Add a clinical note to the Bundle, which adds both a DocumentReference and a
   * DiagnosticReport.
   *
   * @param rand           Source of randomness to use when generating ids etc
   * @param personEntry    The Entry for the Person
   * @param bundle         Bundle to add the Report to
   * @param encounterEntry Current Encounter entry
   * @param clinicalNoteText The plain text contents of the note.
   * @param currentNote If this is the most current note.
   * @return The entry for the DocumentReference.
   */
  private static BundleEntryComponent clinicalNote(RandomNumberGenerator rand,
          BundleEntryComponent personEntry, Bundle bundle, BundleEntryComponent encounterEntry,
          String clinicalNoteText, boolean currentNote) {
    // We'll need the encounter...
    org.hl7.fhir.r4.model.Encounter encounter =
        (org.hl7.fhir.r4.model.Encounter) encounterEntry.getResource();

    // Add a DiagnosticReport
    DiagnosticReport reportResource = new DiagnosticReport();
    if (USE_US_CORE_IG) {
      Meta meta = new Meta();
      meta.addProfile(
          "http://hl7.org/fhir/us/core/StructureDefinition/us-core-diagnosticreport-note");
      reportResource.setMeta(meta);
    }
    reportResource.setStatus(DiagnosticReportStatus.FINAL);
    reportResource.addCategory(new CodeableConcept(
        new Coding(LOINC_URI, "34117-2", "History and physical note")));
    reportResource.getCategoryFirstRep().addCoding(
        new Coding(LOINC_URI, "51847-2", "Evaluation+Plan note"));
    reportResource.setCode(reportResource.getCategoryFirstRep());
    reportResource.setSubject(new Reference(personEntry.getFullUrl()));
    reportResource.setEncounter(new Reference(encounterEntry.getFullUrl()));
    reportResource.setEffective(encounter.getPeriod().getStartElement());
    reportResource.setIssued(encounter.getPeriod().getStart());
    if (encounter.hasParticipant()) {
      reportResource.addPerformer(encounter.getParticipantFirstRep().getIndividual());
    } else {
      reportResource.addPerformer(encounter.getServiceProvider());
    }
    reportResource.addPresentedForm()
        .setContentType("text/plain")
        .setData(clinicalNoteText.getBytes());
    newEntry(rand, bundle, reportResource);

    // Add a DocumentReference
    DocumentReference documentReference = new DocumentReference();
    if (USE_US_CORE_IG) {
      Meta meta = new Meta();
      meta.addProfile(
          "http://hl7.org/fhir/us/core/StructureDefinition/us-core-documentreference");
      documentReference.setMeta(meta);
    }
    if (currentNote) {
      documentReference.setStatus(DocumentReferenceStatus.CURRENT);
    } else {
      documentReference.setStatus(DocumentReferenceStatus.SUPERSEDED);
    }
    documentReference.addIdentifier()
      .setSystem("urn:ietf:rfc:3986")
      .setValue("urn:uuid:" + reportResource.getId());
    documentReference.setType(reportResource.getCategoryFirstRep());
    documentReference.addCategory(new CodeableConcept(
        new Coding("http://hl7.org/fhir/us/core/CodeSystem/us-core-documentreference-category",
            "clinical-note", "Clinical Note")));
    documentReference.setSubject(new Reference(personEntry.getFullUrl()));
    documentReference.setDate(encounter.getPeriod().getStart());
    documentReference.addAuthor(reportResource.getPerformerFirstRep());
    documentReference.setCustodian(encounter.getServiceProvider());
    documentReference.addContent()
        .setAttachment(reportResource.getPresentedFormFirstRep())
        .setFormat(
          new Coding("http://ihe.net/fhir/ValueSet/IHE.FormatCode.codesystem",
              "urn:ihe:iti:xds:2017:mimeTypeSufficient", "mimeType Sufficient"));
    documentReference.setContext(new DocumentReferenceContextComponent()
        .addEncounter(reportResource.getEncounter())
        .setPeriod(encounter.getPeriod()));

    return newEntry(rand, bundle, documentReference);
  }

  /**
   * Map the given CarePlan to a FHIR CarePlan resource, and add it to the given Bundle.
   *
   * @param rand           Source of randomness to use when generating ids etc
   * @param personEntry    The Entry for the Person
   * @param bundle         Bundle to add the CarePlan to
   * @param encounterEntry Current Encounter entry
   * @param provider       The current provider
   * @param carePlan       The CarePlan to map to FHIR and add to the bundle
   * @return The added Entry
   */
  private static BundleEntryComponent carePlan(RandomNumberGenerator rand,
          BundleEntryComponent personEntry, Bundle bundle, BundleEntryComponent encounterEntry,
          Provider provider, BundleEntryComponent careTeamEntry, CarePlan carePlan) {
    org.hl7.fhir.r4.model.CarePlan careplanResource = new org.hl7.fhir.r4.model.CarePlan();

    if (USE_US_CORE_IG) {
      Meta meta = new Meta();
      meta.addProfile(
          "http://hl7.org/fhir/us/core/StructureDefinition/us-core-careplan");
      careplanResource.setMeta(meta);
      careplanResource.addCategory(mapCodeToCodeableConcept(
          new Code("http://hl7.org/fhir/us/core/CodeSystem/careplan-category", "assess-plan",
              null), null));
    }

    String narrative = "Care Plan for ";
    careplanResource.setIntent(CarePlanIntent.ORDER);
    careplanResource.setSubject(new Reference(personEntry.getFullUrl()));
    careplanResource.setEncounter(new Reference(encounterEntry.getFullUrl()));
    careplanResource.addCareTeam(new Reference(careTeamEntry.getFullUrl()));

    Code code = carePlan.codes.get(0);
    careplanResource.addCategory(mapCodeToCodeableConcept(code, SNOMED_URI));
    narrative += code.display + ".";

    CarePlanActivityStatus activityStatus;
    CodeableConcept goalStatus = new CodeableConcept();
    goalStatus.getCodingFirstRep()
      .setSystem("http://terminology.hl7.org/CodeSystem/goal-achievement");

    Period period = new Period().setStart(new Date(carePlan.start));
    careplanResource.setPeriod(period);
    if (carePlan.stop != 0L) {
      period.setEnd(new Date(carePlan.stop));
      careplanResource.setStatus(CarePlanStatus.COMPLETED);
      activityStatus = CarePlanActivityStatus.COMPLETED;
      goalStatus.getCodingFirstRep().setCode("achieved");
    } else {
      careplanResource.setStatus(CarePlanStatus.ACTIVE);
      activityStatus = CarePlanActivityStatus.INPROGRESS;
      goalStatus.getCodingFirstRep().setCode("in-progress");
    }

    if (!carePlan.activities.isEmpty()) {
      narrative += "<br/>Activities: <ul>";
      String locationUrl = findLocationUrl(provider, bundle);

      for (Code activity : carePlan.activities) {
        narrative += "<li>" + code.display + "</li>";
        CarePlanActivityComponent activityComponent = new CarePlanActivityComponent();
        CarePlanActivityDetailComponent activityDetailComponent =
            new CarePlanActivityDetailComponent();

        activityDetailComponent.setStatus(activityStatus);
        activityDetailComponent.setLocation(new Reference()
            .setReference(locationUrl)
            .setDisplay(provider.name));

        activityDetailComponent.setCode(mapCodeToCodeableConcept(activity, SNOMED_URI));
        activityComponent.setDetail(activityDetailComponent);

        careplanResource.addActivity(activityComponent);
      }
      narrative += "</ul>";
    }

    if (!carePlan.reasons.isEmpty()) {
      // Only one element in list
      Code reason = carePlan.reasons.get(0);
      narrative += "<br/>Care plan is meant to treat " + reason.display + ".";
      for (BundleEntryComponent entry : bundle.getEntry()) {
        if (entry.getResource().fhirType().equals("Condition")) {
          Condition condition = (Condition) entry.getResource();
          // Only one element in list
          Coding coding = condition.getCode().getCoding().get(0);
          if (reason.code.equals(coding.getCode())) {
            careplanResource.addAddresses().setReference(entry.getFullUrl());
          }
        }
      }
    }

    for (JsonObject goal : carePlan.goals) {
      BundleEntryComponent goalEntry =
          careGoal(rand, bundle, personEntry, carePlan.start, goalStatus, goal);
      careplanResource.addGoal().setReference(goalEntry.getFullUrl());
    }

    careplanResource.setText(new Narrative().setStatus(NarrativeStatus.GENERATED)
        .setDiv(new XhtmlNode(NodeType.Element).setValue(narrative)));

    return newEntry(rand, bundle, careplanResource);
  }

  /**
   * Map the JsonObject into a FHIR Goal resource, and add it to the given Bundle.
   * @param rand Source of randomness to use when generating ids etc
   * @param bundle The Bundle to add to
   * @param goalStatus The GoalStatus
   * @param goal The JsonObject
   * @return The added Entry
   */
  private static BundleEntryComponent careGoal(
      RandomNumberGenerator rand, Bundle bundle,
      BundleEntryComponent personEntry, long carePlanStart,
      CodeableConcept goalStatus, JsonObject goal) {
    String resourceID = rand.randUUID().toString();

    Goal goalResource = new Goal();
    if (USE_US_CORE_IG) {
      Meta meta = new Meta();
      meta.addProfile(
          "http://hl7.org/fhir/us/core/StructureDefinition/us-core-goal");
      goalResource.setMeta(meta);
    }
    goalResource.setLifecycleStatus(GoalLifecycleStatus.ACCEPTED);
    goalResource.setAchievementStatus(goalStatus);
    goalResource.setId(resourceID);
    goalResource.setSubject(new Reference(personEntry.getFullUrl()));

    if (goal.has("text")) {
      CodeableConcept descriptionCodeableConcept = new CodeableConcept();

      descriptionCodeableConcept.setText(goal.get("text").getAsString());
      goalResource.setDescription(descriptionCodeableConcept);
    } else if (goal.has("codes")) {
      CodeableConcept descriptionCodeableConcept = new CodeableConcept();

      JsonObject code =
          goal.get("codes").getAsJsonArray().get(0).getAsJsonObject();
      descriptionCodeableConcept.addCoding()
          .setSystem(LOINC_URI)
          .setCode(code.get("code").getAsString())
          .setDisplay(code.get("display").getAsString());

      descriptionCodeableConcept.setText(code.get("display").getAsString());
      goalResource.setDescription(descriptionCodeableConcept);
    } else if (goal.has("observation")) {
      CodeableConcept descriptionCodeableConcept = new CodeableConcept();

      // build up our own text from the observation condition, similar to the graphviz logic
      JsonObject logic = goal.get("observation").getAsJsonObject();

      String[] text = {
          logic.get("codes").getAsJsonArray().get(0)
              .getAsJsonObject().get("display").getAsString(),
          logic.get("operator").getAsString(),
          logic.get("value").getAsString()
      };

      descriptionCodeableConcept.setText(String.join(" ", text));
      goalResource.setDescription(descriptionCodeableConcept);
    }
    goalResource.addTarget().setMeasure(goalResource.getDescription())
        .setDue(new DateType(new Date(carePlanStart + Utilities.convertTime("days", 30))));

    if (goal.has("addresses")) {
      for (JsonElement reasonElement : goal.get("addresses").getAsJsonArray()) {
        if (reasonElement instanceof JsonObject) {
          JsonObject reasonObject = reasonElement.getAsJsonObject();
          String reasonCode =
              reasonObject.get("codes")
                  .getAsJsonObject()
                  .get("SNOMED-CT")
                  .getAsJsonArray()
                  .get(0)
                  .getAsString();

          for (BundleEntryComponent entry : bundle.getEntry()) {
            if (entry.getResource().fhirType().equals("Condition")) {
              Condition condition = (Condition) entry.getResource();
              // Only one element in list
              Coding coding = condition.getCode().getCoding().get(0);
              if (reasonCode.equals(coding.getCode())) {
                goalResource.addAddresses()
                    .setReference(entry.getFullUrl());
              }
            }
          }
        }
      }
    }

    return newEntry(rand, bundle, goalResource);
  }

  /**
   * Map the given CarePlan to a FHIR CareTeam resource, and add it to the given Bundle.
   *
   * @param rand           Source of randomness to use when generating ids etc
   * @param personEntry    The Entry for the Person
   * @param bundle         Bundle to add the CarePlan to
   * @param encounterEntry Current Encounter entry
   * @param carePlan       The CarePlan to map to FHIR and add to the bundle
   * @return The added Entry
   */
  private static BundleEntryComponent careTeam(RandomNumberGenerator rand,
          BundleEntryComponent personEntry, Bundle bundle, BundleEntryComponent encounterEntry,
          CarePlan carePlan) {

    CareTeam careTeam = new CareTeam();

    if (USE_US_CORE_IG) {
      Meta meta = new Meta();
      meta.addProfile(
          "http://hl7.org/fhir/us/core/StructureDefinition/us-core-careteam");
      careTeam.setMeta(meta);
    }

    Period period = new Period().setStart(new Date(carePlan.start));
    careTeam.setPeriod(period);
    if (carePlan.stop != 0L) {
      period.setEnd(new Date(carePlan.stop));
      careTeam.setStatus(CareTeamStatus.INACTIVE);
    } else {
      careTeam.setStatus(CareTeamStatus.ACTIVE);
    }
    careTeam.setSubject(new Reference(personEntry.getFullUrl()));
    careTeam.setEncounter(new Reference(encounterEntry.getFullUrl()));

    if (carePlan.reasons != null && !carePlan.reasons.isEmpty()) {
      for (Code code : carePlan.reasons) {
        careTeam.addReasonCode(mapCodeToCodeableConcept(code, SNOMED_URI));
      }
    }

    // The first participant is the patient...
    CareTeamParticipantComponent participant = careTeam.addParticipant();
    participant.addRole(mapCodeToCodeableConcept(
        new Code(
            SNOMED_URI,
            "116154003",
            "Patient"),
        SNOMED_URI));
    Patient patient = (Patient) personEntry.getResource();
    participant.setMember(new Reference()
        .setReference(personEntry.getFullUrl())
        .setDisplay(patient.getNameFirstRep().getNameAsSingleString()));

    org.hl7.fhir.r4.model.Encounter encounter =
        (org.hl7.fhir.r4.model.Encounter) encounterEntry.getResource();
    // The second participant is the practitioner...
    if (encounter.hasParticipant()) {
      participant = careTeam.addParticipant();
      participant.addRole(mapCodeToCodeableConcept(
          new Code(
              SNOMED_URI,
              "223366009",
              "Healthcare professional (occupation)"),
          SNOMED_URI));
      participant.setMember(encounter.getParticipantFirstRep().getIndividual());
    }

    // The last participant is the organization...
    participant = careTeam.addParticipant();
    participant.addRole(mapCodeToCodeableConcept(
        new Code(
            SNOMED_URI,
            "224891009",
            "Healthcare services (qualifier value)"),
        SNOMED_URI));
    participant.setMember(encounter.getServiceProvider());
    careTeam.addManagingOrganization(encounter.getServiceProvider());

    return newEntry(rand, bundle, careTeam);
  }

  private static Identifier generateIdentifier(String uid) {
    Identifier identifier = new Identifier();
    identifier.setUse(Identifier.IdentifierUse.OFFICIAL);
    identifier.setSystem("urn:ietf:rfc:3986");
    identifier.setValue("urn:oid:" + uid);
    return identifier;
  }

  /**
   * Map the given ImagingStudy to a FHIR ImagingStudy resource, and add it to the given Bundle.
   *
   * @param rand           Source of randomness to use when generating ids etc
   * @param personEntry    The Entry for the Person
   * @param bundle         Bundle to add the ImagingStudy to
   * @param encounterEntry Current Encounter entry
   * @param imagingStudy   The ImagingStudy to map to FHIR and add to the bundle
   * @return The added Entry
   */
  private static BundleEntryComponent imagingStudy(RandomNumberGenerator rand,
          BundleEntryComponent personEntry, Bundle bundle, BundleEntryComponent encounterEntry,
          ImagingStudy imagingStudy) {
    org.hl7.fhir.r4.model.ImagingStudy imagingStudyResource =
        new org.hl7.fhir.r4.model.ImagingStudy();

    imagingStudyResource.addIdentifier(generateIdentifier(imagingStudy.dicomUid));
    imagingStudyResource.setStatus(ImagingStudyStatus.AVAILABLE);
    imagingStudyResource.setSubject(new Reference(personEntry.getFullUrl()));
    imagingStudyResource.setEncounter(new Reference(encounterEntry.getFullUrl()));
    if (USE_US_CORE_IG) {
      org.hl7.fhir.r4.model.Encounter encounterResource =
          (org.hl7.fhir.r4.model.Encounter) encounterEntry.getResource();
      imagingStudyResource.setLocation(encounterResource.getLocationFirstRep().getLocation());
    }

    Date startDate = new Date(imagingStudy.start);
    imagingStudyResource.setStarted(startDate);

    // Convert the series into their FHIR equivalents
    int numberOfSeries = imagingStudy.series.size();
    imagingStudyResource.setNumberOfSeries(numberOfSeries);

    List<ImagingStudySeriesComponent> seriesResourceList =
        new ArrayList<ImagingStudySeriesComponent>();

    int totalNumberOfInstances = 0;
    int seriesNo = 1;

    for (ImagingStudy.Series series : imagingStudy.series) {
      ImagingStudySeriesComponent seriesResource = new ImagingStudySeriesComponent();

      seriesResource.setUid(series.dicomUid);
      seriesResource.setNumber(seriesNo);
      seriesResource.setStarted(startDate);

      CodeableConcept modalityConcept = mapCodeToCodeableConcept(series.modality, DICOM_DCM_URI);
      seriesResource.setModality(modalityConcept.getCoding().get(0));

      CodeableConcept bodySiteConcept = mapCodeToCodeableConcept(series.bodySite, SNOMED_URI);
      seriesResource.setBodySite(bodySiteConcept.getCoding().get(0));

      // Convert the images in each series into their FHIR equivalents
      int numberOfInstances = series.instances.size();
      seriesResource.setNumberOfInstances(numberOfInstances);
      totalNumberOfInstances += numberOfInstances;

      List<ImagingStudySeriesInstanceComponent> instanceResourceList =
          new ArrayList<ImagingStudySeriesInstanceComponent>();

      int instanceNo = 1;

      for (ImagingStudy.Instance instance : series.instances) {
        ImagingStudySeriesInstanceComponent instanceResource =
            new ImagingStudySeriesInstanceComponent();
        instanceResource.setUid(instance.dicomUid);
        instanceResource.setTitle(instance.title);
        instanceResource.setSopClass(new Coding()
            .setCode(instance.sopClass.code)
            .setSystem("urn:ietf:rfc:3986"));
        instanceResource.setNumber(instanceNo);

        instanceResourceList.add(instanceResource);
        instanceNo += 1;
      }

      seriesResource.setInstance(instanceResourceList);
      seriesResourceList.add(seriesResource);
      seriesNo += 1;
    }

    imagingStudyResource.setSeries(seriesResourceList);
    imagingStudyResource.setNumberOfInstances(totalNumberOfInstances);
    return newEntry(rand, bundle, imagingStudyResource);
  }
  
  /**
   * Map the given Observation with attachment element to a FHIR Media resource, and add it to the
   * given Bundle.
   *
   * @param rand           Source of randomness to use when generating ids etc
   * @param personEntry    The Entry for the Person
   * @param bundle         Bundle to add the Media to
   * @param encounterEntry Current Encounter entry
   * @param obs   The Observation to map to FHIR and add to the bundle
   * @return The added Entry
   */
  private static BundleEntryComponent media(RandomNumberGenerator rand,
          BundleEntryComponent personEntry, Bundle bundle, BundleEntryComponent encounterEntry,
          Observation obs) {
    org.hl7.fhir.r4.model.Media mediaResource =
        new org.hl7.fhir.r4.model.Media();

    // Hard code as Image since we don't anticipate using video or audio any time soon
    Code mediaType = new Code("http://terminology.hl7.org/CodeSystem/media-type", "image", "Image");

    if (obs.codes != null && obs.codes.size() > 0) {
      List<CodeableConcept> reasonList = obs.codes.stream()
          .map(code -> mapCodeToCodeableConcept(code, SNOMED_URI)).collect(Collectors.toList());
      mediaResource.setReasonCode(reasonList);
    }
    mediaResource.setType(mapCodeToCodeableConcept(mediaType, MEDIA_TYPE_URI));
    mediaResource.setStatus(MediaStatus.COMPLETED);
    mediaResource.setSubject(new Reference(personEntry.getFullUrl()));
    mediaResource.setEncounter(new Reference(encounterEntry.getFullUrl()));

    Attachment content = (Attachment) obs.value;
    org.hl7.fhir.r4.model.Attachment contentResource = new org.hl7.fhir.r4.model.Attachment();
    
    contentResource.setContentType(content.contentType);
    contentResource.setLanguage(content.language);
    if (content.data != null) {
      contentResource.setDataElement(new org.hl7.fhir.r4.model.Base64BinaryType(content.data));
    }
    contentResource.setUrl(content.url);
    contentResource.setSize(content.size);
    contentResource.setTitle(content.title);
    if (content.hash != null) {
      contentResource.setHashElement(new org.hl7.fhir.r4.model.Base64BinaryType(content.hash));
    }
    
    mediaResource.setWidth(content.width);
    mediaResource.setHeight(content.height);

    mediaResource.setContent(contentResource);

    return newEntry(rand, bundle, mediaResource);
  }

  /**
   * Map the Provider into a FHIR Organization resource, and add it to the given Bundle.
   *
   * @param rand     Source of randomness to use when generating ids etc
   * @param bundle   The Bundle to add to
   * @param provider The Provider
   * @return The added Entry
   */
  protected static BundleEntryComponent provider(RandomNumberGenerator rand, Bundle bundle,
          Provider provider) {
    Organization organizationResource = new Organization();
    if (USE_US_CORE_IG) {
      Meta meta = new Meta();
      meta.addProfile(
          "http://hl7.org/fhir/us/core/StructureDefinition/us-core-organization");
      organizationResource.setMeta(meta);
    } else if (USE_SHR_EXTENSIONS) {
      organizationResource.setMeta(new Meta().addProfile(SHR_EXT + "shr-entity-Organization"));
      organizationResource.addIdentifier()
          .setSystem("urn:ietf:rfc:3986")
          .setValue("urn:uuid" + provider.getResourceID());
      organizationResource.addContact().setName(new HumanName().setText("Synthetic Provider"));
    }
    List<CodeableConcept> organizationType = new ArrayList<CodeableConcept>();
    organizationType.add(
        mapCodeToCodeableConcept(
            new Code(
                "http://terminology.hl7.org/CodeSystem/organization-type",
                "prov",
                "Healthcare Provider"),
            "http://terminology.hl7.org/CodeSystem/organization-type")
    );

    organizationResource.addIdentifier().setSystem("https://github.com/synthetichealth/synthea")
        .setValue((String) provider.getResourceID());
    organizationResource.setActive(true);
    organizationResource.setId(provider.getResourceID());
    organizationResource.setName(provider.name);
    organizationResource.setType(organizationType);

    Address address = new Address()
        .addLine(provider.address)
        .setCity(provider.city)
        .setPostalCode(provider.zip)
        .setState(provider.state);
    if (COUNTRY_CODE != null) {
      address.setCountry(COUNTRY_CODE);
    }
    organizationResource.addAddress(address);

    if (provider.phone != null && !provider.phone.isEmpty()) {
      ContactPoint contactPoint = new ContactPoint()
          .setSystem(ContactPointSystem.PHONE)
          .setValue(provider.phone);
      organizationResource.addTelecom(contactPoint);
    } else if (USE_US_CORE_IG) {
      ContactPoint contactPoint = new ContactPoint()
          .setSystem(ContactPointSystem.PHONE)
          .setValue("(555) 555-5555");
      organizationResource.addTelecom(contactPoint);
    }

    org.hl7.fhir.r4.model.Location location = null;
    if (USE_US_CORE_IG) {
      location = providerLocation(rand, bundle, provider);
    }
    
    BundleEntryComponent entry = newEntry(bundle, organizationResource, provider.getResourceID());
    // add location to bundle *after* organization to ensure no forward reference
    if (location != null) {
      newEntry(bundle, location, provider.getResourceLocationID());
    }

    return entry;
  }
  
  /**
   * Map the Provider into a FHIR Location resource, and add it to the given Bundle.
   *
   * @param rand     Source of randomness to use when generating ids etc
   * @param bundle   The Bundle to add to
   * @param provider The Provider
   * @return The added Entry or null if the bundle already contains this provider location
   */
  protected static org.hl7.fhir.r4.model.Location providerLocation(RandomNumberGenerator rand,
          Bundle bundle, Provider provider) {
    org.hl7.fhir.r4.model.Location location = new org.hl7.fhir.r4.model.Location();
    if (USE_US_CORE_IG) {
      Meta meta = new Meta();
      meta.addProfile(
          "http://hl7.org/fhir/us/core/StructureDefinition/us-core-location");
      location.setMeta(meta);
    }
    location.setStatus(LocationStatus.ACTIVE);
    location.setName(provider.name);
    // set telecom
    if (provider.phone != null && !provider.phone.isEmpty()) {
      ContactPoint contactPoint = new ContactPoint()
          .setSystem(ContactPointSystem.PHONE)
          .setValue(provider.phone);
      location.addTelecom(contactPoint);
    } else if (USE_US_CORE_IG) {
      ContactPoint contactPoint = new ContactPoint()
          .setSystem(ContactPointSystem.PHONE)
          .setValue("(555) 555-5555");
      location.addTelecom(contactPoint);
    }
    // set address
    Address address = new Address()
        .addLine(provider.address)
        .setCity(provider.city)
        .setPostalCode(provider.zip)
        .setState(provider.state);
    if (COUNTRY_CODE != null) {
      address.setCountry(COUNTRY_CODE);
    }
    location.setAddress(address);
    LocationPositionComponent position = new LocationPositionComponent();
    position.setLatitude(provider.getY());
    position.setLongitude(provider.getX());
    location.setPosition(position);
    location.addIdentifier()
        .setSystem("https://github.com/synthetichealth/synthea")
        .setValue(provider.getResourceLocationID());
    Identifier organizationIdentifier = new Identifier()
        .setSystem("https://github.com/synthetichealth/synthea")
        .setValue(provider.getResourceID());
    location.setManagingOrganization(new Reference()
        .setIdentifier(organizationIdentifier)
        .setDisplay(provider.name));
    return location;
  }

  /**
   * Map the clinician into a FHIR Practitioner resource, and add it to the given Bundle.
   * @param rand   Source of randomness to use when generating ids etc
   * @param bundle The Bundle to add to
   * @param clinician The clinician
   * @return The added Entry
   */
  protected static BundleEntryComponent practitioner(RandomNumberGenerator rand, Bundle bundle,
          Clinician clinician) {
    Practitioner practitionerResource = new Practitioner();
    if (USE_US_CORE_IG) {
      Meta meta = new Meta();
      meta.addProfile(
          "http://hl7.org/fhir/us/core/StructureDefinition/us-core-practitioner");
      practitionerResource.setMeta(meta);
    }
    practitionerResource.addIdentifier()
            .setSystem("http://hl7.org/fhir/sid/us-npi")
            .setValue("" + (9_999_999_999L - clinician.identifier));
    practitionerResource.setActive(true);
    practitionerResource.addName().setFamily(
        (String) clinician.attributes.get(Clinician.LAST_NAME))
      .addGiven((String) clinician.attributes.get(Clinician.FIRST_NAME))
      .addPrefix((String) clinician.attributes.get(Clinician.NAME_PREFIX));
    String email = (String) clinician.attributes.get(Clinician.FIRST_NAME)
        + "." + (String) clinician.attributes.get(Clinician.LAST_NAME)
        + "@example.com";
    practitionerResource.addTelecom()
        .setSystem(ContactPointSystem.EMAIL)
        .setUse(ContactPointUse.WORK)
        .setValue(email);
    if (USE_US_CORE_IG) {
      practitionerResource.getTelecomFirstRep().addExtension()
          .setUrl("http://hl7.org/fhir/us/core/StructureDefinition/us-core-direct")
          .setValue(new BooleanType(true));
    }
    Address address = new Address()
        .addLine((String) clinician.attributes.get(Clinician.ADDRESS))
        .setCity((String) clinician.attributes.get(Clinician.CITY))
        .setPostalCode((String) clinician.attributes.get(Clinician.ZIP))
        .setState((String) clinician.attributes.get(Clinician.STATE));
    if (COUNTRY_CODE != null) {
      address.setCountry(COUNTRY_CODE);
    }
    practitionerResource.addAddress(address);

    if (clinician.attributes.get(Person.GENDER).equals("M")) {
      practitionerResource.setGender(AdministrativeGender.MALE);
    } else if (clinician.attributes.get(Person.GENDER).equals("F")) {
      practitionerResource.setGender(AdministrativeGender.FEMALE);
    }
    BundleEntryComponent practitionerEntry =
        newEntry(bundle, practitionerResource, clinician.getResourceID());

    if (USE_US_CORE_IG) {
      // generate an accompanying PractitionerRole resource
      PractitionerRole practitionerRole = new PractitionerRole();
      Meta meta = new Meta();
      meta.addProfile(
          "http://hl7.org/fhir/us/core/StructureDefinition/us-core-practitionerrole");
      practitionerRole.setMeta(meta);
      practitionerRole.setPractitioner(new Reference()
          .setReference(practitionerEntry.getFullUrl())
          .setDisplay(practitionerResource.getNameFirstRep().getNameAsSingleString()));
      practitionerRole.setOrganization(new Reference()
          .setReference(
              getUrlPrefix("Organization") + clinician.getOrganization().getResourceID())
          .setDisplay(clinician.getOrganization().name));
      practitionerRole.addCode(
          mapCodeToCodeableConcept(
              new Code("http://nucc.org/provider-taxonomy", "208D00000X", "General Practice"),
              null));
      practitionerRole.addSpecialty(
          mapCodeToCodeableConcept(
              new Code("http://nucc.org/provider-taxonomy", "208D00000X", "General Practice"),
              null));
      practitionerRole.addLocation()
          .setReference(
              getUrlPrefix("Organization") + clinician.getOrganization().getResourceLocationID())
          .setDisplay(clinician.getOrganization().name);
      if (clinician.getOrganization().phone != null
          && !clinician.getOrganization().phone.isEmpty()) {
        practitionerRole.addTelecom(new ContactPoint()
            .setSystem(ContactPointSystem.PHONE)
            .setValue(clinician.getOrganization().phone));
      }
      practitionerRole.addTelecom(practitionerResource.getTelecomFirstRep());

      newEntry(rand, bundle, practitionerRole);
    }

    return practitionerEntry;
  }

  /**
   * Convert the unit into a UnitsOfTime.
   *
   * @param unit unit String
   * @return a UnitsOfTime representing the given unit
   */
  private static UnitsOfTime convertUcumCode(String unit) {
    // From: http://hl7.org/fhir/ValueSet/units-of-time
    switch (unit) {
      case "seconds":
        return UnitsOfTime.S;
      case "minutes":
        return UnitsOfTime.MIN;
      case "hours":
        return UnitsOfTime.H;
      case "days":
        return UnitsOfTime.D;
      case "weeks":
        return UnitsOfTime.WK;
      case "months":
        return UnitsOfTime.MO;
      case "years":
        return UnitsOfTime.A;
      default:
        return null;
    }
  }

  /**
   * Convert the timestamp into a FHIR DateType or DateTimeType.
   *
   * @param datetime Timestamp
   * @param time     If true, return a DateTime; if false, return a Date.
   * @return a DateType or DateTimeType representing the given timestamp
   */
  private static Type convertFhirDateTime(long datetime, boolean time) {
    Date date = new Date(datetime);

    if (time) {
      return new DateTimeType(date);
    } else {
      return new DateType(date);
    }
  }

  /**
   * Helper function to convert a Code into a CodeableConcept. Takes an optional system, which
   * replaces the Code.system in the resulting CodeableConcept if not null.
   *
   * @param from   The Code to create a CodeableConcept from.
   * @param system The system identifier, such as a URI. Optional; may be null.
   * @return The converted CodeableConcept
   */
  private static CodeableConcept mapCodeToCodeableConcept(Code from, String system) {
    CodeableConcept to = new CodeableConcept();
    system = system == null ? null : ExportHelper.getSystemURI(system);
    from.system = ExportHelper.getSystemURI(from.system);

    if (from.display != null) {
      to.setText(from.display);
    }

    Coding coding = new Coding();
    coding.setCode(from.code);
    coding.setDisplay(from.display);
    if (from.system == null) {
      coding.setSystem(system);
    } else {
      coding.setSystem(from.system);
    }

    to.addCoding(coding);

    return to;
  }

  /**
   * Helper function to create an Entry for the given Resource within the given Bundle. Sets the
   * resourceID to a random UUID, sets the entry's fullURL to that resourceID, and adds the entry to
   * the bundle.
   *
   * @param rand     Source of randomness to use when generating ids etc
   * @param bundle   The Bundle to add the Entry to
   * @param resource Resource the new Entry should contain
   * @return the created Entry
   */
  private static BundleEntryComponent newEntry(RandomNumberGenerator rand, Bundle bundle,
          Resource resource) {
    String resourceID = rand.randUUID().toString();
    return newEntry(bundle, resource, resourceID);
  }
  
  /**
   * Helper function to create an Entry for the given Resource within the given Bundle. Sets the
   * resourceID to a random UUID, sets the entry's fullURL to that resourceID, and adds the entry to
   * the bundle.
   *
   * @param bundle   The Bundle to add the Entry to
   * @param resource Resource the new Entry should contain
   * @param resourceID The Resource ID to assign
   * @return the created Entry
   */
  private static BundleEntryComponent newEntry(Bundle bundle, Resource resource,
      String resourceID) {
    BundleEntryComponent entry = bundle.addEntry();

    resource.setId(resourceID);
    entry.setFullUrl(getUrlPrefix(resource.fhirType()) + resourceID);
    entry.setResource(resource);

    if (TRANSACTION_BUNDLE) {
      BundleEntryRequestComponent request = entry.getRequest();
      request.setMethod(HTTPVerb.POST);
      String resourceType = resource.getResourceType().name();
      request.setUrl(resourceType);
      if (ExportHelper.UNDUPLICATED_FHIR_RESOURCES.contains(resourceType)) {
        Property prop = entry.getResource().getNamedProperty("identifier");
        if (prop != null && prop.getValues().size() > 0) {
          Identifier identifier = (Identifier)prop.getValues().get(0);
          request.setIfNoneExist(
              "identifier=" + identifier.getSystem() + "|" + identifier.getValue());
        }
      }
      entry.setRequest(request);
    }

    return entry;
  }

  /**
   * Return either "[resourceType]/" or "urn:uuid:" as appropriate.
   * @param resourceType The resource type being referenced.
   * @return "[resourceType]/" or "urn:uuid:"
   */
  protected static String getUrlPrefix(String resourceType) {
    if (Config.getAsBoolean("exporter.fhir.bulk_data")) {
      return resourceType + "/";
    } else {
      return "urn:uuid:";
    }
  }
}<|MERGE_RESOLUTION|>--- conflicted
+++ resolved
@@ -408,15 +408,12 @@
           .setValue((String) person.attributes.get(Person.IDENTIFIER_PASSPORT));
     }
 
-<<<<<<< HEAD
     if (person.attributes.get(Person.HOUSEHOLD) != null) {
       patientResource.addIdentifier()
           .setSystem("http://mitre.org/household_id")
           .setValue(String.valueOf(((Household) person.attributes.get(Person.HOUSEHOLD)).id));
     }
 
-=======
->>>>>>> bef87a9b
     if (person.attributes.get(Person.CONTACT_EMAIL) != null) {
       ContactComponent contact = new ContactComponent();
       HumanName contactName = new HumanName();
