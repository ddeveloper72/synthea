--- conflicted
+++ resolved
@@ -5,11 +5,9 @@
 import com.google.gson.JsonObject;
 
 import java.io.File;
-import java.io.FileOutputStream;
+import java.io.FileWriter;
 import java.io.IOException;
-import java.io.OutputStreamWriter;
 import java.math.BigDecimal;
-import java.nio.charset.Charset;
 import java.nio.file.Path;
 import java.util.Dictionary;
 import java.util.Hashtable;
@@ -48,22 +46,17 @@
   /**
    * Writer for CPCDS_Patients.csv
    */
-  private OutputStreamWriter patients;
+  private FileWriter patients;
 
   /**
    * Writer for CPCDS_Coverages.csv
    */
-  private OutputStreamWriter coverages;
+  private FileWriter coverages;
 
   /**
    * Writer for CPCDS_Claims.csv
    */
-  private OutputStreamWriter claims;
-  
-  /**
-   * Charset for specifying the character set of the output files.
-   */
-  private Charset charset = Charset.forName(Config.get("exporter.encoding"));
+  private FileWriter claims;
 
   /**
    * System-dependent string for a line break. (\n on Mac, *nix, \r\n on Windows)
@@ -96,9 +89,9 @@
       File coverageFile = outputDirectory.resolve("CPCDS_Coverages.csv").toFile();
       File claimsFile = outputDirectory.resolve("CPCDS_Claims.csv").toFile();
 
-      coverages = new OutputStreamWriter(new FileOutputStream(coverageFile, append), charset);
-      patients = new OutputStreamWriter(new FileOutputStream(patientsFile, append), charset);
-      claims = new OutputStreamWriter(new FileOutputStream(claimsFile, append), charset);
+      coverages = new FileWriter(coverageFile, append);
+      patients = new FileWriter(patientsFile, append);
+      claims = new FileWriter(claimsFile, append);
 
       if (!append) {
         writeCPCDSHeaders();
@@ -271,15 +264,9 @@
    * @param careplan    The careplan itself
    * @throws IOException if any IO error occurs
    */
-<<<<<<< HEAD
-  private void coverage(String personID, String encounterID, CarePlan careplan,
-      String payerId, String type, UUID groupId, String groupName) throws IOException {
-  
-=======
   private void coverage(String personID, long start, long stop, String payerId, String type,
       UUID groupId, String groupName, String name) throws IOException {
     
->>>>>>> 035df5a9
     StringBuilder s = new StringBuilder();
     s.append(personID).append(',');
     s.append(type).append(',');
@@ -833,7 +820,7 @@
    * @param writer The place to write it
    * @throws IOException if an I/O error occurs
    */
-  private static void write(String line, OutputStreamWriter writer) throws IOException {
+  private static void write(String line, FileWriter writer) throws IOException {
     synchronized (writer) {
       writer.write(line);
     }
