package org.mitre.synthea.export;

import ca.uhn.fhir.context.FhirContext;
import ca.uhn.fhir.model.api.ExtensionDt;
import ca.uhn.fhir.model.api.IDatatype;
import ca.uhn.fhir.model.dstu2.composite.AddressDt;
import ca.uhn.fhir.model.dstu2.composite.CodeableConceptDt;
import ca.uhn.fhir.model.dstu2.composite.CodingDt;
import ca.uhn.fhir.model.dstu2.composite.ContactPointDt;
import ca.uhn.fhir.model.dstu2.composite.HumanNameDt;
import ca.uhn.fhir.model.dstu2.composite.MoneyDt;
import ca.uhn.fhir.model.dstu2.composite.NarrativeDt;
import ca.uhn.fhir.model.dstu2.composite.PeriodDt;
import ca.uhn.fhir.model.dstu2.composite.QuantityDt;
import ca.uhn.fhir.model.dstu2.composite.ResourceReferenceDt;
import ca.uhn.fhir.model.dstu2.composite.SampledDataDt;
import ca.uhn.fhir.model.dstu2.composite.SimpleQuantityDt;
import ca.uhn.fhir.model.dstu2.composite.TimingDt;
import ca.uhn.fhir.model.dstu2.composite.TimingDt.Repeat;
import ca.uhn.fhir.model.dstu2.resource.AllergyIntolerance;
import ca.uhn.fhir.model.dstu2.resource.BaseResource;
import ca.uhn.fhir.model.dstu2.resource.Bundle;
import ca.uhn.fhir.model.dstu2.resource.Bundle.Entry;
import ca.uhn.fhir.model.dstu2.resource.Bundle.EntryRequest;
import ca.uhn.fhir.model.dstu2.resource.CarePlan.Activity;
import ca.uhn.fhir.model.dstu2.resource.CarePlan.ActivityDetail;
import ca.uhn.fhir.model.dstu2.resource.Condition;
import ca.uhn.fhir.model.dstu2.resource.Device;
import ca.uhn.fhir.model.dstu2.resource.DiagnosticReport;
import ca.uhn.fhir.model.dstu2.resource.Encounter.Hospitalization;
import ca.uhn.fhir.model.dstu2.resource.ImagingStudy.Series;
import ca.uhn.fhir.model.dstu2.resource.ImagingStudy.SeriesInstance;
import ca.uhn.fhir.model.dstu2.resource.Immunization;
import ca.uhn.fhir.model.dstu2.resource.MedicationAdministration;
import ca.uhn.fhir.model.dstu2.resource.MedicationOrder;
import ca.uhn.fhir.model.dstu2.resource.MedicationOrder.DosageInstruction;
import ca.uhn.fhir.model.dstu2.resource.Observation.Component;
import ca.uhn.fhir.model.dstu2.resource.Organization;
import ca.uhn.fhir.model.dstu2.resource.Patient;
import ca.uhn.fhir.model.dstu2.resource.Patient.Communication;
import ca.uhn.fhir.model.dstu2.resource.Practitioner;
import ca.uhn.fhir.model.dstu2.resource.SupplyDelivery;
import ca.uhn.fhir.model.dstu2.valueset.AdministrativeGenderEnum;
import ca.uhn.fhir.model.dstu2.valueset.AllergyIntoleranceCategoryEnum;
import ca.uhn.fhir.model.dstu2.valueset.AllergyIntoleranceCriticalityEnum;
import ca.uhn.fhir.model.dstu2.valueset.AllergyIntoleranceStatusEnum;
import ca.uhn.fhir.model.dstu2.valueset.AllergyIntoleranceTypeEnum;
import ca.uhn.fhir.model.dstu2.valueset.BundleTypeEnum;
import ca.uhn.fhir.model.dstu2.valueset.CarePlanActivityStatusEnum;
import ca.uhn.fhir.model.dstu2.valueset.CarePlanStatusEnum;
import ca.uhn.fhir.model.dstu2.valueset.ClaimTypeEnum;
import ca.uhn.fhir.model.dstu2.valueset.ConditionCategoryCodesEnum;
import ca.uhn.fhir.model.dstu2.valueset.ConditionClinicalStatusCodesEnum;
import ca.uhn.fhir.model.dstu2.valueset.ConditionVerificationStatusEnum;
import ca.uhn.fhir.model.dstu2.valueset.ContactPointSystemEnum;
import ca.uhn.fhir.model.dstu2.valueset.ContactPointUseEnum;
import ca.uhn.fhir.model.dstu2.valueset.DeviceStatusEnum;
import ca.uhn.fhir.model.dstu2.valueset.DiagnosticReportStatusEnum;
import ca.uhn.fhir.model.dstu2.valueset.DigitalMediaTypeEnum;
import ca.uhn.fhir.model.dstu2.valueset.EncounterClassEnum;
import ca.uhn.fhir.model.dstu2.valueset.EncounterStateEnum;
import ca.uhn.fhir.model.dstu2.valueset.GoalStatusEnum;
import ca.uhn.fhir.model.dstu2.valueset.HTTPVerbEnum;
import ca.uhn.fhir.model.dstu2.valueset.IdentifierTypeCodesEnum;
import ca.uhn.fhir.model.dstu2.valueset.InstanceAvailabilityEnum;
import ca.uhn.fhir.model.dstu2.valueset.MaritalStatusCodesEnum;
import ca.uhn.fhir.model.dstu2.valueset.MedicationAdministrationStatusEnum;
import ca.uhn.fhir.model.dstu2.valueset.MedicationOrderStatusEnum;
import ca.uhn.fhir.model.dstu2.valueset.NameUseEnum;
import ca.uhn.fhir.model.dstu2.valueset.NarrativeStatusEnum;
import ca.uhn.fhir.model.dstu2.valueset.ObservationStatusEnum;
import ca.uhn.fhir.model.dstu2.valueset.ProcedureStatusEnum;
import ca.uhn.fhir.model.dstu2.valueset.SupplyDeliveryStatusEnum;
import ca.uhn.fhir.model.dstu2.valueset.UnitsOfTimeEnum;
import ca.uhn.fhir.model.dstu2.valueset.UseEnum;
import ca.uhn.fhir.model.primitive.BooleanDt;
import ca.uhn.fhir.model.primitive.CodeDt;
import ca.uhn.fhir.model.primitive.DateDt;
import ca.uhn.fhir.model.primitive.DateTimeDt;
import ca.uhn.fhir.model.primitive.DecimalDt;
import ca.uhn.fhir.model.primitive.InstantDt;
import ca.uhn.fhir.model.primitive.IntegerDt;
import ca.uhn.fhir.model.primitive.OidDt;
import ca.uhn.fhir.model.primitive.PositiveIntDt;
import ca.uhn.fhir.model.primitive.StringDt;
import ca.uhn.fhir.model.primitive.UnsignedIntDt;
import ca.uhn.fhir.model.primitive.XhtmlDt;

import com.google.gson.Gson;
import com.google.gson.JsonElement;
import com.google.gson.JsonObject;

import java.awt.geom.Point2D;
<<<<<<< HEAD
=======
import java.math.BigDecimal;
>>>>>>> dd88528f
import java.util.ArrayList;
import java.util.Date;
import java.util.HashMap;
import java.util.List;
import java.util.Map;
import java.util.UUID;

import org.mitre.synthea.engine.Components;
import org.mitre.synthea.engine.Components.Attachment;
import org.mitre.synthea.helpers.Config;
import org.mitre.synthea.helpers.Utilities;
import org.mitre.synthea.world.agents.Clinician;
import org.mitre.synthea.world.agents.Person;
import org.mitre.synthea.world.agents.Provider;
import org.mitre.synthea.world.concepts.Claim;
import org.mitre.synthea.world.concepts.Costs;
import org.mitre.synthea.world.concepts.HealthRecord;
import org.mitre.synthea.world.concepts.HealthRecord.CarePlan;
import org.mitre.synthea.world.concepts.HealthRecord.Code;
import org.mitre.synthea.world.concepts.HealthRecord.Encounter;
import org.mitre.synthea.world.concepts.HealthRecord.EncounterType;
import org.mitre.synthea.world.concepts.HealthRecord.ImagingStudy;
import org.mitre.synthea.world.concepts.HealthRecord.Medication;
import org.mitre.synthea.world.concepts.HealthRecord.Observation;
import org.mitre.synthea.world.concepts.HealthRecord.Procedure;
import org.mitre.synthea.world.concepts.HealthRecord.Report;

public class FhirDstu2 {
  // HAPI FHIR warns that the context creation is expensive, and should be performed
  // per-application, not per-record
  private static final FhirContext FHIR_CTX = FhirContext.forDstu2();

  private static final String SNOMED_URI = "http://snomed.info/sct";
  private static final String LOINC_URI = "http://loinc.org";
  private static final String RXNORM_URI = "http://www.nlm.nih.gov/research/umls/rxnorm";
  private static final String CVX_URI = "http://hl7.org/fhir/sid/cvx";
  private static final String DISCHARGE_URI = "http://www.nubc.org/patient-discharge";
  private static final String SYNTHEA_EXT = "http://synthetichealth.github.io/synthea/";
  private static final String UNITSOFMEASURE_URI = "http://unitsofmeasure.org";
  private static final String DICOM_DCM_URI = "http://dicom.nema.org/resources/ontology/DCM";

  @SuppressWarnings("rawtypes")
  private static final Map raceEthnicityCodes = loadRaceEthnicityCodes();
  @SuppressWarnings("rawtypes")
  private static final Map languageLookup = loadLanguageLookup();

  protected static boolean TRANSACTION_BUNDLE =
      Boolean.parseBoolean(Config.get("exporter.fhir.transaction_bundle"));

  private static final String COUNTRY_CODE = Config.get("generate.geography.country_code");

  @SuppressWarnings("rawtypes")
  private static Map loadRaceEthnicityCodes() {
    String filename = "race_ethnicity_codes.json";
    try {
      String json = Utilities.readResource(filename);
      Gson g = new Gson();
      return g.fromJson(json, HashMap.class);
    } catch (Exception e) {
      System.err.println("ERROR: unable to load json: " + filename);
      e.printStackTrace();
      throw new ExceptionInInitializerError(e);
    }
  }

  @SuppressWarnings("rawtypes")
  private static Map loadLanguageLookup() {
    String filename = "language_lookup.json";
    try {
      String json = Utilities.readResource(filename);
      Gson g = new Gson();
      return g.fromJson(json, HashMap.class);
    } catch (Exception e) {
      System.err.println("ERROR: unable to load json: " + filename);
      e.printStackTrace();
      throw new ExceptionInInitializerError(e);
    }
  }

  /**
   * Convert the given Person into a FHIR Bundle with the Patient and the
   * associated entries from their health record.
   *
   * @param person Person to generate the FHIR Bundle
   * @param stopTime Time the simulation ended
   * @return String containing a FHIR Bundle containing the Person's health record
   */
  public static Bundle convertToFHIR(Person person, long stopTime) {
    Bundle bundle = new Bundle();
    if (TRANSACTION_BUNDLE) {
      bundle.setType(BundleTypeEnum.TRANSACTION);
    } else {
      bundle.setType(BundleTypeEnum.COLLECTION);
    }

    Entry personEntry = basicInfo(person, bundle, stopTime);

    for (Encounter encounter : person.record.encounters) {
      Entry encounterEntry = encounter(person, personEntry, bundle, encounter);

      for (HealthRecord.Entry condition : encounter.conditions) {
        condition(personEntry, bundle, encounterEntry, condition);
      }

      for (HealthRecord.Entry allergy : encounter.allergies) {
        allergy(personEntry, bundle, encounterEntry, allergy);
      }

      for (Observation observation : encounter.observations) {
        // If the Observation contains an attachment, use a Media resource, since
        // Observation resources in stu3 don't support Attachments
        if (observation.value instanceof Attachment) {
          media(personEntry, bundle, encounterEntry, observation);
        } else {
          observation(personEntry, bundle, encounterEntry, observation);
        }
      }

      for (Procedure procedure : encounter.procedures) {
        procedure(personEntry, bundle, encounterEntry, procedure);
      }

      for (Medication medication : encounter.medications) {
        medication(personEntry, bundle, encounterEntry, medication);
      }

      for (HealthRecord.Entry immunization : encounter.immunizations) {
        immunization(personEntry, bundle, encounterEntry, immunization);
      }

      for (Report report : encounter.reports) {
        report(personEntry, bundle, encounterEntry, report);
      }

      for (CarePlan careplan : encounter.careplans) {
        careplan(personEntry, bundle, encounterEntry, careplan);
      }

      for (ImagingStudy imagingStudy : encounter.imagingStudies) {
        imagingStudy(personEntry, bundle, encounterEntry, imagingStudy);
      }
      
      for (HealthRecord.Device device : encounter.devices) {
        device(personEntry, bundle, device);
      }
      
      for (HealthRecord.Supply supply : encounter.supplies) {
        supplyDelivery(personEntry, bundle, supply, encounter);
      }

      // one claim per encounter
      encounterClaim(personEntry, bundle, encounterEntry, encounter.claim);
    }
    return bundle;
  }

  /**
   * Convert the given Person into a JSON String, containing a FHIR Bundle of the Person and the
   * associated entries from their health record.
   *
   * @param person
   *          Person to generate the FHIR JSON for
   * @param stopTime
   *          Time the simulation ended
   * @return String containing a JSON representation of a FHIR Bundle containing the Person's health
   *         record
   */
  public static String convertToFHIRJson(Person person, long stopTime) {
    Bundle bundle = convertToFHIR(person, stopTime);
    String bundleJson = FHIR_CTX.newJsonParser().setPrettyPrint(true)
        .encodeResourceToString(bundle);
    return bundleJson;
  }

  /**
   * Map the given Person to a FHIR Patient resource, and add it to the given Bundle.
   *
   * @param person
   *          The Person
   * @param bundle
   *          The Bundle to add to
   * @param stopTime
   *          Time the simulation ended
   * @return The created Entry
   */
  @SuppressWarnings("rawtypes")
  private static Entry basicInfo(Person person, Bundle bundle, long stopTime) {
    Patient patientResource = new Patient();

    patientResource.addIdentifier().setSystem("https://github.com/synthetichealth/synthea")
        .setValue((String) person.attributes.get(Person.ID));

    patientResource.addIdentifier()
        .setType(IdentifierTypeCodesEnum.MR)
        .setSystem("http://hospital.smarthealthit.org")
        .setValue((String) person.attributes.get(Person.ID));

    patientResource.addIdentifier()
        .setType(IdentifierTypeCodesEnum.SOCIAL_BENEFICIARY_IDENTIFIER)
        .setSystem("http://hl7.org/fhir/sid/us-ssn")
        .setValue((String) person.attributes.get(Person.IDENTIFIER_SSN));

    if (person.attributes.get(Person.IDENTIFIER_DRIVERS) != null) {
      patientResource.addIdentifier()
          .setType(IdentifierTypeCodesEnum.DL)
          .setSystem("urn:oid:2.16.840.1.113883.4.3.25")
          .setValue((String) person.attributes.get(Person.IDENTIFIER_DRIVERS));
    }

    ExtensionDt raceExtension = new ExtensionDt();
    raceExtension.setUrl("http://hl7.org/fhir/StructureDefinition/us-core-race");
    String race = (String) person.attributes.get(Person.RACE);

    ExtensionDt ethnicityExtension = new ExtensionDt();
    ethnicityExtension.setUrl("http://hl7.org/fhir/StructureDefinition/us-core-ethnicity");
    String ethnicity = (String) person.attributes.get(Person.ETHNICITY);

    String raceDisplay;
    switch (race) {
      case "white":
        raceDisplay = "White";
        break;
      case "black":
        raceDisplay = "Black or African American";
        break;
      case "asian":
        raceDisplay = "Asian";
        break;
      case "native":
        raceDisplay = "American Indian or Alaska Native";
        break;
      default: // Other (Put Hawaiian and Pacific Islander here for now)
        raceDisplay = "Other";
        break;
    }

    String ethnicityDisplay;
    if (ethnicity.equals("hispanic")) {
      ethnicityDisplay = "Hispanic or Latino";
    } else {
      ethnicityDisplay = "Not Hispanic or Latino";
    }

    Code raceCode = new Code(
        "http://hl7.org/fhir/v3/Race",
        (String) raceEthnicityCodes.get(race),
        raceDisplay);

    Code ethnicityCode = new Code(
        "http://hl7.org/fhir/v3/Ethnicity",
        (String) raceEthnicityCodes.get(ethnicity),
        ethnicityDisplay);

    raceExtension.setValue(mapCodeToCodeableConcept(raceCode, "http://hl7.org/fhir/v3/Race"));
    ethnicityExtension.setValue(mapCodeToCodeableConcept(ethnicityCode, "http://hl7.org/fhir/v3/Ethnicity"));

    patientResource.addUndeclaredExtension(raceExtension);
    patientResource.addUndeclaredExtension(ethnicityExtension);

    String firstLanguage = (String) person.attributes.get(Person.FIRST_LANGUAGE);
    Map languageMap = (Map) languageLookup.get(firstLanguage);
    Code languageCode = new Code((String) languageMap.get("system"),
        (String) languageMap.get("code"), (String) languageMap.get("display"));
    List<Communication> communication = new ArrayList<Communication>();
    Communication language = new Communication();
    language
        .setLanguage(mapCodeToCodeableConcept(languageCode, (String) languageMap.get("system")));
    communication.add(language);
    patientResource.setCommunication(communication);

    HumanNameDt name = patientResource.addName();
    name.setUse(NameUseEnum.OFFICIAL);
    name.addGiven((String) person.attributes.get(Person.FIRST_NAME));
    List<StringDt> officialFamilyNames = new ArrayList<StringDt>();
    officialFamilyNames.add(new StringDt((String) person.attributes.get(Person.LAST_NAME)));
    name.setFamily(officialFamilyNames);
    if (person.attributes.get(Person.NAME_PREFIX) != null) {
      name.addPrefix((String) person.attributes.get(Person.NAME_PREFIX));
    }
    if (person.attributes.get(Person.NAME_SUFFIX) != null) {
      name.addSuffix((String) person.attributes.get(Person.NAME_SUFFIX));
    }
    if (person.attributes.get(Person.MAIDEN_NAME) != null) {
      HumanNameDt maidenName = patientResource.addName();
      maidenName.setUse(NameUseEnum.MAIDEN);
      maidenName.addGiven((String) person.attributes.get(Person.FIRST_NAME));
      List<StringDt> maidenFamilyNames = new ArrayList<StringDt>();
      maidenFamilyNames.add(new StringDt((String) person.attributes.get(Person.MAIDEN_NAME)));
      maidenName.setFamily(maidenFamilyNames);
      if (person.attributes.get(Person.NAME_PREFIX) != null) {
        maidenName.addPrefix((String) person.attributes.get(Person.NAME_PREFIX));
      }
      if (person.attributes.get(Person.NAME_SUFFIX) != null) {
        maidenName.addSuffix((String) person.attributes.get(Person.NAME_SUFFIX));
      }
    }

    ExtensionDt mothersMaidenNameExtension = new ExtensionDt();
    mothersMaidenNameExtension
        .setUrl("http://hl7.org/fhir/StructureDefinition/patient-mothersMaidenName");
    String mothersMaidenName = (String) person.attributes.get(Person.NAME_MOTHER);
    mothersMaidenNameExtension.setValue(new StringDt(mothersMaidenName));
    patientResource.addUndeclaredExtension(mothersMaidenNameExtension);

    long birthdate = (long) person.attributes.get(Person.BIRTHDATE);
    patientResource.setBirthDate(new DateDt(new Date(birthdate)));

    ExtensionDt birthSexExtension = new ExtensionDt();
    birthSexExtension.setUrl("http://hl7.org/fhir/us/core/StructureDefinition/us-core-birthsex");
    if (person.attributes.get(Person.GENDER).equals("M")) {
      patientResource.setGender(AdministrativeGenderEnum.MALE);
      birthSexExtension.setValue(new CodeDt("M"));
    } else if (person.attributes.get(Person.GENDER).equals("F")) {
      patientResource.setGender(AdministrativeGenderEnum.FEMALE);
      birthSexExtension.setValue(new CodeDt("F"));
    }
    patientResource.addUndeclaredExtension(birthSexExtension);

    String state = (String) person.attributes.get(Person.STATE);

    AddressDt addrResource = patientResource.addAddress();
    addrResource.addLine((String) person.attributes.get(Person.ADDRESS))
        .setCity((String) person.attributes.get(Person.CITY))
        .setPostalCode((String) person.attributes.get(Person.ZIP))
        .setState(state);
    if (COUNTRY_CODE != null) {
      addrResource.setCountry(COUNTRY_CODE);
    }

    Point2D.Double coord = person.getLonLat();
    if (coord != null) {
      ExtensionDt geolocationExtension = new ExtensionDt();
      geolocationExtension.setUrl("http://hl7.org/fhir/StructureDefinition/geolocation");
      ExtensionDt latitudeExtension = new ExtensionDt();
      ExtensionDt longitudeExtension = new ExtensionDt();
      latitudeExtension.setUrl("latitude");
      longitudeExtension.setUrl("longitude");
      latitudeExtension.setValue(new DecimalDt(coord.getY()));
      longitudeExtension.setValue(new DecimalDt(coord.getX()));
      geolocationExtension.addUndeclaredExtension(latitudeExtension);
      geolocationExtension.addUndeclaredExtension(longitudeExtension);
      addrResource.addUndeclaredExtension(geolocationExtension);
    }

    AddressDt birthplace = new AddressDt();
    birthplace.setCity((String) person.attributes.get(Person.BIRTH_CITY))
            .setState((String) person.attributes.get(Person.BIRTH_STATE))
            .setCountry((String) person.attributes.get(Person.BIRTH_COUNTRY));

    ExtensionDt birthplaceExtension = new ExtensionDt();
    birthplaceExtension.setUrl("http://hl7.org/fhir/StructureDefinition/birthPlace");
    birthplaceExtension.setValue(birthplace);
    patientResource.addUndeclaredExtension(birthplaceExtension);

    if (person.attributes.get(Person.MULTIPLE_BIRTH_STATUS) != null) {
      patientResource.setMultipleBirth(
          new IntegerDt((int) person.attributes.get(Person.MULTIPLE_BIRTH_STATUS)));
    } else {
      patientResource.setMultipleBirth(new BooleanDt(false));
    }

    patientResource.addTelecom().setSystem(ContactPointSystemEnum.PHONE)
        .setUse(ContactPointUseEnum.HOME).setValue((String) person.attributes.get(Person.TELECOM));

    String maritalStatus = ((String) person.attributes.get(Person.MARITAL_STATUS));
    if (maritalStatus != null) {
      patientResource.setMaritalStatus(MaritalStatusCodesEnum.forCode(maritalStatus.toUpperCase()));
    } else {
      patientResource.setMaritalStatus(MaritalStatusCodesEnum.S);
    }

    if (!person.alive(stopTime)) {
      patientResource.setDeceased(
          convertFhirDateTime((Long) person.attributes.get(Person.DEATHDATE), true));
    }

    String generatedBySynthea = "Generated by <a href=\"https://github.com/synthetichealth/synthea\">Synthea</a>."
        + "Version identifier: " + Utilities.SYNTHEA_VERSION + " . "
        + "  Person seed: " + person.seed
        + "  Population seed: " + person.populationSeed;

    patientResource.setText(new NarrativeDt(
        new XhtmlDt(generatedBySynthea), NarrativeStatusEnum.GENERATED));

    // DALY and QALY values
    // we only write the last(current) one to the patient record
    Double dalyValue = (Double) person.attributes.get("most-recent-daly");
    Double qalyValue = (Double) person.attributes.get("most-recent-qaly");
    if (dalyValue != null) {
      ExtensionDt dalyExtension = new ExtensionDt();
      dalyExtension.setUrl(SYNTHEA_EXT + "disability-adjusted-life-years");
      DecimalDt daly = new DecimalDt(dalyValue);
      dalyExtension.setValue(daly);
      patientResource.addUndeclaredExtension(dalyExtension);

      ExtensionDt qalyExtension = new ExtensionDt();
      qalyExtension.setUrl(SYNTHEA_EXT + "quality-adjusted-life-years");
      DecimalDt qaly = new DecimalDt(qalyValue);
      qalyExtension.setValue(qaly);
      patientResource.addUndeclaredExtension(qalyExtension);
    }

    return newEntry(bundle, patientResource, (String) person.attributes.get(Person.ID));
  }

  /**
   * Map the given Encounter into a FHIR Encounter resource, and add it to the given Bundle.
   *
   * @param person
   *          Patient at the encounter.
   * @param personEntry
   *          Entry for the Person
   * @param bundle
   *          The Bundle to add to
   * @param encounter
   *          The current Encounter
   * @return The added Entry
   */
  private static Entry encounter(Person person, Entry personEntry,
      Bundle bundle, Encounter encounter) {

    ca.uhn.fhir.model.dstu2.resource.Encounter encounterResource =
        new ca.uhn.fhir.model.dstu2.resource.Encounter();

    encounterResource.setPatient(new ResourceReferenceDt(personEntry.getFullUrl()));
    encounterResource.setStatus(EncounterStateEnum.FINISHED);
    if (encounter.codes.isEmpty()) {
      // wellness encounter
      encounterResource.addType().addCoding().setCode("185349003")
          .setDisplay("Encounter for check up").setSystem(SNOMED_URI);
    } else {
      Code code = encounter.codes.get(0);
      encounterResource.addType(mapCodeToCodeableConcept(code, SNOMED_URI));
    }

    EncounterClassEnum encounterClass = EncounterClassEnum.forCode(encounter.type);
    if (encounterClass == null) {
      encounterClass = EncounterClassEnum.AMBULATORY;
    }
    encounterResource.setClassElement(encounterClass);
    encounterResource.setPeriod(new PeriodDt()
        .setStart(new DateTimeDt(new Date(encounter.start)))
        .setEnd(new DateTimeDt(new Date(encounter.stop))));

    if (encounter.reason != null) {
      encounterResource.addReason().addCoding().setCode(encounter.reason.code)
          .setDisplay(encounter.reason.display).setSystem(SNOMED_URI);
    }

    if (encounter.provider != null) {
      String providerFullUrl = findProviderUrl(encounter.provider, bundle);

      if (providerFullUrl != null) {
        encounterResource.setServiceProvider(new ResourceReferenceDt(providerFullUrl));
      } else {
        Entry providerOrganization = provider(bundle, encounter.provider);
        encounterResource
            .setServiceProvider(new ResourceReferenceDt(providerOrganization.getFullUrl()));
      }
    } else { // no associated provider, patient goes to wellness provider
      Provider provider = person.getProvider(EncounterType.WELLNESS, encounter.start);
      String providerFullUrl = findProviderUrl(provider, bundle);

      if (providerFullUrl != null) {
        encounterResource.setServiceProvider(new ResourceReferenceDt(providerFullUrl));
      } else {
        Entry providerOrganization = provider(bundle, provider);
        encounterResource
            .setServiceProvider(new ResourceReferenceDt(providerOrganization.getFullUrl()));
      }
    }

    if (encounter.clinician != null) {
      String practitionerFullUrl = findPractitioner(encounter.clinician, bundle);

      if (practitionerFullUrl != null) {
        encounterResource.addParticipant().setIndividual(
            new ResourceReferenceDt(practitionerFullUrl));
      } else {
        Entry practitioner = practitioner(bundle, encounter.clinician);
        encounterResource.addParticipant().setIndividual(
            new ResourceReferenceDt(practitioner.getFullUrl()));
      }
    }

    if (encounter.discharge != null) {
      Hospitalization hospitalization = new Hospitalization();
      Code dischargeDisposition = new Code(DISCHARGE_URI, encounter.discharge.code,
          encounter.discharge.display);
      hospitalization
          .setDischargeDisposition(mapCodeToCodeableConcept(dischargeDisposition, DISCHARGE_URI));
      encounterResource.setHospitalization(hospitalization);
    }

    return newEntry(bundle, encounterResource);
  }

  /**
   * Find the provider entry in this bundle, and return the associated "fullUrl" attribute.
   * @param provider A given provider.
   * @param bundle The current bundle being generated.
   * @return Provider.fullUrl if found, otherwise null.
   */
  private static String findProviderUrl(Provider provider, Bundle bundle) {
    for (Entry entry : bundle.getEntry()) {
      if (entry.getResource().getResourceName().equals("Organization")) {
        Organization org = (Organization) entry.getResource();
        if (org.getIdentifierFirstRep().getValue().equals(provider.getResourceID())) {
          return entry.getFullUrl();
        }
      }
    }
    return null;
  }

  /**
   * Find the Practitioner entry in this bundle, and return the associated "fullUrl"
   * attribute.
   * @param clinician A given clinician.
   * @param bundle The current bundle being generated.
   * @return Practitioner.fullUrl if found, otherwise null.
   */
  private static String findPractitioner(Clinician clinician, Bundle bundle) {
    for (Entry entry : bundle.getEntry()) {
      if (entry.getResource().getResourceName().equals("Practitioner")) {
        Practitioner doc = (Practitioner) entry.getResource();
        if (doc.getIdentifierFirstRep().getValue().equals("" + clinician.identifier)) {
          return entry.getFullUrl();
        }
      }
    }
    return null;
  }

  /**
   * Create an entry for the given Claim, which references a Medication.
   *
   * @param personEntry
   *          Entry for the person
   * @param bundle
   *          The Bundle to add to
   * @param encounterEntry
   *          The current Encounter
   * @param claim
   *          the Claim object
   * @param medicationEntry
   *          The Entry for the Medication object, previously created
   * @return the added Entry
   */
  private static Entry medicationClaim(Entry personEntry, Bundle bundle, Entry encounterEntry,
      Claim claim, Entry medicationEntry) {
    ca.uhn.fhir.model.dstu2.resource.Claim claimResource =
        new ca.uhn.fhir.model.dstu2.resource.Claim();
    ca.uhn.fhir.model.dstu2.resource.Encounter encounterResource =
        (ca.uhn.fhir.model.dstu2.resource.Encounter) encounterEntry
        .getResource();

    // assume institutional claim
    claimResource.setType(ClaimTypeEnum.INSTITUTIONAL); // TODO review claim type

    claimResource.setUse(UseEnum.COMPLETE);

    claimResource.setPatient(new ResourceReferenceDt(personEntry.getFullUrl()));
    claimResource.setOrganization(encounterResource.getServiceProvider());

    // add prescription.
    claimResource.setPrescription(new ResourceReferenceDt(medicationEntry.getFullUrl()));

    // TODO add cost information

    return newEntry(bundle, claimResource);
  }

  /**
   * Create an entry for the given Claim, associated to an Encounter.
   *
   * @param personEntry
   *          Entry for the person
   * @param bundle
   *          The Bundle to add to
   * @param encounterEntry
   *          The current Encounter
   * @param claim
   *          the Claim object
   * @return the added Entry
   */
  private static Entry encounterClaim(Entry personEntry, Bundle bundle, Entry encounterEntry,
      Claim claim) {
    ca.uhn.fhir.model.dstu2.resource.Claim claimResource =
        new ca.uhn.fhir.model.dstu2.resource.Claim();
    ca.uhn.fhir.model.dstu2.resource.Encounter encounterResource =
        (ca.uhn.fhir.model.dstu2.resource.Encounter) encounterEntry
        .getResource();

    // assume institutional claim
    claimResource.setType(ClaimTypeEnum.INSTITUTIONAL);

    claimResource.setUse(UseEnum.COMPLETE);

    claimResource.setPatient(new ResourceReferenceDt(personEntry.getFullUrl()));
    claimResource.setOrganization(encounterResource.getServiceProvider());

    // Add data for the encounter
    ca.uhn.fhir.model.dstu2.resource.Claim.Item encounterItem =
        new ca.uhn.fhir.model.dstu2.resource.Claim.Item();
    encounterItem.setSequence(new PositiveIntDt(1));

    // assume item type is clinical service invoice
    CodingDt itemType = new CodingDt();
    itemType.setSystem("http://hl7.org/fhir/v3/ActCode")
        .setCode("CSINV")
        .setDisplay("clinical service invoice");
    encounterItem.setType(itemType);
    CodingDt itemService = new CodingDt();
    ca.uhn.fhir.model.dstu2.resource.Encounter encounter =
        (ca.uhn.fhir.model.dstu2.resource.Encounter) encounterEntry.getResource();
    itemService.setSystem(encounter.getTypeFirstRep().getCodingFirstRep().getSystem())
        .setCode(encounter.getTypeFirstRep().getCodingFirstRep().getCode())
        .setDisplay(encounter.getTypeFirstRep().getCodingFirstRep().getDisplay());
    encounterItem.setService(itemService);
    claimResource.addItem(encounterItem);

    int itemSequence = 2;
    int conditionSequence = 1;
    for (HealthRecord.Entry item : claim.items) {
      if (Costs.hasCost(item)) {
        // update claimItems list
        ca.uhn.fhir.model.dstu2.resource.Claim.Item procedureItem =
            new ca.uhn.fhir.model.dstu2.resource.Claim.Item();
        procedureItem.setSequence(new PositiveIntDt(itemSequence));

        // calculate the cost of the procedure
        MoneyDt moneyResource = new MoneyDt();
        moneyResource.setCode("USD");
        moneyResource.setSystem("urn:iso:std:iso:4217");
        moneyResource.setValue(item.getCost());
        procedureItem.setNet(moneyResource);

        // assume item type is clinical service invoice
        itemType = new CodingDt();
        itemType.setSystem("http://hl7.org/fhir/v3/ActCode")
            .setCode("CSINV")
            .setDisplay("clinical service invoice");
        procedureItem.setType(itemType);

        // item service should match the entry code
        itemService = new CodingDt();
        Code code = item.codes.get(0);
        String system = ExportHelper.getSystemURI(code.system);
        itemService.setSystem(system)
            .setCode(code.code)
            .setDisplay(code.display);
        procedureItem.setService(itemService);

        claimResource.addItem(procedureItem);
      } else {
        // assume it's a Condition, we don't have a Condition class specifically
        // add diagnosisComponent to claim
        ca.uhn.fhir.model.dstu2.resource.Claim.Diagnosis diagnosisComponent =
            new ca.uhn.fhir.model.dstu2.resource.Claim.Diagnosis();
        diagnosisComponent.setSequence(new PositiveIntDt(conditionSequence));
        if (item.codes.size() > 0) {
          // use first code
          Code code = item.codes.get(0);
          String system = ExportHelper.getSystemURI(code.system);
          diagnosisComponent.setDiagnosis(
              new CodingDt(system, code.code).setDisplay(code.display));
        }
        claimResource.addDiagnosis(diagnosisComponent);
        conditionSequence++;
      }
      itemSequence++;
    }

    return newEntry(bundle, claimResource);
  }

  /**
   * Map the Condition into a FHIR Condition resource, and add it to the given Bundle.
   *
   * @param personEntry
   *          The Entry for the Person
   * @param bundle
   *          The Bundle to add to
   * @param encounterEntry
   *          The current Encounter entry
   * @param condition
   *          The Condition
   * @return The added Entry
   */
  private static Entry condition(Entry personEntry, Bundle bundle, Entry encounterEntry,
      HealthRecord.Entry condition) {
    Condition conditionResource = new Condition();

    conditionResource.setPatient(new ResourceReferenceDt(personEntry.getFullUrl()));
    conditionResource.setEncounter(new ResourceReferenceDt(encounterEntry.getFullUrl()));

    Code code = condition.codes.get(0);
    conditionResource.setCode(mapCodeToCodeableConcept(code, SNOMED_URI));
    conditionResource.setCategory(ConditionCategoryCodesEnum.DIAGNOSIS);
    conditionResource.setVerificationStatus(ConditionVerificationStatusEnum.CONFIRMED);
    conditionResource.setClinicalStatus(ConditionClinicalStatusCodesEnum.ACTIVE);

    conditionResource.setOnset(convertFhirDateTime(condition.start, true));
    conditionResource.setDateRecorded(new DateDt(new Date(condition.start)));

    if (condition.stop != 0) {
      conditionResource.setAbatement(convertFhirDateTime(condition.stop, true));
      conditionResource.setClinicalStatus(ConditionClinicalStatusCodesEnum.RESOLVED);
    }

    Entry conditionEntry = newEntry(bundle, conditionResource);

    condition.fullUrl = conditionEntry.getFullUrl();

    return conditionEntry;
  }

  /**
   * Map the Condition into a FHIR AllergyIntolerance resource, and add it to the given Bundle.
   *
   * @param personEntry
   *          The Entry for the Person
   * @param bundle
   *          The Bundle to add to
   * @param encounterEntry
   *          The current Encounter entry
   * @param allergy
   *          The Allergy Entry
   * @return The added Entry
   */
  private static Entry allergy(Entry personEntry, Bundle bundle,
      Entry encounterEntry, HealthRecord.Entry allergy) {

    AllergyIntolerance allergyResource = new AllergyIntolerance();

    allergyResource.setOnset((DateTimeDt)convertFhirDateTime(allergy.start, true));

    if (allergy.stop == 0) {
      allergyResource.setStatus(AllergyIntoleranceStatusEnum.ACTIVE);
    } else {
      allergyResource.setStatus(AllergyIntoleranceStatusEnum.INACTIVE);
    }

    allergyResource.setType(AllergyIntoleranceTypeEnum.ALLERGY);
    AllergyIntoleranceCategoryEnum category = AllergyIntoleranceCategoryEnum.FOOD;
    allergyResource.setCategory(category); // TODO: allergy categories in GMF
    allergyResource.setCriticality(AllergyIntoleranceCriticalityEnum.LOW_RISK);
    allergyResource.setPatient(new ResourceReferenceDt(personEntry.getFullUrl()));
    Code code = allergy.codes.get(0);
    allergyResource.setSubstance(mapCodeToCodeableConcept(code, SNOMED_URI));

    Entry allergyEntry = newEntry(bundle, allergyResource);
    allergy.fullUrl = allergyEntry.getFullUrl();
    return allergyEntry;
  }

  /**
   * Map the given Observation into a FHIR Observation resource, and add it to the given Bundle.
   *
   * @param personEntry
   *          The Person Entry
   * @param bundle
   *          The Bundle to add to
   * @param encounterEntry
   *          The current Encounter entry
   * @param observation
   *          The Observation
   * @return The added Entry
   */
  private static Entry observation(Entry personEntry, Bundle bundle, Entry encounterEntry,
      Observation observation) {
    ca.uhn.fhir.model.dstu2.resource.Observation observationResource =
        new ca.uhn.fhir.model.dstu2.resource.Observation();

    observationResource.setSubject(new ResourceReferenceDt(personEntry.getFullUrl()));
    observationResource.setEncounter(new ResourceReferenceDt(encounterEntry.getFullUrl()));

    observationResource.setStatus(ObservationStatusEnum.FINAL);

    Code code = observation.codes.get(0);
    observationResource.setCode(mapCodeToCodeableConcept(code, LOINC_URI));

    Code category = new Code("http://hl7.org/fhir/observation-category", observation.category,
        observation.category);
    observationResource.setCategory(
        mapCodeToCodeableConcept(category, "http://hl7.org/fhir/observation-category"));

    if (observation.value != null) {
      IDatatype value = mapValueToFHIRType(observation.value, observation.unit);
      observationResource.setValue(value);
    } else if (observation.observations != null && !observation.observations.isEmpty()) {
      // multi-observation (ex blood pressure)
      for (Observation subObs : observation.observations) {
        Component comp = new Component();
        comp.setCode(mapCodeToCodeableConcept(subObs.codes.get(0), LOINC_URI));
        IDatatype value = mapValueToFHIRType(subObs.value, subObs.unit);
        comp.setValue(value);
        observationResource.addComponent(comp);
      }
    }

    observationResource.setEffective(convertFhirDateTime(observation.start, true));
    observationResource.setIssued(new InstantDt(new Date(observation.start)));

    Entry entry = newEntry(bundle, observationResource);
    observation.fullUrl = entry.getFullUrl();
    return entry;
  }

  static IDatatype mapValueToFHIRType(Object value, String unit) {
    if (value == null) {
      return null;

    } else if (value instanceof Condition) {
      Code conditionCode = ((HealthRecord.Entry) value).codes.get(0);
      return mapCodeToCodeableConcept(conditionCode, SNOMED_URI);

    } else if (value instanceof Code) {
      return mapCodeToCodeableConcept((Code) value, SNOMED_URI);

    } else if (value instanceof String) {
      return new StringDt((String) value);

    } else if (value instanceof Number) {
      double dblVal = ((Number) value).doubleValue();
      PlainBigDecimal bigVal = new PlainBigDecimal(dblVal);
      return new QuantityDt().setValue(bigVal)
          .setCode(unit).setSystem(UNITSOFMEASURE_URI)
          .setUnit(unit);
    } else if (value instanceof Components.SampledData) {
      return mapValueToSampledData((Components.SampledData) value, unit);
    } else {
      throw new IllegalArgumentException("unexpected observation value class: "
          + value.getClass().toString() + "; " + value);
    }
  }
  
  /**
   * Maps a Synthea internal SampledData object to the FHIR standard SampledData
   * representation.
   * 
   * @param value Synthea internal SampledData instance
   * @param unit Observation unit value
   * @return
   */
  static SampledDataDt mapValueToSampledData(
      Components.SampledData value, String unit) {
    
    SampledDataDt recordData = new SampledDataDt();
    
    SimpleQuantityDt origin = new SimpleQuantityDt();
    origin.setValue(new BigDecimal(value.originValue))
      .setCode(unit).setSystem(UNITSOFMEASURE_URI)
      .setUnit(unit);
    
    recordData.setOrigin(origin);
    
    // Use the period from the first series. They should all be the same.
    // FHIR output is milliseconds so we need to convert from TimeSeriesData seconds.
    recordData.setPeriod(value.series.get(0).getPeriod() * 1000);
    
    // Set optional fields if they were provided
    if (value.factor != null) {
      recordData.setFactor(value.factor);
    }
    if (value.lowerLimit != null) {
      recordData.setLowerLimit(value.lowerLimit);
    }
    if (value.upperLimit != null) {
      recordData.setUpperLimit(value.upperLimit);
    }
    
    recordData.setDimensions(value.series.size());
    
    recordData.setData(ExportHelper.sampledDataToValueString(value));
    
    return recordData;
  }

  /**
   * Map the given Procedure into a FHIR Procedure resource, and add it to the given Bundle.
   *
   * @param personEntry
   *          The Person entry
   * @param bundle
   *          Bundle to add to
   * @param encounterEntry
   *          The current Encounter entry
   * @param procedure
   *          The Procedure
   * @return The added Entry
   */
  private static Entry procedure(Entry personEntry, Bundle bundle, Entry encounterEntry,
      Procedure procedure) {
    ca.uhn.fhir.model.dstu2.resource.Procedure procedureResource =
        new ca.uhn.fhir.model.dstu2.resource.Procedure();

    procedureResource.setStatus(ProcedureStatusEnum.COMPLETED);
    procedureResource.setSubject(new ResourceReferenceDt(personEntry.getFullUrl()));
    procedureResource.setEncounter(new ResourceReferenceDt(encounterEntry.getFullUrl()));

    Code code = procedure.codes.get(0);
    procedureResource.setCode(mapCodeToCodeableConcept(code, SNOMED_URI));

    if (procedure.stop != 0L) {
      Date startDate = new Date(procedure.start);
      Date endDate = new Date(procedure.stop);
      procedureResource.setPerformed(
          new PeriodDt().setStart(new DateTimeDt(startDate)).setEnd(new DateTimeDt(endDate)));
    } else {
      procedureResource.setPerformed(convertFhirDateTime(procedure.start, true));
    }

    if (!procedure.reasons.isEmpty()) {
      Code reason = procedure.reasons.get(0); // Only one element in list
      for (Entry entry : bundle.getEntry()) {
        if (entry.getResource().getResourceName().equals("Condition")) {
          Condition condition = (Condition) entry.getResource();
          CodingDt coding = condition.getCode().getCoding().get(0); // Only one element in list
          if (reason.code.equals(coding.getCode())) {
            procedureResource.setReason(new ResourceReferenceDt(entry.getFullUrl()));
          }
        }
      }
    }

    Entry procedureEntry = newEntry(bundle, procedureResource);
    procedure.fullUrl = procedureEntry.getFullUrl();

    return procedureEntry;
  }

  private static Entry immunization(Entry personEntry, Bundle bundle, Entry encounterEntry,
      HealthRecord.Entry immunization) {
    Immunization immResource = new Immunization();
    immResource.setStatus("completed");
    immResource.setDate(new DateTimeDt(new Date(immunization.start)));
    immResource.setVaccineCode(mapCodeToCodeableConcept(immunization.codes.get(0), CVX_URI));
    immResource.setReported(new BooleanDt(false));
    immResource.setWasNotGiven(false);
    immResource.setPatient(new ResourceReferenceDt(personEntry.getFullUrl()));
    immResource.setEncounter(new ResourceReferenceDt(encounterEntry.getFullUrl()));
    Entry immunizationEntry = newEntry(bundle, immResource);
    immunization.fullUrl = immunizationEntry.getFullUrl();

    return immunizationEntry;
  }

  /**
   * Map the given Medication to a FHIR MedicationRequest resource, and add it to the given Bundle.
   *
   * @param personEntry
   *          The Entry for the Person
   * @param bundle
   *          Bundle to add the Medication to
   * @param encounterEntry
   *          Current Encounter entry
   * @param medication
   *          The Medication
   * @return The added Entry
   */
  private static Entry medication(Entry personEntry, Bundle bundle, Entry encounterEntry,
      Medication medication) {
    MedicationOrder medicationResource = new MedicationOrder();

    medicationResource.setPatient(new ResourceReferenceDt(personEntry.getFullUrl()));
    medicationResource.setEncounter(new ResourceReferenceDt(encounterEntry.getFullUrl()));
    ca.uhn.fhir.model.dstu2.resource.Encounter encounter =
        (ca.uhn.fhir.model.dstu2.resource.Encounter) encounterEntry.getResource();
    medicationResource.setPrescriber(encounter.getParticipantFirstRep().getIndividual());

    Code code = medication.codes.get(0);
    String system = code.system.equals("SNOMED-CT")
        ? SNOMED_URI
        : RXNORM_URI;
    medicationResource.setMedication(mapCodeToCodeableConcept(code, system));

    medicationResource.setDateWritten(new DateTimeDt(new Date(medication.start)));
    if (medication.stop != 0L) {
      medicationResource.setStatus(MedicationOrderStatusEnum.STOPPED);
    } else {
      medicationResource.setStatus(MedicationOrderStatusEnum.ACTIVE);
    }

    if (!medication.reasons.isEmpty()) {
      // Only one element in list
      Code reason = medication.reasons.get(0);
      for (Entry entry : bundle.getEntry()) {
        if (entry.getResource().getResourceName().equals("Condition")) {
          Condition condition = (Condition) entry.getResource();
          // Only one element in list
          CodingDt coding = condition.getCode().getCoding().get(0);
          if (reason.code.equals(coding.getCode())) {
            medicationResource.setReason(new ResourceReferenceDt(entry.getFullUrl()));
          }
        }
      }
    }

    if (medication.prescriptionDetails != null) {
      JsonObject rxInfo = medication.prescriptionDetails;
      DosageInstruction dosage = new DosageInstruction();

      // as_needed is true if present
      dosage.setAsNeeded(new BooleanDt(rxInfo.has("as_needed")));

      // as_needed is true if present
      if ((rxInfo.has("dosage")) && (!rxInfo.has("as_needed"))) {
        TimingDt timing = new TimingDt();
        Repeat timingRepeatComponent = new Repeat();
        timingRepeatComponent
            .setFrequency(rxInfo.get("dosage").getAsJsonObject().get("frequency").getAsInt());
        timingRepeatComponent
            .setPeriod(rxInfo.get("dosage").getAsJsonObject().get("period").getAsDouble());
        timingRepeatComponent.setPeriodUnits(
            convertUcumCode(rxInfo.get("dosage").getAsJsonObject().get("unit").getAsString()));
        timing.setRepeat(timingRepeatComponent);
        dosage.setTiming(timing);

        QuantityDt dose = new SimpleQuantityDt()
            .setValue(rxInfo.get("dosage").getAsJsonObject().get("amount").getAsDouble());
        dosage.setDose(dose);

        if (rxInfo.has("instructions")) {
          for (JsonElement instructionElement : rxInfo.get("instructions").getAsJsonArray()) {
            JsonObject instruction = instructionElement.getAsJsonObject();
            Code instructionCode = new Code(SNOMED_URI, instruction.get("code").getAsString(),
                instruction.get("display").getAsString());

            dosage.setAdditionalInstructions(mapCodeToCodeableConcept(instructionCode, SNOMED_URI));
          }
        }
      }

      List<DosageInstruction> dosageInstruction = new ArrayList<DosageInstruction>();
      dosageInstruction.add(dosage);
      medicationResource.setDosageInstruction(dosageInstruction);
    }

    Entry medicationEntry = newEntry(bundle, medicationResource);
    // create new claim for medication
    medicationClaim(personEntry, bundle, encounterEntry, medication.claim, medicationEntry);

    // Create new administration for medication, if needed
    if (medication.administration) {
      medicationAdministration(personEntry, bundle, encounterEntry, medication);
    }

    return medicationEntry;
  }

  /**
   * Add a MedicationAdministration if needed for the given medication.
   * 
   * @param personEntry       The Entry for the Person
   * @param bundle            Bundle to add the MedicationAdministration to
   * @param encounterEntry    Current Encounter entry
   * @param medication        The Medication
   * @return The added Entry
   */
  private static Entry medicationAdministration(Entry personEntry, Bundle bundle,
      Entry encounterEntry, Medication medication) {
    MedicationAdministration medicationResource = new MedicationAdministration();

    medicationResource.setPatient(new ResourceReferenceDt(personEntry.getFullUrl()));
    medicationResource.setEncounter(new ResourceReferenceDt(encounterEntry.getFullUrl()));

    Code code = medication.codes.get(0);
    String system = code.system.equals("SNOMED-CT") ? SNOMED_URI : RXNORM_URI;

    medicationResource.setMedication(mapCodeToCodeableConcept(code, system));
    medicationResource.setEffectiveTime(new DateTimeDt(new Date(medication.start)));

    medicationResource.setStatus(MedicationAdministrationStatusEnum.COMPLETED);

    if (medication.prescriptionDetails != null) {
      JsonObject rxInfo = medication.prescriptionDetails;
      MedicationAdministration.Dosage dosage = new MedicationAdministration.Dosage();

      // as_needed is true if present
      if ((rxInfo.has("dosage")) && (!rxInfo.has("as_needed"))) {
        QuantityDt dose = new QuantityDt()
            .setValue(rxInfo.get("dosage").getAsJsonObject().get("amount").getAsDouble());
        dosage.setQuantity((SimpleQuantityDt) dose);

        if (rxInfo.has("instructions")) {
          for (JsonElement instructionElement : rxInfo.get("instructions").getAsJsonArray()) {
            JsonObject instruction = instructionElement.getAsJsonObject();

            dosage.setText(instruction.get("display").getAsString());
          }
        }
      }
      medicationResource.setDosage(dosage);
    }

    if (!medication.reasons.isEmpty()) {
      // Only one element in list
      Code reason = medication.reasons.get(0);
      for (Entry entry : bundle.getEntry()) {
        if (entry.getResource().getResourceName().equals("Condition")) {
          Condition condition = (Condition) entry.getResource();
          // Only one element in list
          CodeableConceptDt coding = condition.getCode();
          if (reason.code.equals(coding.getCodingFirstRep().getCode())) {
            medicationResource.addReasonGiven(coding);
          }
        }
      }
    }

    Entry medicationAdminEntry = newEntry(bundle, medicationResource);
    return medicationAdminEntry;
  }

  /**
   * Map the given Report to a FHIR DiagnosticReport resource, and add it to the given Bundle.
   *
   * @param personEntry
   *          The Entry for the Person
   * @param bundle
   *          Bundle to add the Report to
   * @param encounterEntry
   *          Current Encounter entry
   * @param report
   *          The Report
   * @return The added Entry
   */
  private static Entry report(Entry personEntry, Bundle bundle, Entry encounterEntry,
      Report report) {
    DiagnosticReport reportResource = new DiagnosticReport();
    reportResource.setStatus(DiagnosticReportStatusEnum.FINAL);
    /*
     * Technically, the CodeableConcept system should be "http://hl7.org/fhir/v2/0074"
     * But the official Argonauts profiles incorrectly list the category pattern as
     * the ValueSet (which contains the above system) as
     * "http://hl7.org/fhir/ValueSet/diagnostic-service-sections", so we repeat the
     * error here.
     */
    CodeableConceptDt category =
        new CodeableConceptDt("http://hl7.org/fhir/ValueSet/diagnostic-service-sections", "LAB");
    reportResource.setCategory(category);
    reportResource.setCode(mapCodeToCodeableConcept(report.codes.get(0), LOINC_URI));
    reportResource.setSubject(new ResourceReferenceDt(personEntry.getFullUrl()));
    reportResource.setEncounter(new ResourceReferenceDt(encounterEntry.getFullUrl()));
    reportResource.setEffective(convertFhirDateTime(report.start, true));
    reportResource.setIssued(new InstantDt(new Date(report.start)));

    ca.uhn.fhir.model.dstu2.resource.Encounter encounter =
        (ca.uhn.fhir.model.dstu2.resource.Encounter) encounterEntry.getResource();
    reportResource.setPerformer(encounter.getServiceProvider());

    for (Observation observation : report.observations) {
      ResourceReferenceDt reference = new ResourceReferenceDt(observation.fullUrl);
      reference.setDisplay(observation.codes.get(0).display);
      List<ResourceReferenceDt> result = new ArrayList<ResourceReferenceDt>();
      result.add(reference);
      reportResource.setResult(result);
    }

    return newEntry(bundle, reportResource);
  }

  /**
   * Map the given CarePlan to a FHIR CarePlan resource, and add it to the given Bundle.
   *
   * @param personEntry
   *          The Entry for the Person
   * @param bundle
   *          Bundle to add the CarePlan to
   * @param encounterEntry
   *          Current Encounter entry
   * @param carePlan
   *          The CarePlan to map to FHIR and add to the bundle
   * @return The added Entry
   */
  private static Entry careplan(Entry personEntry, Bundle bundle, Entry encounterEntry,
      CarePlan carePlan) {
    ca.uhn.fhir.model.dstu2.resource.CarePlan careplanResource =
        new ca.uhn.fhir.model.dstu2.resource.CarePlan();
    careplanResource.setSubject(new ResourceReferenceDt(personEntry.getFullUrl()));
    careplanResource.setContext(new ResourceReferenceDt(encounterEntry.getFullUrl()));

    Code code = carePlan.codes.get(0);
    careplanResource.addCategory(mapCodeToCodeableConcept(code, SNOMED_URI));

    NarrativeDt narrative = new NarrativeDt();
    narrative.setStatus(NarrativeStatusEnum.GENERATED);
    narrative.setDiv(code.display);
    careplanResource.setText(narrative);

    CarePlanActivityStatusEnum activityStatus;
    GoalStatusEnum goalStatus;

    PeriodDt period = new PeriodDt().setStart(new DateTimeDt(new Date(carePlan.start)));
    careplanResource.setPeriod(period);
    if (carePlan.stop != 0L) {
      period.setEnd(new DateTimeDt(new Date(carePlan.stop)));
      careplanResource.setStatus(CarePlanStatusEnum.COMPLETED);
      activityStatus = CarePlanActivityStatusEnum.COMPLETED;
      goalStatus = GoalStatusEnum.ACHIEVED;
    } else {
      careplanResource.setStatus(CarePlanStatusEnum.ACTIVE);
      activityStatus = CarePlanActivityStatusEnum.IN_PROGRESS;
      goalStatus = GoalStatusEnum.IN_PROGRESS;
    }

    if (!carePlan.activities.isEmpty()) {
      for (Code activity : carePlan.activities) {
        Activity activityComponent = new Activity();
        ActivityDetail activityDetailComponent = new ActivityDetail();

        activityDetailComponent.setStatus(activityStatus);

        activityDetailComponent.setCode(mapCodeToCodeableConcept(activity, SNOMED_URI));
        activityDetailComponent.setProhibited(new BooleanDt(false));
        activityComponent.setDetail(activityDetailComponent);

        careplanResource.addActivity(activityComponent);
      }
    }

    if (!carePlan.reasons.isEmpty()) {
      // Only one element in list
      Code reason = carePlan.reasons.get(0);
      for (Entry entry : bundle.getEntry()) {
        if (entry.getResource().getResourceName().equals("Condition")) {
          Condition condition = (Condition) entry.getResource();
          // Only one element in list
          CodingDt coding = condition.getCode().getCoding().get(0);
          if (reason.code.equals(coding.getCode())) {
            careplanResource.addAddresses().setReference(entry.getFullUrl());
          }
        }
      }
    }

    for (JsonObject goal : carePlan.goals) {
      Entry goalEntry = caregoal(bundle, goalStatus, goal);
      careplanResource.addGoal().setReference(goalEntry.getFullUrl());
    }

    return newEntry(bundle, careplanResource);
  }

  /**
   * Map the given ImagingStudy to a FHIR ImagingStudy resource, and add it to the given Bundle.
   *
   * @param personEntry
   *          The Entry for the Person
   * @param bundle
   *          Bundle to add the ImagingStudy to
   * @param encounterEntry
   *          Current Encounter entry
   * @param imagingStudy
   *          The ImagingStudy to map to FHIR and add to the bundle
   * @return The added Entry
   */
  private static Entry imagingStudy(Entry personEntry, Bundle bundle, Entry encounterEntry,
      ImagingStudy imagingStudy) {
    ca.uhn.fhir.model.dstu2.resource.ImagingStudy imagingStudyResource =
        new ca.uhn.fhir.model.dstu2.resource.ImagingStudy();

    OidDt studyUid = new OidDt();
    studyUid.setValue("urn:oid:" + imagingStudy.dicomUid);
    imagingStudyResource.setUid(studyUid);

    imagingStudyResource.setPatient(new ResourceReferenceDt(personEntry.getFullUrl()));

    DateTimeDt startDate = new DateTimeDt(new Date(imagingStudy.start));
    imagingStudyResource.setStarted(startDate);

    // Convert the series into their FHIR equivalents
    int numberOfSeries = imagingStudy.series.size();
    imagingStudyResource.setNumberOfSeries(new UnsignedIntDt(numberOfSeries));

    List<Series> seriesResourceList = new ArrayList<Series>();

    int totalNumberOfInstances = 0;
    int seriesNo = 1;

    for (ImagingStudy.Series series : imagingStudy.series) {
      Series seriesResource = new Series();

      OidDt seriesUid = new OidDt();
      seriesUid.setValue("urn:oid:" + series.dicomUid);
      seriesResource.setUid(seriesUid);

      seriesResource.setNumber(new UnsignedIntDt(seriesNo));
      seriesResource.setStarted(startDate);
      seriesResource.setAvailability(InstanceAvailabilityEnum.UNAVAILABLE);

      CodeableConceptDt modalityConcept = mapCodeToCodeableConcept(series.modality, DICOM_DCM_URI);
      seriesResource.setModality(modalityConcept.getCoding().get(0));

      CodeableConceptDt bodySiteConcept = mapCodeToCodeableConcept(series.bodySite, SNOMED_URI);
      seriesResource.setBodySite(bodySiteConcept.getCoding().get(0));

      // Convert the images in each series into their FHIR equivalents
      int numberOfInstances = series.instances.size();
      seriesResource.setNumberOfInstances(new UnsignedIntDt(numberOfInstances));
      totalNumberOfInstances += numberOfInstances;

      List<SeriesInstance> instanceResourceList = new ArrayList<SeriesInstance>();

      int instanceNo = 1;

      for (ImagingStudy.Instance instance : series.instances) {
        SeriesInstance instanceResource = new SeriesInstance();

        OidDt instanceUid = new OidDt();
        instanceUid.setValue("urn:oid:" + instance.dicomUid);
        instanceResource.setUid(instanceUid);

        instanceResource.setTitle(instance.title);

        OidDt sopOid = new OidDt();
        sopOid.setValue("urn:oid:" + instance.sopClass.code);
        instanceResource.setSopClass(sopOid);

        instanceResource.setNumber(new UnsignedIntDt(instanceNo));

        instanceResourceList.add(instanceResource);
        instanceNo += 1;
      }

      seriesResource.setInstance(instanceResourceList);
      seriesResourceList.add(seriesResource);
      seriesNo += 1;
    }

    imagingStudyResource.setSeries(seriesResourceList);
    imagingStudyResource.setNumberOfInstances(totalNumberOfInstances);

    return newEntry(bundle, imagingStudyResource);
  }
  
  /**
   * Map the given Media element to a FHIR Media resource, and add it to the given Bundle.
   *
   * @param personEntry    The Entry for the Person
   * @param bundle         Bundle to add the Media to
   * @param encounterEntry Current Encounter entry
   * @param obs   The Observation to map to FHIR and add to the bundle
   * @return The added Entry
   */
  private static Entry media(Entry personEntry, Bundle bundle, Entry encounterEntry,
      Observation obs) {
    ca.uhn.fhir.model.dstu2.resource.Media mediaResource =
        new ca.uhn.fhir.model.dstu2.resource.Media();

    // Hard code as a photo
    mediaResource.setType(DigitalMediaTypeEnum.PHOTO);
    mediaResource.setSubject(new ResourceReferenceDt(personEntry.getFullUrl()));

    Attachment content = (Attachment) obs.value;
    ca.uhn.fhir.model.dstu2.composite.AttachmentDt contentResource =
        new ca.uhn.fhir.model.dstu2.composite.AttachmentDt();
    
    contentResource.setContentType(content.contentType);
    contentResource.setLanguage(content.language);
    
    if (content.data != null) {
      ca.uhn.fhir.model.primitive.Base64BinaryDt data =
          new ca.uhn.fhir.model.primitive.Base64BinaryDt();
      data.setValueAsString(content.data);
      contentResource.setData(data);
    }
    
    contentResource.setUrl(content.url);
    contentResource.setSize(content.size);
    contentResource.setTitle(content.title);
    if (content.hash != null) {
      ca.uhn.fhir.model.primitive.Base64BinaryDt hash =
          new ca.uhn.fhir.model.primitive.Base64BinaryDt();
      hash.setValueAsString(content.hash);
      contentResource.setHash(hash);
    }
    
    mediaResource.setWidth(content.width);
    mediaResource.setHeight(content.height);
    
    mediaResource.setContent(contentResource);

    return newEntry(bundle, mediaResource);
  }

  /**
   * Map the HealthRecord.Device into a FHIR Device and add it to the Bundle.
   *
   * @param personEntry    The Person entry.
   * @param bundle         Bundle to add to.
   * @param device         The device to add.
   * @return The added Entry.
   */
  private static Entry device(Entry personEntry, Bundle bundle,
      HealthRecord.Device device) {
    Device deviceResource = new Device();

    deviceResource.setUdi(device.udi);
    deviceResource.setStatus(DeviceStatusEnum.AVAILABLE);
    if (device.manufacturer != null) {
      deviceResource.setManufacturer(device.manufacturer);
    }
    if (device.model != null) {
      deviceResource.setModel(device.model);
    }
    deviceResource.setManufactureDate((DateTimeDt)convertFhirDateTime(
            device.manufactureTime, true));
    deviceResource.setExpiry((DateTimeDt)convertFhirDateTime(device.expirationTime, true));
    deviceResource.setLotNumber(device.lotNumber);
    deviceResource.setType(mapCodeToCodeableConcept(device.codes.get(0), SNOMED_URI));
    deviceResource.setPatient(new ResourceReferenceDt(personEntry.getFullUrl()));

    return newEntry(bundle, deviceResource);
  }
  
  /**
   * Map the JsonObject for a Supply into a FHIR SupplyDelivery and add it to the Bundle.
   *
   * @param personEntry    The Person entry.
   * @param bundle         Bundle to add to.
   * @param supply         The supplied object to add.
   * @param encounter      The encounter during which the supplies were delivered
   * @return The added Entry.
   */
  private static Entry supplyDelivery(Entry personEntry, Bundle bundle,
      HealthRecord.Supply supply, Encounter encounter) {
   
    SupplyDelivery supplyResource = new SupplyDelivery();
    supplyResource.setStatus(SupplyDeliveryStatusEnum.DELIVERED);
    supplyResource.setPatient(new ResourceReferenceDt(personEntry.getFullUrl()));

    CodeableConceptDt type = new CodeableConceptDt();
    type.addCoding()
      .setCode("device")
      .setDisplay("Device")
      .setSystem("http://hl7.org/fhir/supply-item-type");
    supplyResource.setType(type);

    // super hackish -- there's no "code" field available here, just a reference to a Device
    // so for now just put some text in the reference
    ResourceReferenceDt suppliedItem = new ResourceReferenceDt();
    suppliedItem.setDisplay("SNOMED[" + supply.code.code + "]: " + supply.code.display);

    supplyResource.setSuppliedItem(suppliedItem);

    supplyResource.setQuantity(new SimpleQuantityDt(supply.quantity));

    supplyResource.setTime((DateTimeDt) convertFhirDateTime(encounter.start, true));
    
    return newEntry(bundle, supplyResource);
  }
  
  /**
   * Map the HealthRecord.Device into a FHIR Device and add it to the Bundle.
   *
   * @param personEntry    The Person entry.
   * @param bundle         Bundle to add to.
   * @param device         The device to add.
   * @return The added Entry.
   */
  private static Entry device(Entry personEntry, Bundle bundle,
      HealthRecord.Device device) {
    Device deviceResource = new Device();

    deviceResource.setUdi(device.udi);
    deviceResource.setStatus(DeviceStatusEnum.AVAILABLE);
    if (device.manufacturer != null) {
      deviceResource.setManufacturer(device.manufacturer);
    }
    if (device.model != null) {
      deviceResource.setModel(device.model);
    }
    deviceResource.setManufactureDate((DateTimeDt)convertFhirDateTime(device.manufactureTime, true));
    deviceResource.setExpiry((DateTimeDt)convertFhirDateTime(device.expirationTime, true));
    deviceResource.setLotNumber(device.lotNumber);
    deviceResource.setType(mapCodeToCodeableConcept(device.codes.get(0), SNOMED_URI));
    deviceResource.setPatient(new ResourceReferenceDt(personEntry.getFullUrl()));

    return newEntry(bundle, deviceResource);
  }
  
  /**
   * Map the JsonObject for a Supply into a FHIR SupplyDelivery and add it to the Bundle.
   *
   * @param personEntry    The Person entry.
   * @param bundle         Bundle to add to.
   * @param supply         The supplied object to add.
   * @param encounter      The encounter during which the supplies were delivered
   * @return The added Entry.
   */
  private static Entry supplyDelivery(Entry personEntry, Bundle bundle,
      HealthRecord.Supply supply, Encounter encounter) {
   
    SupplyDelivery supplyResource = new SupplyDelivery();
    supplyResource.setStatus(SupplyDeliveryStatusEnum.DELIVERED);
    supplyResource.setPatient(new ResourceReferenceDt(personEntry.getFullUrl()));

    CodeableConceptDt type = new CodeableConceptDt();
    type.addCoding()
      .setCode("device")
      .setDisplay("Device")
      .setSystem("http://hl7.org/fhir/supply-item-type");
    supplyResource.setType(type);

    // super hackish -- there's no "code" field available here, just a reference to a Device
    // so for now just put some text in the reference
    ResourceReferenceDt suppliedItem = new ResourceReferenceDt();
    Code code = supply.codes.get(0);
    suppliedItem.setDisplay("SNOMED[" + code.code + "]: " + code.display);

    supplyResource.setSuppliedItem(suppliedItem);

    supplyResource.setQuantity(new SimpleQuantityDt(supply.quantity));

    supplyResource.setTime((DateTimeDt) convertFhirDateTime(supply.start, true));
    
    return newEntry(bundle, supplyResource);
  }
  
  /**
   * Map the Provider into a FHIR Organization resource, and add it to the given Bundle.
   *
   * @param bundle
   *          The Bundle to add to
   * @param provider
   *          The Provider
   * @return The added Entry
   */
  protected static Entry provider(Bundle bundle, Provider provider) {
    ca.uhn.fhir.model.dstu2.resource.Organization organizationResource =
        new ca.uhn.fhir.model.dstu2.resource.Organization();

    CodeableConceptDt organizationType = mapCodeToCodeableConcept(
        new Code("http://hl7.org/fhir/ValueSet/organization-type", "prov", "Healthcare Provider"),
        "Healthcare Provider");

    organizationResource.addIdentifier().setSystem("https://github.com/synthetichealth/synthea")
    .setValue((String) provider.getResourceID());

    organizationResource.setName(provider.name);
    organizationResource.setType(organizationType);

    AddressDt address = new AddressDt()
        .addLine(provider.address)
        .setCity(provider.city)
        .setPostalCode(provider.zip)
        .setState(provider.state);
    if (COUNTRY_CODE != null) {
      address.setCountry(COUNTRY_CODE);
    }
    organizationResource.addAddress(address);

    if (provider.phone != null && !provider.phone.isEmpty()) {
      ContactPointDt contactPoint = new ContactPointDt()
          .setSystem(ContactPointSystemEnum.PHONE)
          .setValue(provider.phone);
      organizationResource.addTelecom(contactPoint);
    }

    return newEntry(bundle, organizationResource, provider.getResourceID());
  }

  /**
   * Map the clinician into a FHIR Practitioner resource, and add it to the given Bundle.
   * @param bundle The Bundle to add to
   * @param clinician The clinician
   * @return The added Entry
   */
  protected static Entry practitioner(Bundle bundle, Clinician clinician) {
    Practitioner practitionerResource = new Practitioner();

    practitionerResource.addIdentifier().setSystem("http://hl7.org/fhir/sid/us-npi")
    .setValue("" + clinician.identifier);
    practitionerResource.setActive(true);
    practitionerResource.getName().addFamily(
        (String) clinician.attributes.get(Clinician.LAST_NAME))
      .addGiven((String) clinician.attributes.get(Clinician.FIRST_NAME))
      .addPrefix((String) clinician.attributes.get(Clinician.NAME_PREFIX));

    AddressDt address = new AddressDt()
        .addLine((String) clinician.attributes.get(Clinician.ADDRESS))
        .setCity((String) clinician.attributes.get(Clinician.CITY))
        .setPostalCode((String) clinician.attributes.get(Clinician.ZIP))
        .setState((String) clinician.attributes.get(Clinician.STATE));
    if (COUNTRY_CODE != null) {
      address.setCountry(COUNTRY_CODE);
    }
    practitionerResource.addAddress(address);

    if (clinician.attributes.get(Person.GENDER).equals("M")) {
      practitionerResource.setGender(AdministrativeGenderEnum.MALE);
    } else if (clinician.attributes.get(Person.GENDER).equals("F")) {
      practitionerResource.setGender(AdministrativeGenderEnum.FEMALE);
    }

    return newEntry(bundle, practitionerResource, clinician.getResourceID());
  }

  /**
   * Map the JsonObject into a FHIR Goal resource, and add it to the given Bundle.
   * @param bundle The Bundle to add to
   * @param goalStatus The GoalStatus
   * @param goal The JsonObject
   * @return The added Entry
   */
  private static Entry caregoal(Bundle bundle, GoalStatusEnum goalStatus, JsonObject goal) {

    ca.uhn.fhir.model.dstu2.resource.Goal goalResource =
        new ca.uhn.fhir.model.dstu2.resource.Goal();
    goalResource.setStatus(goalStatus);

    if (goal.has("text")) {
      goalResource.setDescription(goal.get("text").getAsString());
    } else if (goal.has("codes")) {
      JsonObject code = goal.get("codes").getAsJsonArray().get(0).getAsJsonObject();

      goalResource.setDescription(code.get("display").getAsString());
    } else if (goal.has("observation")) {
      // build up our own text from the observation condition, similar to the graphviz logic
      JsonObject logic = goal.get("observation").getAsJsonObject();

      String[] text = {
          logic.get("codes").getAsJsonArray().get(0).getAsJsonObject().get("display").getAsString(),
          logic.get("operator").getAsString(), logic.get("value").getAsString() };

      goalResource.setDescription(String.join(" ", text));
    }

    if (goal.has("addresses")) {
      for (JsonElement reasonElement : goal.get("addresses").getAsJsonArray()) {
        if (reasonElement instanceof JsonObject) {
          JsonObject reasonObject = reasonElement.getAsJsonObject();
          String reasonCode = reasonObject.get("codes").getAsJsonObject().get("SNOMED-CT")
              .getAsJsonArray().get(0).getAsString();

          for (Entry entry : bundle.getEntry()) {
            if (entry.getResource().getResourceName().equals("Condition")) {
              Condition condition = (Condition) entry.getResource();
              // Only one element in list
              CodingDt coding = condition.getCode().getCoding().get(0);
              if (reasonCode.equals(coding.getCode())) {
                goalResource.addAddresses().setReference(entry.getFullUrl());
              }
            }
          }
        }
      }
    }

    return newEntry(bundle, goalResource);
  }

  /**
   * Convert the unit into a UnitsOfTime.
   *
   * @param unit
   *          unit String
   * @return a UnitsOfTime representing the given unit
   */
  private static UnitsOfTimeEnum convertUcumCode(String unit) {
    // From: http://hl7.org/fhir/ValueSet/units-of-time
    switch (unit) {
      case "seconds":
        return UnitsOfTimeEnum.S;
      case "minutes":
        return UnitsOfTimeEnum.MIN;
      case "hours":
        return UnitsOfTimeEnum.H;
      case "days":
        return UnitsOfTimeEnum.D;
      case "weeks":
        return UnitsOfTimeEnum.WK;
      case "months":
        return UnitsOfTimeEnum.MO;
      case "years":
        return UnitsOfTimeEnum.A;
      default:
        return null;
    }
  }

  /**
   * Convert the timestamp into a FHIR DateType or DateTimeType.
   *
   * @param datetime
   *          Timestamp
   * @param time
   *          If true, return a DateTimeDt; if false, return a DateDt.
   * @return a DateDt or DateTimeDt representing the given timestamp
   */
  private static IDatatype convertFhirDateTime(long datetime, boolean time) {
    Date date = new Date(datetime);

    if (time) {
      return new DateTimeDt(date);
    } else {
      return new DateDt(date);
    }
  }

  /**
   * Helper function to convert a Code into a CodeableConceptDt. Takes an optional system, which
   * replaces the Code.system in the resulting CodeableConceptDt if not null.
   *
   * @param from
   *          The Code to create a CodeableConcept from.
   * @param system
   *          The system identifier, such as a URI. Optional; may be null.
   * @return The converted CodeableConcept
   */
  private static CodeableConceptDt mapCodeToCodeableConcept(Code from, String system) {
    CodeableConceptDt to = new CodeableConceptDt();
    system = system == null ? null : ExportHelper.getSystemURI(system);
    from.system = ExportHelper.getSystemURI(from.system);

    if (from.display != null) {
      to.setText(from.display);
    }

    CodingDt coding = new CodingDt();
    coding.setCode(from.code);
    coding.setDisplay(from.display);
    if (from.system == null) {
      coding.setSystem(system);
    } else {
      coding.setSystem(from.system);
    }

    to.addCoding(coding);

    return to;
  }

  /**
   * Helper function to create an Entry for the given Resource within the given Bundle. Sets the
   * resourceID to a random UUID, sets the entry's fullURL to that resourceID, and adds the entry to
   * the bundle.
   *
   * @param bundle The Bundle to add the Entry to
   * @param resource Resource the new Entry should contain
   * @return the created Entry
   */
  private static Entry newEntry(Bundle bundle, BaseResource resource) {
    String resourceID = UUID.randomUUID().toString();
    return newEntry(bundle, resource, resourceID);
  }

  /**
   * Helper function to create an Entry for the given Resource within the given Bundle. Sets the
   * resourceID to a random UUID, sets the entry's fullURL to that resourceID, and adds the entry to
   * the bundle.
   *
   * @param bundle The Bundle to add the Entry to
   * @param resource Resource the new Entry should contain
   * @param resourceID The resourceID to use.
   * @return the created Entry
   */
  private static Entry newEntry(Bundle bundle, BaseResource resource,
      String resourceID) {
    Entry entry = bundle.addEntry();

    resource.setId(resourceID);
    if (Boolean.parseBoolean(Config.get("exporter.fhir.bulk_data"))) {
      entry.setFullUrl(resource.getResourceName() + "/" + resourceID);
    } else {
      entry.setFullUrl("urn:uuid:" + resourceID);
    }
    entry.setResource(resource);

    if (TRANSACTION_BUNDLE) {
      EntryRequest request = entry.getRequest();
      request.setMethod(HTTPVerbEnum.POST);
      request.setUrl(resource.getResourceName());
      entry.setRequest(request);
    }

    return entry;
  }
}<|MERGE_RESOLUTION|>--- conflicted
+++ resolved
@@ -91,10 +91,7 @@
 import com.google.gson.JsonObject;
 
 import java.awt.geom.Point2D;
-<<<<<<< HEAD
-=======
 import java.math.BigDecimal;
->>>>>>> dd88528f
 import java.util.ArrayList;
 import java.util.Date;
 import java.util.HashMap;
@@ -1512,73 +1509,7 @@
 
     return newEntry(bundle, deviceResource);
   }
-  
-  /**
-   * Map the JsonObject for a Supply into a FHIR SupplyDelivery and add it to the Bundle.
-   *
-   * @param personEntry    The Person entry.
-   * @param bundle         Bundle to add to.
-   * @param supply         The supplied object to add.
-   * @param encounter      The encounter during which the supplies were delivered
-   * @return The added Entry.
-   */
-  private static Entry supplyDelivery(Entry personEntry, Bundle bundle,
-      HealthRecord.Supply supply, Encounter encounter) {
-   
-    SupplyDelivery supplyResource = new SupplyDelivery();
-    supplyResource.setStatus(SupplyDeliveryStatusEnum.DELIVERED);
-    supplyResource.setPatient(new ResourceReferenceDt(personEntry.getFullUrl()));
-
-    CodeableConceptDt type = new CodeableConceptDt();
-    type.addCoding()
-      .setCode("device")
-      .setDisplay("Device")
-      .setSystem("http://hl7.org/fhir/supply-item-type");
-    supplyResource.setType(type);
-
-    // super hackish -- there's no "code" field available here, just a reference to a Device
-    // so for now just put some text in the reference
-    ResourceReferenceDt suppliedItem = new ResourceReferenceDt();
-    suppliedItem.setDisplay("SNOMED[" + supply.code.code + "]: " + supply.code.display);
-
-    supplyResource.setSuppliedItem(suppliedItem);
-
-    supplyResource.setQuantity(new SimpleQuantityDt(supply.quantity));
-
-    supplyResource.setTime((DateTimeDt) convertFhirDateTime(encounter.start, true));
-    
-    return newEntry(bundle, supplyResource);
-  }
-  
-  /**
-   * Map the HealthRecord.Device into a FHIR Device and add it to the Bundle.
-   *
-   * @param personEntry    The Person entry.
-   * @param bundle         Bundle to add to.
-   * @param device         The device to add.
-   * @return The added Entry.
-   */
-  private static Entry device(Entry personEntry, Bundle bundle,
-      HealthRecord.Device device) {
-    Device deviceResource = new Device();
-
-    deviceResource.setUdi(device.udi);
-    deviceResource.setStatus(DeviceStatusEnum.AVAILABLE);
-    if (device.manufacturer != null) {
-      deviceResource.setManufacturer(device.manufacturer);
-    }
-    if (device.model != null) {
-      deviceResource.setModel(device.model);
-    }
-    deviceResource.setManufactureDate((DateTimeDt)convertFhirDateTime(device.manufactureTime, true));
-    deviceResource.setExpiry((DateTimeDt)convertFhirDateTime(device.expirationTime, true));
-    deviceResource.setLotNumber(device.lotNumber);
-    deviceResource.setType(mapCodeToCodeableConcept(device.codes.get(0), SNOMED_URI));
-    deviceResource.setPatient(new ResourceReferenceDt(personEntry.getFullUrl()));
-
-    return newEntry(bundle, deviceResource);
-  }
-  
+
   /**
    * Map the JsonObject for a Supply into a FHIR SupplyDelivery and add it to the Bundle.
    *
