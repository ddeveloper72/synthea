--- conflicted
+++ resolved
@@ -83,11 +83,7 @@
       ],
       "direct_transition": "Gout_Symptom1"
     },
-<<<<<<< HEAD
     "Gout_Symptom1": {
-=======
-     "Gout_Symptom1": {
->>>>>>> a8cf9309
       "type": "Symptom",
       "symptom": "Joint Pain",
       "range": {
