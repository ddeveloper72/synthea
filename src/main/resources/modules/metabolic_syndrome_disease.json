{
  "name": "Metabolic Syndrome Disease Progression",
  "remarks": [],
  "states": {
    "Initial": {
      "type": "Initial",
      "direct_transition": "Initial_Kidney_Health"
    },
    "Initial_Kidney_Health": {
      "type": "SetAttribute",
<<<<<<< HEAD
      "attribute": "ckd",
=======
      "attribute": "diabetic_kidney_damage",
>>>>>>> a2e646a3
      "value": 0,
      "direct_transition": "Initial_Eye_Health"
    },
    "Initial_Eye_Health": {
      "type": "SetAttribute",
      "attribute": "diabetic_eye_damage",
      "value": 0,
      "direct_transition": "Initial_Nerve_Health"
    },
    "Initial_Nerve_Health": {
      "type": "SetAttribute",
      "attribute": "diabetic_nerve_damage",
      "value": 0,
      "direct_transition": "Age_Guard"
    },
    "Age_Guard": {
      "type": "Guard",
      "allow": {
        "condition_type": "Age",
        "operator": ">=",
        "quantity": 18,
        "unit": "years"
      },
      "direct_transition": "Chance_to_Onset_Hypertension"
    },
    "Chance_to_Onset_Hypertension": {
      "type": "Simple",
<<<<<<< HEAD
      "remarks": [
        "probability: 0.296 # (1.0==100%) http://www.cdc.gov/MMWr/preview/mmwrhtml/su6203a24.htm#Tab"
      ],
      "conditional_transition": [
        {
          "transition": "Veteran",
          "condition": {
            "condition_type": "Attribute",
            "attribute": "veteran",
            "operator": "is not nil"
          }
        },
        {
          "transition": "Non_Veteran",
          "condition": {
            "condition_type": "Attribute",
            "attribute": "veteran",
            "operator": "is nil"
          }
        }
=======
      "distributed_transition": [
        {
          "distribution": 0.296,
          "transition": "Onset_Hypertension"
        },
        {
          "distribution": 0.704,
          "transition": "No_Hypertension"
        }
      ],
      "remarks": [
        "probability: 0.296 # (1.0==100%) http://www.cdc.gov/MMWr/preview/mmwrhtml/su6203a24.htm#Tab"
>>>>>>> a2e646a3
      ]
    },
    "Onset_Hypertension": {
      "type": "SetAttribute",
      "attribute": "hypertension",
      "value": true,
<<<<<<< HEAD
      "conditional_transition": [
        {
          "transition": "Non_Veteran_Diabetes_Prevalence",
          "condition": {
            "condition_type": "Attribute",
            "attribute": "veteran",
            "operator": "is nil"
          }
        },
        {
          "transition": "Veteran_Diabetes_Prevalence",
          "condition": {
            "condition_type": "Attribute",
            "attribute": "veteran",
            "operator": "is not nil"
          }
        }
      ]
=======
      "direct_transition": "Diabetes_Prevalence"
>>>>>>> a2e646a3
    },
    "No_Hypertension": {
      "type": "SetAttribute",
      "attribute": "hypertension",
      "value": false,
<<<<<<< HEAD
      "conditional_transition": [
        {
          "transition": "Non_Veteran_Diabetes_Prevalence",
          "condition": {
            "condition_type": "Attribute",
            "attribute": "veteran",
            "operator": "is nil"
          }
        },
        {
          "transition": "Veteran_Diabetes_Prevalence",
          "condition": {
            "condition_type": "Attribute",
            "attribute": "veteran",
            "operator": "is not nil",
            "value": 0
          }
        }
      ]
    },
    "Eventual_Prediabetes": {
      "type": "Delay",
      "range": {
        "low": 0,
        "high": 37,
        "unit": "years"
      },
      "remarks": [
        "we assume that diabetes and prediabetes generally onset between the ages of 18-55"
      ],
      "direct_transition": "Onset_Prediabetes"
    },
    "Eventual_Diabetes": {
      "type": "Delay",
      "range": {
        "low": 0,
        "high": 30,
        "unit": "years"
      },
      "remarks": [
        "we assume that diabetes and prediabetes generally onset between the ages of 18-55",
        "this tracks a little lower so that we can diagnose prediabetes early and then diabetes later",
        "there is little info on how many patients with prediabetes progress to diabetes",
        "so we assume that 38% of patients with diabetes had a prediabetes diagnosis"
      ],
      "distributed_transition": [
        {
          "distribution": 0.38,
          "transition": "Onset_Prediabetes_Towards_Diabetes"
        },
        {
          "distribution": 0.62,
          "transition": "Delay_before_Diabetes"
        }
      ]
    },
    "Onset_Prediabetes": {
      "type": "SetAttribute",
      "attribute": "prediabetes",
      "value": true,
      "direct_transition": "No_Diabetes"
    },
    "No_Diabetes": {
      "type": "Terminal"
    },
    "Onset_Prediabetes_Towards_Diabetes": {
      "type": "SetAttribute",
      "attribute": "prediabetes",
      "value": true,
      "direct_transition": "Delay_before_Diabetes"
    },
    "Delay_before_Diabetes": {
      "type": "Delay",
      "range": {
        "low": 0,
        "high": 7,
        "unit": "years"
      },
      "remarks": [
        "we assume that diabetes and prediabetes generally onset between the ages of 18-55",
        "at this point we are between 18-48, so we wait 0-7 years"
      ],
      "direct_transition": "Onset_Diabetes"
    },
    "Onset_Diabetes": {
      "type": "SetAttribute",
      "attribute": "diabetes",
      "value": true,
      "direct_transition": "Chance_to_Onset_Hypertension_at_Diabetes_Onset"
    },
    "Chance_to_Onset_Hypertension_at_Diabetes_Onset": {
      "type": "Simple",
      "complex_transition": [
        {
          "condition": {
            "condition_type": "Attribute",
            "attribute": "hypertension",
            "operator": "==",
            "value": true
          },
          "transition": "Nephropathy_Progression"
        },
        {
          "distributions": [
            {
              "distribution": 0.423,
              "transition": "Onset_Hypertension_with_Diabetes"
            },
            {
              "distribution": 0.577,
              "transition": "No_Hypertension_With_Diabetes"
            }
          ],
          "remarks": [
            "59.4% of adults with diabetes have hypertension http://www.cdc.gov/MMWr/preview/mmwrhtml/su6203a24.htm#Tab",
            "but we already gave 29.6% of adults hypertension above, so we only give 42.3% hypertension here, not 59%",
            ".296 + .704(x) = .594,  x = .423"
          ]
        }
      ]
    },
    "Onset_Hypertension_with_Diabetes": {
      "type": "SetAttribute",
      "attribute": "hypertension",
      "value": true,
      "direct_transition": "Nephropathy_Progression"
    },
    "No_Hypertension_With_Diabetes": {
      "type": "SetAttribute",
      "attribute": "hypertension",
      "value": false,
      "direct_transition": "Nephropathy_Progression"
    },
    "Diabetes_Progression": {
      "type": "Delay",
      "exact": {
        "quantity": 1,
        "unit": "months"
      },
      "direct_transition": "Nephropathy_Progression"
    },
    "Nephropathy_Progression": {
      "type": "Simple",
      "remarks": [
        "https://www.ncbi.nlm.nih.gov/pmc/articles/PMC4727808/",
        "There are 5 defined stages of kidney disease; stage 5 is End-stage where dialysis is necessary",
        "Prevalence of Nephropathy is 34.5% - http://link.springer.com/chapter/10.1007%2F978-1-4939-0793-9_2",
        "Prevalence of microalbuminuria is ~ 28.8% - https://www.ncbi.nlm.nih.gov/pubmed/11877563",
        "Prevalence of End stage renal disease is ~ .78% - ",
        "https://www.cdc.gov/diabetes/pdfs/data/2014-report-estimates-of-diabetes-and-its-burden-in-the-united-states.pdf"
      ],
      "complex_transition": [
        {
          "condition": {
            "condition_type": "And",
            "conditions": [
              {
                "condition_type": "Attribute",
                "attribute": "veteran",
                "operator": "is not nil"
              },
              {
                "condition_type": "Attribute",
                "attribute": "ckd",
                "operator": "==",
                "value": 0
              }
            ]
          },
          "distributions": [
            {
              "distribution": 0.99,
              "transition": "Retinopathy_Progression"
            },
            {
              "distribution": 0.01,
              "transition": "Set_CKD_1 Damage"
=======
      "direct_transition": "Diabetes_Prevalence"
    },
    "Diabetes_Prevalence": {
      "type": "Simple",
      "remarks": [
        "diabetes prevalence %s based on the following",
        "http://www.mass.gov/eohhs/gov/departments/dph/programs/community-health/diabetes/facts/diabetes-statistics.html",
        "prediabetes prevalence is ~38 % overall and similar among most races but slightly lower among Native americans",
        "https://www.ncbi.nlm.nih.gov/pmc/articles/PMC3830901/",
        "http://www.diabetes.org/living-with-diabetes/treatment-and-care/high-risk-populations/treatment-american-indians.html",
        "It is estimated that 27.8% of people with diabetes are undiagnosed",
        "https://www.cdc.gov/diabetes/pdfs/data/2014-report-estimates-of-diabetes-and-its-burden-in-the-united-states.pdf",
        "therefore the diabetes %s are all scaled up by a factor of 1.278, ",
        "so that the total % of people that eventually get diabetes is higher, but the current population with diabetes should be around 8.8%",
        "because there is a delay before diabetes onsets",
        "similarly the prediabetes #s are scaled up (but by a little less) so the current prediabetic % at any time is ~38%"
      ],
      "complex_transition": [
        {
          "condition": {
            "condition_type": "Race",
            "race": "White"
          },
          "distributions": [
            {
              "distribution": 0.083,
              "transition": "Eventual_Diabetes",
              "remarks": [
                "0.065 * 1.278"
              ]
            },
            {
              "distribution": 0.45,
              "transition": "Eventual_Prediabetes",
              "remarks": [
                "0.38 * 1.2"
              ]
            },
            {
              "distribution": 0.467,
              "transition": "No_Diabetes"
            }
          ]
        },
        {
          "condition": {
            "condition_type": "Race",
            "race": "Hispanic"
          },
          "distributions": [
            {
              "distribution": 0.1815,
              "transition": "Eventual_Diabetes",
              "remarks": [
                "0.142 * 1.278"
              ]
            },
            {
              "distribution": 0.45,
              "transition": "Eventual_Prediabetes",
              "remarks": [
                "0.38 * 1.2"
              ]
            },
            {
              "distribution": 0.3685,
              "transition": "No_Diabetes"
>>>>>>> a2e646a3
            }
          ]
        },
        {
          "condition": {
<<<<<<< HEAD
            "condition_type": "Attribute",
            "attribute": "ckd",
            "operator": "==",
            "value": 0
          },
          "distributions": [
            {
              "distribution": 0.9982,
              "transition": "Retinopathy_Progression"
            },
            {
              "distribution": 0.0018,
              "transition": "Set_CKD_1 Damage"
=======
            "condition_type": "Race",
            "race": "Black"
          },
          "distributions": [
            {
              "distribution": 0.1636,
              "transition": "Eventual_Diabetes",
              "remarks": [
                "0.128 * 1.278"
              ]
            },
            {
              "distribution": 0.45,
              "transition": "Eventual_Prediabetes",
              "remarks": [
                "0.38 * 1.2"
              ]
            },
            {
              "distribution": 0.3864,
              "transition": "No_Diabetes"
>>>>>>> a2e646a3
            }
          ]
        },
        {
          "condition": {
<<<<<<< HEAD
            "condition_type": "Attribute",
            "attribute": "ckd",
            "operator": "==",
            "value": 1
          },
          "distributions": [
            {
              "distribution": 0.9865,
              "transition": "Set_CKD_1 Damage"
            },
            {
              "distribution": 0.0135,
              "transition": "Set_CKD_2 Damage"
=======
            "condition_type": "Race",
            "race": "Asian"
          },
          "distributions": [
            {
              "distribution": 0.2045,
              "transition": "Eventual_Diabetes",
              "remarks": [
                "0.16 * 1.278"
              ]
            },
            {
              "distribution": 0.45,
              "transition": "Eventual_Prediabetes",
              "remarks": [
                "0.38 * 1.2"
              ]
            },
            {
              "distribution": 0.3455,
              "transition": "No_Diabetes"
>>>>>>> a2e646a3
            }
          ]
        },
        {
          "condition": {
<<<<<<< HEAD
            "condition_type": "Attribute",
            "attribute": "ckd",
            "operator": "==",
            "value": 2
          },
          "distributions": [
            {
              "distribution": 0.994,
              "transition": "Set_CKD_2 Damage"
            },
            {
              "distribution": 0.006,
              "transition": "Set_CKD_3 Damage"
            }
          ]
        },
        {
          "condition": {
            "condition_type": "Attribute",
            "attribute": "ckd",
            "operator": "==",
            "value": 3
          },
          "distributions": [
            {
              "distribution": 0.9994,
              "transition": "Set_CKD_3 Damage"
            },
            {
              "distribution": 0.0006,
              "transition": "Set_CKD_4 Damage"
            }
          ]
        },
        {
          "condition": {
            "condition_type": "Attribute",
            "attribute": "ckd",
            "operator": "==",
            "value": 4
          },
          "distributions": [
            {
              "distribution": 0.9994,
              "transition": "Set_CKD_4 Damage"
            },
            {
              "distribution": 0.0006,
              "transition": "Expected_Lifespan_for_ESRD"
            }
          ]
        },
        {
          "condition": {
            "condition_type": "Attribute",
            "attribute": "ckd",
            "operator": "==",
            "value": 5
          },
          "distributions": [],
          "transition": "Expected_Lifespan_for_ESRD"
        }
      ]
    },
    "Set_Nephropathy": {
      "type": "SetAttribute",
      "attribute": "nephropathy",
      "value": true,
      "direct_transition": "CKD1_Symptom_1"
    },
    "Set_Microalbuminuria": {
      "type": "SetAttribute",
      "attribute": "microalbuminuria",
      "value": true,
      "direct_transition": "CKD2_Symptom_1"
    },
    "Set_Proteinuria": {
      "type": "SetAttribute",
      "attribute": "proteinuria",
      "value": true,
      "direct_transition": "CKD3_Symptom_1"
    },
    "Expected_Lifespan_for_ESRD": {
      "type": "Death",
      "range": {
        "low": 4,
        "high": 10,
        "unit": "years"
      },
      "codes": [
        {
          "system": "SNOMED-CT",
          "code": "46177005",
          "display": "End stage renal disease (disorder)"
        }
      ],
      "remarks": [
        "Life expectency depends on many factors, but for patients > 40 it's generally less than 10 years with dialysis",
        "http://link.springer.com/article/10.1007/s00467-016-3383-8 (Table 2"
      ],
      "direct_transition": "Set_CKD_5 Damage"
    },
    "Retinopathy_Progression": {
      "type": "Simple",
      "remarks": [
        "In the USA, studies estimate that 28.5–40.3 % of patients with type 2 diabetes had DR, and 4.4–8.2 % of them had VTDR",
        "https://www.ncbi.nlm.nih.gov/pubmed/15078674",
        "https://www.ncbi.nlm.nih.gov/pmc/articles/PMC4657234/",
        "https://eandv.biomedcentral.com/articles/10.1186/s40662-015-0026-2",
        "Currently the %s below do not take into consideration any medications the patient may be taking"
      ],
      "complex_transition": [
        {
          "condition": {
            "condition_type": "Attribute",
            "attribute": "diabetic_eye_damage",
            "operator": "==",
            "value": 0
          },
          "distributions": [
            {
              "distribution": 0.998,
              "transition": "Neuropathy_Progression"
            },
            {
              "distribution": 0.002,
              "transition": "Set_Mild_Eye_Damage"
            }
          ],
          "remarks": [
            "Prevalence of DR = ~40%, we assume an estimated lifespan of ~20 yrs after diagnosis",
            ".2%/month  over 20 yrs, 1- (.998 ^ (12*20)) = .38 "
=======
            "condition_type": "Race",
            "race": "Native"
          },
          "distributions": [
            {
              "distribution": 0.1828,
              "transition": "Eventual_Diabetes",
              "remarks": [
                "0.143 * 1.278"
              ]
            },
            {
              "distribution": 0.36,
              "transition": "Eventual_Prediabetes",
              "remarks": [
                "0.30 * 1.2"
              ]
            },
            {
              "distribution": 0.4572,
              "transition": "No_Diabetes"
            }
          ]
        },
        {
          "remarks": [
            "for Other races, just fall back to overall state %s"
          ],
          "distributions": [
            {
              "distribution": 0.1022,
              "transition": "Eventual_Diabetes",
              "remarks": [
                "0.08 * 1.278"
              ]
            },
            {
              "distribution": 0.45,
              "transition": "Eventual_Prediabetes",
              "remarks": [
                "0.38 * 1.2"
              ]
            },
            {
              "distribution": 0.4478,
              "transition": "No_Diabetes"
            }
          ]
        }
      ]
    },
    "Eventual_Prediabetes": {
      "type": "Delay",
      "range": {
        "low": 0,
        "high": 37,
        "unit": "years"
      },
      "remarks": [
        "we assume that diabetes and prediabetes generally onset between the ages of 18-55"
      ],
      "direct_transition": "Onset_Prediabetes"
    },
    "Eventual_Diabetes": {
      "type": "Delay",
      "range": {
        "low": 0,
        "high": 30,
        "unit": "years"
      },
      "remarks": [
        "we assume that diabetes and prediabetes generally onset between the ages of 18-55",
        "this tracks a little lower so that we can diagnose prediabetes early and then diabetes later",
        "there is little info on how many patients with prediabetes progress to diabetes",
        "so we assume that 38% of patients with diabetes had a prediabetes diagnosis"
      ],
      "distributed_transition": [
        {
          "distribution": 0.38,
          "transition": "Onset_Prediabetes_Towards_Diabetes"
        },
        {
          "distribution": 0.62,
          "transition": "Delay_before_Diabetes"
        }
      ]
    },
    "Onset_Prediabetes": {
      "type": "SetAttribute",
      "attribute": "prediabetes",
      "value": true,
      "direct_transition": "No_Diabetes"
    },
    "No_Diabetes": {
      "type": "Terminal"
    },
    "Onset_Prediabetes_Towards_Diabetes": {
      "type": "SetAttribute",
      "attribute": "prediabetes",
      "value": true,
      "direct_transition": "Delay_before_Diabetes"
    },
    "Delay_before_Diabetes": {
      "type": "Delay",
      "range": {
        "low": 0,
        "high": 7,
        "unit": "years"
      },
      "remarks": [
        "we assume that diabetes and prediabetes generally onset between the ages of 18-55",
        "at this point we are between 18-48, so we wait 0-7 years"
      ],
      "direct_transition": "Onset_Diabetes"
    },
    "Onset_Diabetes": {
      "type": "SetAttribute",
      "attribute": "diabetes",
      "value": true,
      "direct_transition": "Chance_to_Onset_Hypertension_at_Diabetes_Onset"
    },
    "Chance_to_Onset_Hypertension_at_Diabetes_Onset": {
      "type": "Simple",
      "complex_transition": [
        {
          "condition": {
            "condition_type": "Attribute",
            "attribute": "hypertension",
            "operator": "==",
            "value": true
          },
          "transition": "Nephropathy_Progression"
        },
        {
          "distributions": [
            {
              "distribution": 0.423,
              "transition": "Onset_Hypertension_with_Diabetes"
            },
            {
              "distribution": 0.577,
              "transition": "No_Hypertension_With_Diabetes"
            }
          ],
          "remarks": [
            "59.4% of adults with diabetes have hypertension http://www.cdc.gov/MMWr/preview/mmwrhtml/su6203a24.htm#Tab",
            "but we already gave 29.6% of adults hypertension above, so we only give 42.3% hypertension here, not 59%",
            ".296 + .704(x) = .594,  x = .423"
          ]
        }
      ]
    },
    "Onset_Hypertension_with_Diabetes": {
      "type": "SetAttribute",
      "attribute": "hypertension",
      "value": true,
      "direct_transition": "Nephropathy_Progression"
    },
    "No_Hypertension_With_Diabetes": {
      "type": "SetAttribute",
      "attribute": "hypertension",
      "value": false,
      "direct_transition": "Nephropathy_Progression"
    },
    "Diabetes_Progression": {
      "type": "Delay",
      "exact": {
        "quantity": 1,
        "unit": "months"
      },
      "direct_transition": "Nephropathy_Progression"
    },
    "Nephropathy_Progression": {
      "type": "Simple",
      "remarks": [
        "https://www.ncbi.nlm.nih.gov/pmc/articles/PMC4727808/",
        "There are 5 defined stages of kidney disease; stage 5 is End-stage where dialysis is necessary",
        "Prevalence of Nephropathy is 34.5% - http://link.springer.com/chapter/10.1007%2F978-1-4939-0793-9_2",
        "Prevalence of microalbuminuria is ~ 28.8% - https://www.ncbi.nlm.nih.gov/pubmed/11877563",
        "Prevalence of End stage renal disease is ~ .78% - ",
        "https://www.cdc.gov/diabetes/pdfs/data/2014-report-estimates-of-diabetes-and-its-burden-in-the-united-states.pdf"
      ],
      "complex_transition": [
        {
          "condition": {
            "condition_type": "Attribute",
            "attribute": "diabetic_kidney_damage",
            "operator": "==",
            "value": 0
          },
          "remarks": [
            "we want ~ 35% of patients to hit mild kidney disease",
            "assuming roughly 20 yrs, 0.18% / month ~~> 35% over 20 yrs "
          ],
          "distributions": [
            {
              "distribution": 0.9982,
              "transition": "Retinopathy_Progression"
            },
            {
              "distribution": 0.0018,
              "transition": "Set_Mild_Kidney_Damage"
            }
          ]
        },
        {
          "condition": {
            "condition_type": "Attribute",
            "attribute": "diabetic_kidney_damage",
            "operator": "==",
            "value": 1
          },
          "remarks": [
            "moderate damage == microalbuminuria",
            "we want ~ 28.8% of patients to hit moderate, with ~35% hitting mild",
            "so 28.8% / 35% == 82%.  1.35% / month ~~> 83% over 10 yrs",
            "10 yrs because kidney damage accelerates as is it increases -",
            "http://www.edren.org/pages/edreninfo/ckd-chronic-renal-failure-and-its-progression.php"
          ],
          "distributions": [
            {
              "distribution": 0.9865,
              "transition": "Set_Mild_Kidney_Damage"
            },
            {
              "distribution": 0.0135,
              "transition": "Set_Moderate_Kidney_Damage"
            }
>>>>>>> a2e646a3
          ]
        },
        {
          "condition": {
            "condition_type": "Attribute",
<<<<<<< HEAD
            "attribute": "diabetic_eye_damage",
            "operator": "==",
            "value": 1
          },
          "distributions": [
            {
              "distribution": 0.9915,
              "transition": "Set_Mild_Eye_Damage"
            },
            {
              "distribution": 0.0085,
              "transition": "Set_Moderate_Eye_Damage"
            }
          ],
          "remarks": [
            "Roughly 10% chance of DR progression per year == 0.85% chance per month",
            "https://eandv.biomedcentral.com/articles/10.1186/s40662-015-0026-2 (Table 3)"
=======
            "attribute": "diabetic_kidney_damage",
            "operator": "==",
            "value": 2
          },
          "remarks": [
            "limited data on prevalence of proteinuria, so we assume roughly 14%",
            "(midway between the 28.8% of microalbuminuria and end-stage)",
            "so we want ~ 50% of patients with moderate damage to progress to severe"
          ],
          "distributions": [
            {
              "distribution": 0.994,
              "transition": "Set_Moderate_Kidney_Damage"
            },
            {
              "distribution": 0.006,
              "transition": "Set_Severe_Kidney_Damage"
            }
>>>>>>> a2e646a3
          ]
        },
        {
          "condition": {
            "condition_type": "Attribute",
<<<<<<< HEAD
            "attribute": "diabetic_eye_damage",
            "operator": "==",
            "value": 2
          },
          "distributions": [
            {
              "distribution": 0.9975,
              "transition": "Set_Moderate_Eye_Damage"
            },
            {
              "distribution": 0.0025,
              "transition": "Set_Severe_Eye_Damage"
            }
          ],
          "remarks": [
            "Roughly 3% progression from NPDR to PDR per year == .25% per month",
            "https://eandv.biomedcentral.com/articles/10.1186/s40662-015-0026-2 (Table 3 again)"
=======
            "attribute": "diabetic_kidney_damage",
            "operator": "==",
            "value": 3
          },
          "remarks": [
            "Prevalence of end_stage_renal_disease is 0.78%",
            "where ~14% make it to severe, so we want 0.78/14 = ~ 6% of patients to progress to end-stage"
          ],
          "distributions": [
            {
              "distribution": 0.9994,
              "transition": "Set_Severe_Kidney_Damage"
            },
            {
              "distribution": 0.0006,
              "transition": "Set_End_Stage_Kidney_Damage"
            }
>>>>>>> a2e646a3
          ]
        },
        {
          "condition": {
            "condition_type": "Attribute",
<<<<<<< HEAD
            "attribute": "diabetic_eye_damage",
            "operator": "==",
            "value": 3
          },
          "transition": "Set_Severe_Eye_Damage"
        }
      ]
    },
    "Set_Mild_Eye_Damage": {
      "type": "SetAttribute",
      "attribute": "diabetic_eye_damage",
      "value": 1,
      "direct_transition": "Mild_Eye_Damage_Symptom"
    },
    "Mild_Eye_Damage_Symptom": {
      "type": "Symptom",
      "symptom": "Blurred Vision",
      "range": {
        "low": 1,
        "high": 60
      },
      "direct_transition": "Set_Retinopathy"
    },
    "Set_Retinopathy": {
      "type": "SetAttribute",
      "attribute": "retinopathy",
      "value": true,
      "direct_transition": "Neuropathy_Progression"
    },
    "Set_Moderate_Eye_Damage": {
      "type": "SetAttribute",
      "attribute": "diabetic_eye_damage",
      "value": 2,
      "direct_transition": "Moderate_Eye_Damage_Symptom"
    },
    "Moderate_Eye_Damage_Symptom": {
      "type": "Symptom",
      "symptom": "Blurred Vision",
=======
            "attribute": "diabetic_kidney_damage",
            "operator": "==",
            "value": 4
          },
          "transition": "Set_End_Stage_Kidney_Damage"
        }
      ]
    },
    "Set_Mild_Kidney_Damage": {
      "type": "SetAttribute",
      "attribute": "diabetic_kidney_damage",
      "value": 1,
      "direct_transition": "Set_Nephropathy"
    },
    "Set_Nephropathy": {
      "type": "SetAttribute",
      "attribute": "nephropathy",
      "value": true,
      "direct_transition": "Mild_Kidney_Damage_Symptom_1"
    },
    "Mild_Kidney_Damage_Symptom_1": {
      "type": "Symptom",
      "symptom": "Hunger",
      "range": {
        "low": 1,
        "high": 100
      },
      "direct_transition": "Mild_Kidney_Damage_Symptom_2"
    },
    "Mild_Kidney_Damage_Symptom_2": {
      "type": "Symptom",
      "symptom": "Fatigue",
      "range": {
        "low": 1,
        "high": 100
      },
      "direct_transition": "Mild_Kidney_Damage_Symptom_3"
    },
    "Mild_Kidney_Damage_Symptom_3": {
      "type": "Symptom",
      "symptom": "Frequent Urination",
      "range": {
        "low": 1,
        "high": 100
      },
      "direct_transition": "Mild_Kidney_Damage_Symptom_4"
    },
    "Mild_Kidney_Damage_Symptom_4": {
      "type": "Symptom",
      "symptom": "Thirst",
      "range": {
        "low": 1,
        "high": 100
      },
      "direct_transition": "Retinopathy_Progression"
    },
    "Set_Moderate_Kidney_Damage": {
      "type": "SetAttribute",
      "attribute": "diabetic_kidney_damage",
      "value": 2,
      "direct_transition": "Set_Microalbuminuria"
    },
    "Set_Microalbuminuria": {
      "type": "SetAttribute",
      "attribute": "microalbuminuria",
      "value": true,
      "direct_transition": "Moderate_Kidney_Damage_Symptom_1"
    },
    "Moderate_Kidney_Damage_Symptom_1": {
      "type": "Symptom",
      "symptom": "Hunger",
>>>>>>> a2e646a3
      "range": {
        "low": 20,
        "high": 100
      },
<<<<<<< HEAD
      "direct_transition": "Set_Nonproliferative_Retinopathy"
    },
    "Set_Nonproliferative_Retinopathy": {
      "type": "SetAttribute",
      "attribute": "nonproliferative_retinopathy",
      "value": true,
      "direct_transition": "Chance_of_Macular_Edema"
    },
    "Set_Severe_Eye_Damage": {
      "type": "SetAttribute",
      "attribute": "diabetic_eye_damage",
      "value": 3,
      "direct_transition": "Severe_Eye_Damage_Symptom"
    },
    "Severe_Eye_Damage_Symptom": {
      "type": "Symptom",
      "symptom": "Blurred Vision",
      "range": {
        "low": 50,
        "high": 100
      },
      "direct_transition": "Set_Proliferative_Retinopathy"
    },
    "Set_Proliferative_Retinopathy": {
      "type": "SetAttribute",
      "attribute": "proliferative_retinopathy",
      "value": true,
      "direct_transition": "Chance_of_Macular_Edema"
    },
    "Chance_of_Macular_Edema": {
      "type": "Simple",
      "remarks": [
        "Incidence of DME is very low. Very rough estimate == ~1% per year.",
        "only around 20% of patients will hit this state, so we scale up to about 5% per year among those patients",
        "5% / yr = .4% / month",
        "https://www.ncbi.nlm.nih.gov/pmc/articles/PMC4657234/table/Tab5/"
      ],
      "distributed_transition": [
        {
          "distribution": 0.004,
          "transition": "Set_Macular_Edema"
        },
        {
          "distribution": 0.996,
          "transition": "Chance_of_Blindness"
        }
      ]
    },
    "Set_Macular_Edema": {
      "type": "SetAttribute",
      "attribute": "macular_edema",
      "value": true,
      "direct_transition": "Chance_of_Blindness"
    },
    "Chance_of_Blindness": {
      "type": "Simple",
      "remarks": [
        "estimated prevalence of blindness is ~1% in MA; among diabetics we estimate 3%",
        "3% / 30 yrs = ~ 0.01 % / month",
        "http://www.idf.org/sites/default/files/IDF%2520Toolkit_Backgrounder_FINAL.pdf"
      ],
      "distributed_transition": [
        {
          "distribution": 0.0001,
          "transition": "Set_Blindness"
        },
        {
          "distribution": 0.9999,
          "transition": "Neuropathy_Progression"
        }
      ]
    },
    "Set_Blindness": {
      "type": "SetAttribute",
      "attribute": "blindness",
      "value": true,
      "direct_transition": "Neuropathy_Progression"
    },
    "Neuropathy_Progression": {
      "type": "Simple",
=======
      "direct_transition": "Moderate_Kidney_Damage_Symptom_2"
    },
    "Moderate_Kidney_Damage_Symptom_2": {
      "type": "Symptom",
      "symptom": "Fatigue",
      "range": {
        "low": 20,
        "high": 100
      },
      "direct_transition": "Moderate_Kidney_Damage_Symptom_3"
    },
    "Moderate_Kidney_Damage_Symptom_3": {
      "type": "Symptom",
      "symptom": "Frequent Urination",
      "range": {
        "low": 20,
        "high": 100
      },
      "direct_transition": "Moderate_Kidney_Damage_Symptom_4"
    },
    "Moderate_Kidney_Damage_Symptom_4": {
      "type": "Symptom",
      "symptom": "Thirst",
      "range": {
        "low": 20,
        "high": 100
      },
      "direct_transition": "Retinopathy_Progression"
    },
    "Set_Severe_Kidney_Damage": {
      "type": "SetAttribute",
      "attribute": "diabetic_kidney_damage",
      "value": 3,
      "direct_transition": "Set_Proteinuria"
    },
    "Set_Proteinuria": {
      "type": "SetAttribute",
      "attribute": "proteinuria",
      "value": true,
      "direct_transition": "Severe_Kidney_Damage_Symptom_1"
    },
    "Severe_Kidney_Damage_Symptom_1": {
      "type": "Symptom",
      "symptom": "Hunger",
      "range": {
        "low": 40,
        "high": 100
      },
      "direct_transition": "Severe_Kidney_Damage_Symptom_2"
    },
    "Severe_Kidney_Damage_Symptom_2": {
      "type": "Symptom",
      "symptom": "Fatigue",
      "range": {
        "low": 40,
        "high": 100
      },
      "direct_transition": "Severe_Kidney_Damage_Symptom_3"
    },
    "Severe_Kidney_Damage_Symptom_3": {
      "type": "Symptom",
      "symptom": "Frequent Urination",
      "range": {
        "low": 40,
        "high": 100
      },
      "direct_transition": "Severe_Kidney_Damage_Symptom_4"
    },
    "Severe_Kidney_Damage_Symptom_4": {
      "type": "Symptom",
      "symptom": "Thirst",
      "range": {
        "low": 40,
        "high": 100
      },
      "direct_transition": "Retinopathy_Progression"
    },
    "Set_End_Stage_Kidney_Damage": {
      "type": "SetAttribute",
      "attribute": "diabetic_kidney_damage",
      "value": 4,
      "conditional_transition": [
        {
          "condition": {
            "condition_type": "Attribute",
            "attribute": "end_stage_renal_disease",
            "operator": "==",
            "value": true
          },
          "transition": "End_Stage_Kidney_Damage_Symptom_1"
        },
        {
          "transition": "Set_End_Stage_Renal_Disease"
        }
      ]
    },
    "Set_End_Stage_Renal_Disease": {
      "type": "SetAttribute",
      "attribute": "end_stage_renal_disease",
      "value": true,
      "direct_transition": "Expected_Lifespan_for_ESRD"
    },
    "Expected_Lifespan_for_ESRD": {
      "type": "Death",
      "range": {
        "low": 4,
        "high": 10,
        "unit": "years"
      },
      "codes": [
        {
          "system": "SNOMED-CT",
          "code": "46177005",
          "display": "End stage renal disease (disorder)"
        }
      ],
      "remarks": [
        "Life expectency depends on many factors, but for patients > 40 it's generally less than 10 years with dialysis",
        "http://link.springer.com/article/10.1007/s00467-016-3383-8 (Table 2"
      ],
      "direct_transition": "End_Stage_Kidney_Damage_Symptom_1"
    },
    "End_Stage_Kidney_Damage_Symptom_1": {
      "type": "Symptom",
      "symptom": "Hunger",
      "range": {
        "low": 50,
        "high": 100
      },
      "remarks": [
        "Without intervention, 20-40 percent of patients with type 2 diabetes/microalbuminuria, will evolve to macroalbuminuria.",
        "Shlipak, Michael. 'Clinical Evidence Handbook: Diabetic Nephropathy: Preventing Progression - American Family Physician'. www.aafp.org."
      ],
      "direct_transition": "End_Stage_Kidney_Damage_Symptom_2"
    },
    "End_Stage_Kidney_Damage_Symptom_2": {
      "type": "Symptom",
      "symptom": "Fatigue",
      "range": {
        "low": 50,
        "high": 100
      },
      "direct_transition": "End_Stage_Kidney_Damage_Symptom_3"
    },
    "End_Stage_Kidney_Damage_Symptom_3": {
      "type": "Symptom",
      "symptom": "Frequent Urination",
      "range": {
        "low": 50,
        "high": 100
      },
      "direct_transition": "End_Stage_Kidney_Damage_Symptom_4"
    },
    "End_Stage_Kidney_Damage_Symptom_4": {
      "type": "Symptom",
      "symptom": "Thirst",
      "range": {
        "low": 50,
        "high": 100
      },
      "direct_transition": "Retinopathy_Progression"
    },
    "Retinopathy_Progression": {
      "type": "Simple",
      "remarks": [
        "In the USA, studies estimate that 28.5–40.3 % of patients with type 2 diabetes had DR, and 4.4–8.2 % of them had VTDR",
        "https://www.ncbi.nlm.nih.gov/pubmed/15078674",
        "https://www.ncbi.nlm.nih.gov/pmc/articles/PMC4657234/",
        "https://eandv.biomedcentral.com/articles/10.1186/s40662-015-0026-2",
        "Currently the %s below do not take into consideration any medications the patient may be taking"
      ],
>>>>>>> a2e646a3
      "complex_transition": [
        {
          "condition": {
            "condition_type": "Attribute",
<<<<<<< HEAD
            "attribute": "diabetic_nerve_damage",
=======
            "attribute": "diabetic_eye_damage",
>>>>>>> a2e646a3
            "operator": "==",
            "value": 0
          },
          "distributions": [
            {
<<<<<<< HEAD
              "distribution": 0.9971,
              "transition": "Loop_back_to_Start"
            },
            {
              "distribution": 0.0029,
              "transition": "Set_Mild_Nerve_Damage"
            }
          ],
          "remarks": [
            "DPN affects as many as 1/2 of all patients with diabetes.",
            "50% over 20 years == ~ 0.29% per month"
=======
              "distribution": 0.998,
              "transition": "Neuropathy_Progression"
            },
            {
              "distribution": 0.002,
              "transition": "Set_Mild_Eye_Damage"
            }
          ],
          "remarks": [
            "Prevalence of DR = ~40%, we assume an estimated lifespan of ~20 yrs after diagnosis",
            ".2%/month  over 20 yrs, 1- (.998 ^ (12*20)) = .38 "
>>>>>>> a2e646a3
          ]
        },
        {
          "condition": {
            "condition_type": "Attribute",
<<<<<<< HEAD
            "attribute": "diabetic_nerve_damage",
=======
            "attribute": "diabetic_eye_damage",
>>>>>>> a2e646a3
            "operator": "==",
            "value": 1
          },
          "distributions": [
            {
<<<<<<< HEAD
              "distribution": 0.997,
              "transition": "Set_Mild_Nerve_Damage"
            },
            {
              "distribution": 0.003,
              "transition": "Set_Moderate_Nerve_Damage"
            }
          ],
          "remarks": [
            "at/beyond this point I can't find any well-defined #s on progression of diabetic neuropathy",
            "0.3% / month --> 3.5% / yr --> 66% over 30 yrs"
=======
              "distribution": 0.9915,
              "transition": "Set_Mild_Eye_Damage"
            },
            {
              "distribution": 0.0085,
              "transition": "Set_Moderate_Eye_Damage"
            }
          ],
          "remarks": [
            "Roughly 10% chance of DR progression per year == 0.85% chance per month",
            "https://eandv.biomedcentral.com/articles/10.1186/s40662-015-0026-2 (Table 3)"
>>>>>>> a2e646a3
          ]
        },
        {
          "condition": {
            "condition_type": "Attribute",
<<<<<<< HEAD
            "attribute": "diabetic_nerve_damage",
=======
            "attribute": "diabetic_eye_damage",
>>>>>>> a2e646a3
            "operator": "==",
            "value": 2
          },
          "distributions": [
            {
<<<<<<< HEAD
              "distribution": 0.997,
              "transition": "Set_Moderate_Nerve_Damage"
            },
            {
              "distribution": 0.003,
              "transition": "Set_Severe_Nerve_Damage"
            }
=======
              "distribution": 0.9975,
              "transition": "Set_Moderate_Eye_Damage"
            },
            {
              "distribution": 0.0025,
              "transition": "Set_Severe_Eye_Damage"
            }
          ],
          "remarks": [
            "Roughly 3% progression from NPDR to PDR per year == .25% per month",
            "https://eandv.biomedcentral.com/articles/10.1186/s40662-015-0026-2 (Table 3 again)"
>>>>>>> a2e646a3
          ]
        },
        {
          "condition": {
            "condition_type": "Attribute",
<<<<<<< HEAD
            "attribute": "diabetic_nerve_damage",
            "operator": "==",
            "value": 3
          },
          "transition": "Set_Severe_Nerve_Damage"
        }
      ]
    },
    "Set_Mild_Nerve_Damage": {
      "type": "SetAttribute",
      "attribute": "diabetic_nerve_damage",
      "value": 1,
      "direct_transition": "Set_Neuropathy"
    },
    "Set_Neuropathy": {
      "type": "SetAttribute",
      "attribute": "neuropathy",
      "value": true,
      "direct_transition": "Mild_Nerve_Damage_Symptom"
    },
    "Mild_Nerve_Damage_Symptom": {
      "type": "Symptom",
      "symptom": "Tingling in Hands and Feet",
      "range": {
        "low": 1,
        "high": 80
      },
      "direct_transition": "Loop_back_to_Start"
    },
    "Set_Moderate_Nerve_Damage": {
      "type": "SetAttribute",
      "attribute": "diabetic_nerve_damage",
      "value": 2,
      "direct_transition": "Moderate_Nerve_Damage_Symptom"
    },
    "Moderate_Nerve_Damage_Symptom": {
      "type": "Symptom",
      "symptom": "Tingling in Hands and Feet",
=======
            "attribute": "diabetic_eye_damage",
            "operator": "==",
            "value": 3
          },
          "transition": "Set_Severe_Eye_Damage"
        }
      ]
    },
    "Set_Mild_Eye_Damage": {
      "type": "SetAttribute",
      "attribute": "diabetic_eye_damage",
      "value": 1,
      "direct_transition": "Mild_Eye_Damage_Symptom"
    },
    "Mild_Eye_Damage_Symptom": {
      "type": "Symptom",
      "symptom": "Blurred Vision",
      "range": {
        "low": 1,
        "high": 60
      },
      "direct_transition": "Set_Retinopathy"
    },
    "Set_Retinopathy": {
      "type": "SetAttribute",
      "attribute": "retinopathy",
      "value": true,
      "direct_transition": "Neuropathy_Progression"
    },
    "Set_Moderate_Eye_Damage": {
      "type": "SetAttribute",
      "attribute": "diabetic_eye_damage",
      "value": 2,
      "direct_transition": "Moderate_Eye_Damage_Symptom"
    },
    "Moderate_Eye_Damage_Symptom": {
      "type": "Symptom",
      "symptom": "Blurred Vision",
>>>>>>> a2e646a3
      "range": {
        "low": 20,
        "high": 100
      },
<<<<<<< HEAD
      "direct_transition": "Loop_back_to_Start"
    },
    "Set_Severe_Nerve_Damage": {
      "type": "SetAttribute",
      "attribute": "diabetic_nerve_damage",
      "value": 3,
      "direct_transition": "Severe_Nerve_Damage_Symptom"
    },
    "Severe_Nerve_Damage_Symptom": {
      "type": "Symptom",
      "symptom": "Tingling in Hands and Feet",
=======
      "direct_transition": "Set_Nonproliferative_Retinopathy"
    },
    "Set_Nonproliferative_Retinopathy": {
      "type": "SetAttribute",
      "attribute": "nonproliferative_retinopathy",
      "value": true,
      "direct_transition": "Chance_of_Macular_Edema"
    },
    "Set_Severe_Eye_Damage": {
      "type": "SetAttribute",
      "attribute": "diabetic_eye_damage",
      "value": 3,
      "direct_transition": "Severe_Eye_Damage_Symptom"
    },
    "Severe_Eye_Damage_Symptom": {
      "type": "Symptom",
      "symptom": "Blurred Vision",
>>>>>>> a2e646a3
      "range": {
        "low": 50,
        "high": 100
      },
<<<<<<< HEAD
      "direct_transition": "Loop_back_to_Start"
    },
    "Loop_back_to_Start": {
      "type": "Simple",
      "direct_transition": "Diabetes_Progression"
    },
    "Veteran": {
      "type": "Simple",
      "distributed_transition": [
        {
          "transition": "Onset_Hypertension",
          "distribution": 0.306
        },
        {
          "transition": "No_Hypertension",
          "distribution": 0.694
        }
      ]
    },
    "Non_Veteran": {
      "type": "Simple",
      "distributed_transition": [
        {
          "transition": "Onset_Hypertension",
          "distribution": 0.296
        },
        {
          "transition": "No_Hypertension",
          "distribution": 0.704
        }
      ]
    },
    "Non_Veteran_Diabetes_Prevalence": {
      "type": "Simple",
      "remarks": [
        "diabetes prevalence %s based on the following",
        "http://www.mass.gov/eohhs/gov/departments/dph/programs/community-health/diabetes/facts/diabetes-statistics.html",
        "prediabetes prevalence is ~38 % overall and similar among most races but slightly lower among Native americans",
        "https://www.ncbi.nlm.nih.gov/pmc/articles/PMC3830901/",
        "http://www.diabetes.org/living-with-diabetes/treatment-and-care/high-risk-populations/treatment-american-indians.html",
        "It is estimated that 27.8% of people with diabetes are undiagnosed",
        "https://www.cdc.gov/diabetes/pdfs/data/2014-report-estimates-of-diabetes-and-its-burden-in-the-united-states.pdf",
        "therefore the diabetes %s are all scaled up by a factor of 1.278, ",
        "so that the total % of people that eventually get diabetes is higher, but the current population with diabetes should be around 8.8%",
        "because there is a delay before diabetes onsets",
        "similarly the prediabetes #s are scaled up (but by a little less) so the current prediabetic % at any time is ~38%"
      ],
      "complex_transition": [
        {
          "condition": {
            "condition_type": "Race",
            "race": "White"
          },
          "distributions": [
            {
              "distribution": 0.083,
              "transition": "Eventual_Diabetes",
              "remarks": [
                "0.065 * 1.278"
              ]
            },
            {
              "distribution": 0.45,
              "transition": "Eventual_Prediabetes",
              "remarks": [
                "0.38 * 1.2"
              ]
            },
            {
              "distribution": 0.467,
              "transition": "No_Diabetes"
            }
=======
      "direct_transition": "Set_Proliferative_Retinopathy"
    },
    "Set_Proliferative_Retinopathy": {
      "type": "SetAttribute",
      "attribute": "proliferative_retinopathy",
      "value": true,
      "direct_transition": "Chance_of_Macular_Edema"
    },
    "Chance_of_Macular_Edema": {
      "type": "Simple",
      "remarks": [
        "Incidence of DME is very low. Very rough estimate == ~1% per year.",
        "only around 20% of patients will hit this state, so we scale up to about 5% per year among those patients",
        "5% / yr = .4% / month",
        "https://www.ncbi.nlm.nih.gov/pmc/articles/PMC4657234/table/Tab5/"
      ],
      "distributed_transition": [
        {
          "distribution": 0.004,
          "transition": "Set_Macular_Edema"
        },
        {
          "distribution": 0.996,
          "transition": "Chance_of_Blindness"
        }
      ]
    },
    "Set_Macular_Edema": {
      "type": "SetAttribute",
      "attribute": "macular_edema",
      "value": true,
      "direct_transition": "Chance_of_Blindness"
    },
    "Chance_of_Blindness": {
      "type": "Simple",
      "remarks": [
        "estimated prevalence of blindness is ~1% in MA; among diabetics we estimate 3%",
        "3% / 30 yrs = ~ 0.01 % / month",
        "http://www.idf.org/sites/default/files/IDF%2520Toolkit_Backgrounder_FINAL.pdf"
      ],
      "distributed_transition": [
        {
          "distribution": 0.0001,
          "transition": "Set_Blindness"
        },
        {
          "distribution": 0.9999,
          "transition": "Neuropathy_Progression"
        }
      ]
    },
    "Set_Blindness": {
      "type": "SetAttribute",
      "attribute": "blindness",
      "value": true,
      "direct_transition": "Neuropathy_Progression"
    },
    "Neuropathy_Progression": {
      "type": "Simple",
      "complex_transition": [
        {
          "condition": {
            "condition_type": "Attribute",
            "attribute": "diabetic_nerve_damage",
            "operator": "==",
            "value": 0
          },
          "distributions": [
            {
              "distribution": 0.9971,
              "transition": "Loop_back_to_Start"
            },
            {
              "distribution": 0.0029,
              "transition": "Set_Mild_Nerve_Damage"
            }
          ],
          "remarks": [
            "DPN affects as many as 1/2 of all patients with diabetes.",
            "50% over 20 years == ~ 0.29% per month"
>>>>>>> a2e646a3
          ]
        },
        {
          "condition": {
<<<<<<< HEAD
            "condition_type": "Race",
            "race": "Hispanic"
          },
          "distributions": [
            {
              "distribution": 0.1815,
              "transition": "Eventual_Diabetes",
              "remarks": [
                "0.142 * 1.278"
              ]
            },
            {
              "distribution": 0.45,
              "transition": "Eventual_Prediabetes",
              "remarks": [
                "0.38 * 1.2"
              ]
            },
            {
              "distribution": 0.3685,
              "transition": "No_Diabetes"
            }
=======
            "condition_type": "Attribute",
            "attribute": "diabetic_nerve_damage",
            "operator": "==",
            "value": 1
          },
          "distributions": [
            {
              "distribution": 0.997,
              "transition": "Set_Mild_Nerve_Damage"
            },
            {
              "distribution": 0.003,
              "transition": "Set_Moderate_Nerve_Damage"
            }
          ],
          "remarks": [
            "at/beyond this point I can't find any well-defined #s on progression of diabetic neuropathy",
            "0.3% / month --> 3.5% / yr --> 66% over 30 yrs"
>>>>>>> a2e646a3
          ]
        },
        {
          "condition": {
<<<<<<< HEAD
            "condition_type": "Race",
            "race": "Black"
          },
          "distributions": [
            {
              "distribution": 0.1636,
              "transition": "Eventual_Diabetes",
              "remarks": [
                "0.128 * 1.278"
              ]
            },
            {
              "distribution": 0.45,
              "transition": "Eventual_Prediabetes",
              "remarks": [
                "0.38 * 1.2"
              ]
            },
            {
              "distribution": 0.3864,
              "transition": "No_Diabetes"
=======
            "condition_type": "Attribute",
            "attribute": "diabetic_nerve_damage",
            "operator": "==",
            "value": 2
          },
          "distributions": [
            {
              "distribution": 0.997,
              "transition": "Set_Moderate_Nerve_Damage"
            },
            {
              "distribution": 0.003,
              "transition": "Set_Severe_Nerve_Damage"
>>>>>>> a2e646a3
            }
          ]
        },
        {
          "condition": {
<<<<<<< HEAD
            "condition_type": "Race",
            "race": "Asian"
          },
          "distributions": [
            {
              "distribution": 0.2045,
              "transition": "Eventual_Diabetes",
              "remarks": [
                "0.16 * 1.278"
              ]
            },
            {
              "distribution": 0.45,
              "transition": "Eventual_Prediabetes",
              "remarks": [
                "0.38 * 1.2"
              ]
            },
            {
              "distribution": 0.3455,
              "transition": "No_Diabetes"
            }
          ]
        },
        {
          "condition": {
            "condition_type": "Race",
            "race": "Native"
          },
          "distributions": [
            {
              "distribution": 0.1828,
              "transition": "Eventual_Diabetes",
              "remarks": [
                "0.143 * 1.278"
              ]
            },
            {
              "distribution": 0.36,
              "transition": "Eventual_Prediabetes",
              "remarks": [
                "0.30 * 1.2"
              ]
            },
            {
              "distribution": 0.4572,
              "transition": "No_Diabetes"
            }
          ]
        },
        {
          "remarks": [
            "for Other races, just fall back to overall state %s"
          ],
          "distributions": [
            {
              "distribution": 0.1022,
              "transition": "Eventual_Diabetes",
              "remarks": [
                "0.08 * 1.278"
              ]
            },
            {
              "distribution": 0.45,
              "transition": "Eventual_Prediabetes",
              "remarks": [
                "0.38 * 1.2"
              ]
            },
            {
              "distribution": 0.4478,
              "transition": "No_Diabetes"
            }
          ]
        }
      ]
    },
    "Veteran_Diabetes_Prevalence": {
      "type": "Simple",
      "distributed_transition": [
        {
          "transition": "Eventual_Diabetes",
          "distribution": 0.21
        },
        {
          "transition": "Eventual_Prediabetes",
          "distribution": 0.45
        },
        {
          "transition": "No_Diabetes",
          "distribution": 0.34
        }
      ]
    },
    "Set_CKD_1 Damage": {
      "type": "SetAttribute",
      "attribute": "ckd",
      "direct_transition": "Set_Nephropathy",
      "value": 1
    },
    "Set_CKD_2 Damage": {
      "type": "SetAttribute",
      "attribute": "ckd",
      "direct_transition": "Set_Microalbuminuria",
      "value": 2
    },
    "Set_CKD_3 Damage": {
      "type": "SetAttribute",
      "attribute": "ckd",
      "value": 3,
      "direct_transition": "Set_Proteinuria"
    },
    "Set_CKD_4 Damage": {
      "type": "SetAttribute",
      "attribute": "ckd",
      "value": 4,
      "direct_transition": "CKD4_Symptom_1"
    },
    "Set_CKD_5 Damage": {
      "type": "SetAttribute",
      "attribute": "ckd",
      "direct_transition": "CKD5_Symptom_1",
      "value": 5
    },
    "CKD1_Symptom_1": {
      "type": "Symptom",
      "symptom": "Hunger",
      "range": {
        "low": 1,
        "high": 100
      },
      "direct_transition": "CKD1_Symptom_2"
    },
    "CKD2_Symptom_1": {
      "type": "Symptom",
      "symptom": "Hunger",
      "range": {
        "low": 20,
        "high": 100
      },
      "direct_transition": "CKD2_Symptom_2"
    },
    "CKD2_Symptom_2": {
      "type": "Symptom",
      "symptom": "Fatigue",
      "range": {
        "low": 20,
        "high": 100
      },
      "direct_transition": "CKD2_Symptom_3"
    },
    "CKD2_Symptom_3": {
      "type": "Symptom",
      "symptom": "Frequent Urination",
      "range": {
        "low": 20,
        "high": 100
      },
      "direct_transition": "CKD2_Symptom_4"
    },
    "CKD2_Symptom_4": {
      "type": "Symptom",
      "symptom": "Thirst",
=======
            "condition_type": "Attribute",
            "attribute": "diabetic_nerve_damage",
            "operator": "==",
            "value": 3
          },
          "transition": "Set_Severe_Nerve_Damage"
        }
      ]
    },
    "Set_Mild_Nerve_Damage": {
      "type": "SetAttribute",
      "attribute": "diabetic_nerve_damage",
      "value": 1,
      "direct_transition": "Set_Neuropathy"
    },
    "Set_Neuropathy": {
      "type": "SetAttribute",
      "attribute": "neuropathy",
      "value": true,
      "direct_transition": "Mild_Nerve_Damage_Symptom"
    },
    "Mild_Nerve_Damage_Symptom": {
      "type": "Symptom",
      "symptom": "Tingling in Hands and Feet",
      "range": {
        "low": 1,
        "high": 80
      },
      "direct_transition": "Loop_back_to_Start"
    },
    "Set_Moderate_Nerve_Damage": {
      "type": "SetAttribute",
      "attribute": "diabetic_nerve_damage",
      "value": 2,
      "direct_transition": "Moderate_Nerve_Damage_Symptom"
    },
    "Moderate_Nerve_Damage_Symptom": {
      "type": "Symptom",
      "symptom": "Tingling in Hands and Feet",
>>>>>>> a2e646a3
      "range": {
        "low": 20,
        "high": 100
      },
<<<<<<< HEAD
      "direct_transition": "Retinopathy_Progression"
    },
    "CKD1_Symptom_2": {
      "type": "Symptom",
      "symptom": "Fatigue",
      "range": {
        "low": 1,
        "high": 100
      },
      "direct_transition": "CKD1_Symptom_3"
    },
    "CKD1_Symptom_3": {
      "type": "Symptom",
      "symptom": "Frequent Urination",
      "range": {
        "low": 1,
        "high": 100
      },
      "direct_transition": "CKD1_Symptom_4"
    },
    "CKD1_Symptom_4": {
      "type": "Symptom",
      "symptom": "Thirst",
      "range": {
        "low": 1,
        "high": 100
      },
      "direct_transition": "Retinopathy_Progression"
    },
    "CKD3_Symptom_1": {
      "type": "Symptom",
      "symptom": "Hunger",
      "range": {
        "low": 40,
        "high": 100
      },
      "direct_transition": "CKD3_Symptom_2"
    },
    "CKD3_Symptom_2": {
      "type": "Symptom",
      "symptom": "Fatigue",
      "range": {
        "low": 40,
        "high": 100
      },
      "direct_transition": "CKD3_Symptom_3"
    },
    "CKD3_Symptom_3": {
      "type": "Symptom",
      "symptom": "Frequent Urination",
      "range": {
        "low": 40,
        "high": 100
      },
      "direct_transition": "CKD3_Symptom_4"
    },
    "CKD3_Symptom_4": {
      "type": "Symptom",
      "symptom": "Thirst",
      "range": {
        "low": 40,
        "high": 100
      },
      "direct_transition": "Retinopathy_Progression"
    },
    "CKD5_Symptom_1": {
      "type": "Symptom",
      "symptom": "Hunger",
      "range": {
        "low": 50,
        "high": 100
      },
      "remarks": [
        "Without intervention, 20-40 percent of patients with type 2 diabetes/microalbuminuria, will evolve to macroalbuminuria.",
        "Shlipak, Michael. 'Clinical Evidence Handbook: Diabetic Nephropathy: Preventing Progression - American Family Physician'. www.aafp.org."
      ],
      "direct_transition": "CKD5_Symptom_2"
    },
    "CKD5_Symptom_2": {
      "type": "Symptom",
      "symptom": "Fatigue",
      "range": {
        "low": 50,
        "high": 100
      },
      "direct_transition": "CKD5_Symptom_3"
    },
    "CKD5_Symptom_3": {
      "type": "Symptom",
      "symptom": "Frequent Urination",
      "range": {
        "low": 50,
        "high": 100
      },
      "direct_transition": "CKD5_Symptom_4"
    },
    "CKD5_Symptom_4": {
      "type": "Symptom",
      "symptom": "Thirst",
=======
      "direct_transition": "Loop_back_to_Start"
    },
    "Set_Severe_Nerve_Damage": {
      "type": "SetAttribute",
      "attribute": "diabetic_nerve_damage",
      "value": 3,
      "direct_transition": "Severe_Nerve_Damage_Symptom"
    },
    "Severe_Nerve_Damage_Symptom": {
      "type": "Symptom",
      "symptom": "Tingling in Hands and Feet",
>>>>>>> a2e646a3
      "range": {
        "low": 50,
        "high": 100
      },
<<<<<<< HEAD
      "direct_transition": "Retinopathy_Progression"
    },
    "CKD4_Symptom_1": {
      "type": "Symptom",
      "symptom": "Hunger",
      "cause": "",
      "direct_transition": "CKD4_Symptom_2",
      "range": {
        "low": 45,
        "high": 2
      }
    },
    "CKD4_Symptom_2": {
      "type": "Symptom",
      "symptom": "Fatigue",
      "cause": "",
      "direct_transition": "CKD4_Symptom_3",
      "range": {
        "low": 45,
        "high": 100
      }
    },
    "CKD4_Symptom_3": {
      "type": "Symptom",
      "symptom": "Frequent Urination",
      "cause": "",
      "direct_transition": "CKD4_Symptom_4",
      "range": {
        "low": 45,
        "high": 100
      }
    },
    "CKD4_Symptom_4": {
      "type": "Symptom",
      "symptom": "Thirst",
      "cause": "",
      "direct_transition": "Retinopathy_Progression",
      "range": {
        "low": 45,
        "high": 100
      }
=======
      "direct_transition": "Loop_back_to_Start"
    },
    "Loop_back_to_Start": {
      "type": "Simple",
      "direct_transition": "Diabetes_Progression"
>>>>>>> a2e646a3
    }
  }
}<|MERGE_RESOLUTION|>--- conflicted
+++ resolved
@@ -8,11 +8,7 @@
     },
     "Initial_Kidney_Health": {
       "type": "SetAttribute",
-<<<<<<< HEAD
       "attribute": "ckd",
-=======
-      "attribute": "diabetic_kidney_damage",
->>>>>>> a2e646a3
       "value": 0,
       "direct_transition": "Initial_Eye_Health"
     },
@@ -40,7 +36,6 @@
     },
     "Chance_to_Onset_Hypertension": {
       "type": "Simple",
-<<<<<<< HEAD
       "remarks": [
         "probability: 0.296 # (1.0==100%) http://www.cdc.gov/MMWr/preview/mmwrhtml/su6203a24.htm#Tab"
       ],
@@ -61,27 +56,12 @@
             "operator": "is nil"
           }
         }
-=======
-      "distributed_transition": [
-        {
-          "distribution": 0.296,
-          "transition": "Onset_Hypertension"
-        },
-        {
-          "distribution": 0.704,
-          "transition": "No_Hypertension"
-        }
-      ],
-      "remarks": [
-        "probability: 0.296 # (1.0==100%) http://www.cdc.gov/MMWr/preview/mmwrhtml/su6203a24.htm#Tab"
->>>>>>> a2e646a3
       ]
     },
     "Onset_Hypertension": {
       "type": "SetAttribute",
       "attribute": "hypertension",
       "value": true,
-<<<<<<< HEAD
       "conditional_transition": [
         {
           "transition": "Non_Veteran_Diabetes_Prevalence",
@@ -100,15 +80,11 @@
           }
         }
       ]
-=======
-      "direct_transition": "Diabetes_Prevalence"
->>>>>>> a2e646a3
     },
     "No_Hypertension": {
       "type": "SetAttribute",
       "attribute": "hypertension",
       "value": false,
-<<<<<<< HEAD
       "conditional_transition": [
         {
           "transition": "Non_Veteran_Diabetes_Prevalence",
@@ -286,81 +262,11 @@
             {
               "distribution": 0.01,
               "transition": "Set_CKD_1 Damage"
-=======
-      "direct_transition": "Diabetes_Prevalence"
-    },
-    "Diabetes_Prevalence": {
-      "type": "Simple",
-      "remarks": [
-        "diabetes prevalence %s based on the following",
-        "http://www.mass.gov/eohhs/gov/departments/dph/programs/community-health/diabetes/facts/diabetes-statistics.html",
-        "prediabetes prevalence is ~38 % overall and similar among most races but slightly lower among Native americans",
-        "https://www.ncbi.nlm.nih.gov/pmc/articles/PMC3830901/",
-        "http://www.diabetes.org/living-with-diabetes/treatment-and-care/high-risk-populations/treatment-american-indians.html",
-        "It is estimated that 27.8% of people with diabetes are undiagnosed",
-        "https://www.cdc.gov/diabetes/pdfs/data/2014-report-estimates-of-diabetes-and-its-burden-in-the-united-states.pdf",
-        "therefore the diabetes %s are all scaled up by a factor of 1.278, ",
-        "so that the total % of people that eventually get diabetes is higher, but the current population with diabetes should be around 8.8%",
-        "because there is a delay before diabetes onsets",
-        "similarly the prediabetes #s are scaled up (but by a little less) so the current prediabetic % at any time is ~38%"
-      ],
-      "complex_transition": [
-        {
-          "condition": {
-            "condition_type": "Race",
-            "race": "White"
-          },
-          "distributions": [
-            {
-              "distribution": 0.083,
-              "transition": "Eventual_Diabetes",
-              "remarks": [
-                "0.065 * 1.278"
-              ]
-            },
-            {
-              "distribution": 0.45,
-              "transition": "Eventual_Prediabetes",
-              "remarks": [
-                "0.38 * 1.2"
-              ]
-            },
-            {
-              "distribution": 0.467,
-              "transition": "No_Diabetes"
-            }
-          ]
-        },
-        {
-          "condition": {
-            "condition_type": "Race",
-            "race": "Hispanic"
-          },
-          "distributions": [
-            {
-              "distribution": 0.1815,
-              "transition": "Eventual_Diabetes",
-              "remarks": [
-                "0.142 * 1.278"
-              ]
-            },
-            {
-              "distribution": 0.45,
-              "transition": "Eventual_Prediabetes",
-              "remarks": [
-                "0.38 * 1.2"
-              ]
-            },
-            {
-              "distribution": 0.3685,
-              "transition": "No_Diabetes"
->>>>>>> a2e646a3
-            }
-          ]
-        },
-        {
-          "condition": {
-<<<<<<< HEAD
+            }
+          ]
+        },
+        {
+          "condition": {
             "condition_type": "Attribute",
             "attribute": "ckd",
             "operator": "==",
@@ -374,35 +280,11 @@
             {
               "distribution": 0.0018,
               "transition": "Set_CKD_1 Damage"
-=======
-            "condition_type": "Race",
-            "race": "Black"
-          },
-          "distributions": [
-            {
-              "distribution": 0.1636,
-              "transition": "Eventual_Diabetes",
-              "remarks": [
-                "0.128 * 1.278"
-              ]
-            },
-            {
-              "distribution": 0.45,
-              "transition": "Eventual_Prediabetes",
-              "remarks": [
-                "0.38 * 1.2"
-              ]
-            },
-            {
-              "distribution": 0.3864,
-              "transition": "No_Diabetes"
->>>>>>> a2e646a3
-            }
-          ]
-        },
-        {
-          "condition": {
-<<<<<<< HEAD
+            }
+          ]
+        },
+        {
+          "condition": {
             "condition_type": "Attribute",
             "attribute": "ckd",
             "operator": "==",
@@ -416,35 +298,11 @@
             {
               "distribution": 0.0135,
               "transition": "Set_CKD_2 Damage"
-=======
-            "condition_type": "Race",
-            "race": "Asian"
-          },
-          "distributions": [
-            {
-              "distribution": 0.2045,
-              "transition": "Eventual_Diabetes",
-              "remarks": [
-                "0.16 * 1.278"
-              ]
-            },
-            {
-              "distribution": 0.45,
-              "transition": "Eventual_Prediabetes",
-              "remarks": [
-                "0.38 * 1.2"
-              ]
-            },
-            {
-              "distribution": 0.3455,
-              "transition": "No_Diabetes"
->>>>>>> a2e646a3
-            }
-          ]
-        },
-        {
-          "condition": {
-<<<<<<< HEAD
+            }
+          ]
+        },
+        {
+          "condition": {
             "condition_type": "Attribute",
             "attribute": "ckd",
             "operator": "==",
@@ -577,242 +435,11 @@
           "remarks": [
             "Prevalence of DR = ~40%, we assume an estimated lifespan of ~20 yrs after diagnosis",
             ".2%/month  over 20 yrs, 1- (.998 ^ (12*20)) = .38 "
-=======
-            "condition_type": "Race",
-            "race": "Native"
-          },
-          "distributions": [
-            {
-              "distribution": 0.1828,
-              "transition": "Eventual_Diabetes",
-              "remarks": [
-                "0.143 * 1.278"
-              ]
-            },
-            {
-              "distribution": 0.36,
-              "transition": "Eventual_Prediabetes",
-              "remarks": [
-                "0.30 * 1.2"
-              ]
-            },
-            {
-              "distribution": 0.4572,
-              "transition": "No_Diabetes"
-            }
-          ]
-        },
-        {
-          "remarks": [
-            "for Other races, just fall back to overall state %s"
-          ],
-          "distributions": [
-            {
-              "distribution": 0.1022,
-              "transition": "Eventual_Diabetes",
-              "remarks": [
-                "0.08 * 1.278"
-              ]
-            },
-            {
-              "distribution": 0.45,
-              "transition": "Eventual_Prediabetes",
-              "remarks": [
-                "0.38 * 1.2"
-              ]
-            },
-            {
-              "distribution": 0.4478,
-              "transition": "No_Diabetes"
-            }
-          ]
-        }
-      ]
-    },
-    "Eventual_Prediabetes": {
-      "type": "Delay",
-      "range": {
-        "low": 0,
-        "high": 37,
-        "unit": "years"
-      },
-      "remarks": [
-        "we assume that diabetes and prediabetes generally onset between the ages of 18-55"
-      ],
-      "direct_transition": "Onset_Prediabetes"
-    },
-    "Eventual_Diabetes": {
-      "type": "Delay",
-      "range": {
-        "low": 0,
-        "high": 30,
-        "unit": "years"
-      },
-      "remarks": [
-        "we assume that diabetes and prediabetes generally onset between the ages of 18-55",
-        "this tracks a little lower so that we can diagnose prediabetes early and then diabetes later",
-        "there is little info on how many patients with prediabetes progress to diabetes",
-        "so we assume that 38% of patients with diabetes had a prediabetes diagnosis"
-      ],
-      "distributed_transition": [
-        {
-          "distribution": 0.38,
-          "transition": "Onset_Prediabetes_Towards_Diabetes"
-        },
-        {
-          "distribution": 0.62,
-          "transition": "Delay_before_Diabetes"
-        }
-      ]
-    },
-    "Onset_Prediabetes": {
-      "type": "SetAttribute",
-      "attribute": "prediabetes",
-      "value": true,
-      "direct_transition": "No_Diabetes"
-    },
-    "No_Diabetes": {
-      "type": "Terminal"
-    },
-    "Onset_Prediabetes_Towards_Diabetes": {
-      "type": "SetAttribute",
-      "attribute": "prediabetes",
-      "value": true,
-      "direct_transition": "Delay_before_Diabetes"
-    },
-    "Delay_before_Diabetes": {
-      "type": "Delay",
-      "range": {
-        "low": 0,
-        "high": 7,
-        "unit": "years"
-      },
-      "remarks": [
-        "we assume that diabetes and prediabetes generally onset between the ages of 18-55",
-        "at this point we are between 18-48, so we wait 0-7 years"
-      ],
-      "direct_transition": "Onset_Diabetes"
-    },
-    "Onset_Diabetes": {
-      "type": "SetAttribute",
-      "attribute": "diabetes",
-      "value": true,
-      "direct_transition": "Chance_to_Onset_Hypertension_at_Diabetes_Onset"
-    },
-    "Chance_to_Onset_Hypertension_at_Diabetes_Onset": {
-      "type": "Simple",
-      "complex_transition": [
-        {
-          "condition": {
-            "condition_type": "Attribute",
-            "attribute": "hypertension",
-            "operator": "==",
-            "value": true
-          },
-          "transition": "Nephropathy_Progression"
-        },
-        {
-          "distributions": [
-            {
-              "distribution": 0.423,
-              "transition": "Onset_Hypertension_with_Diabetes"
-            },
-            {
-              "distribution": 0.577,
-              "transition": "No_Hypertension_With_Diabetes"
-            }
-          ],
-          "remarks": [
-            "59.4% of adults with diabetes have hypertension http://www.cdc.gov/MMWr/preview/mmwrhtml/su6203a24.htm#Tab",
-            "but we already gave 29.6% of adults hypertension above, so we only give 42.3% hypertension here, not 59%",
-            ".296 + .704(x) = .594,  x = .423"
-          ]
-        }
-      ]
-    },
-    "Onset_Hypertension_with_Diabetes": {
-      "type": "SetAttribute",
-      "attribute": "hypertension",
-      "value": true,
-      "direct_transition": "Nephropathy_Progression"
-    },
-    "No_Hypertension_With_Diabetes": {
-      "type": "SetAttribute",
-      "attribute": "hypertension",
-      "value": false,
-      "direct_transition": "Nephropathy_Progression"
-    },
-    "Diabetes_Progression": {
-      "type": "Delay",
-      "exact": {
-        "quantity": 1,
-        "unit": "months"
-      },
-      "direct_transition": "Nephropathy_Progression"
-    },
-    "Nephropathy_Progression": {
-      "type": "Simple",
-      "remarks": [
-        "https://www.ncbi.nlm.nih.gov/pmc/articles/PMC4727808/",
-        "There are 5 defined stages of kidney disease; stage 5 is End-stage where dialysis is necessary",
-        "Prevalence of Nephropathy is 34.5% - http://link.springer.com/chapter/10.1007%2F978-1-4939-0793-9_2",
-        "Prevalence of microalbuminuria is ~ 28.8% - https://www.ncbi.nlm.nih.gov/pubmed/11877563",
-        "Prevalence of End stage renal disease is ~ .78% - ",
-        "https://www.cdc.gov/diabetes/pdfs/data/2014-report-estimates-of-diabetes-and-its-burden-in-the-united-states.pdf"
-      ],
-      "complex_transition": [
-        {
-          "condition": {
-            "condition_type": "Attribute",
-            "attribute": "diabetic_kidney_damage",
-            "operator": "==",
-            "value": 0
-          },
-          "remarks": [
-            "we want ~ 35% of patients to hit mild kidney disease",
-            "assuming roughly 20 yrs, 0.18% / month ~~> 35% over 20 yrs "
-          ],
-          "distributions": [
-            {
-              "distribution": 0.9982,
-              "transition": "Retinopathy_Progression"
-            },
-            {
-              "distribution": 0.0018,
-              "transition": "Set_Mild_Kidney_Damage"
-            }
-          ]
-        },
-        {
-          "condition": {
-            "condition_type": "Attribute",
-            "attribute": "diabetic_kidney_damage",
-            "operator": "==",
-            "value": 1
-          },
-          "remarks": [
-            "moderate damage == microalbuminuria",
-            "we want ~ 28.8% of patients to hit moderate, with ~35% hitting mild",
-            "so 28.8% / 35% == 82%.  1.35% / month ~~> 83% over 10 yrs",
-            "10 yrs because kidney damage accelerates as is it increases -",
-            "http://www.edren.org/pages/edreninfo/ckd-chronic-renal-failure-and-its-progression.php"
-          ],
-          "distributions": [
-            {
-              "distribution": 0.9865,
-              "transition": "Set_Mild_Kidney_Damage"
-            },
-            {
-              "distribution": 0.0135,
-              "transition": "Set_Moderate_Kidney_Damage"
-            }
->>>>>>> a2e646a3
-          ]
-        },
-        {
-          "condition": {
-            "condition_type": "Attribute",
-<<<<<<< HEAD
+          ]
+        },
+        {
+          "condition": {
+            "condition_type": "Attribute",
             "attribute": "diabetic_eye_damage",
             "operator": "==",
             "value": 1
@@ -830,32 +457,11 @@
           "remarks": [
             "Roughly 10% chance of DR progression per year == 0.85% chance per month",
             "https://eandv.biomedcentral.com/articles/10.1186/s40662-015-0026-2 (Table 3)"
-=======
-            "attribute": "diabetic_kidney_damage",
-            "operator": "==",
-            "value": 2
-          },
-          "remarks": [
-            "limited data on prevalence of proteinuria, so we assume roughly 14%",
-            "(midway between the 28.8% of microalbuminuria and end-stage)",
-            "so we want ~ 50% of patients with moderate damage to progress to severe"
-          ],
-          "distributions": [
-            {
-              "distribution": 0.994,
-              "transition": "Set_Moderate_Kidney_Damage"
-            },
-            {
-              "distribution": 0.006,
-              "transition": "Set_Severe_Kidney_Damage"
-            }
->>>>>>> a2e646a3
-          ]
-        },
-        {
-          "condition": {
-            "condition_type": "Attribute",
-<<<<<<< HEAD
+          ]
+        },
+        {
+          "condition": {
+            "condition_type": "Attribute",
             "attribute": "diabetic_eye_damage",
             "operator": "==",
             "value": 2
@@ -873,31 +479,11 @@
           "remarks": [
             "Roughly 3% progression from NPDR to PDR per year == .25% per month",
             "https://eandv.biomedcentral.com/articles/10.1186/s40662-015-0026-2 (Table 3 again)"
-=======
-            "attribute": "diabetic_kidney_damage",
-            "operator": "==",
-            "value": 3
-          },
-          "remarks": [
-            "Prevalence of end_stage_renal_disease is 0.78%",
-            "where ~14% make it to severe, so we want 0.78/14 = ~ 6% of patients to progress to end-stage"
-          ],
-          "distributions": [
-            {
-              "distribution": 0.9994,
-              "transition": "Set_Severe_Kidney_Damage"
-            },
-            {
-              "distribution": 0.0006,
-              "transition": "Set_End_Stage_Kidney_Damage"
-            }
->>>>>>> a2e646a3
-          ]
-        },
-        {
-          "condition": {
-            "condition_type": "Attribute",
-<<<<<<< HEAD
+          ]
+        },
+        {
+          "condition": {
+            "condition_type": "Attribute",
             "attribute": "diabetic_eye_damage",
             "operator": "==",
             "value": 3
@@ -936,84 +522,10 @@
     "Moderate_Eye_Damage_Symptom": {
       "type": "Symptom",
       "symptom": "Blurred Vision",
-=======
-            "attribute": "diabetic_kidney_damage",
-            "operator": "==",
-            "value": 4
-          },
-          "transition": "Set_End_Stage_Kidney_Damage"
-        }
-      ]
-    },
-    "Set_Mild_Kidney_Damage": {
-      "type": "SetAttribute",
-      "attribute": "diabetic_kidney_damage",
-      "value": 1,
-      "direct_transition": "Set_Nephropathy"
-    },
-    "Set_Nephropathy": {
-      "type": "SetAttribute",
-      "attribute": "nephropathy",
-      "value": true,
-      "direct_transition": "Mild_Kidney_Damage_Symptom_1"
-    },
-    "Mild_Kidney_Damage_Symptom_1": {
-      "type": "Symptom",
-      "symptom": "Hunger",
-      "range": {
-        "low": 1,
-        "high": 100
-      },
-      "direct_transition": "Mild_Kidney_Damage_Symptom_2"
-    },
-    "Mild_Kidney_Damage_Symptom_2": {
-      "type": "Symptom",
-      "symptom": "Fatigue",
-      "range": {
-        "low": 1,
-        "high": 100
-      },
-      "direct_transition": "Mild_Kidney_Damage_Symptom_3"
-    },
-    "Mild_Kidney_Damage_Symptom_3": {
-      "type": "Symptom",
-      "symptom": "Frequent Urination",
-      "range": {
-        "low": 1,
-        "high": 100
-      },
-      "direct_transition": "Mild_Kidney_Damage_Symptom_4"
-    },
-    "Mild_Kidney_Damage_Symptom_4": {
-      "type": "Symptom",
-      "symptom": "Thirst",
-      "range": {
-        "low": 1,
-        "high": 100
-      },
-      "direct_transition": "Retinopathy_Progression"
-    },
-    "Set_Moderate_Kidney_Damage": {
-      "type": "SetAttribute",
-      "attribute": "diabetic_kidney_damage",
-      "value": 2,
-      "direct_transition": "Set_Microalbuminuria"
-    },
-    "Set_Microalbuminuria": {
-      "type": "SetAttribute",
-      "attribute": "microalbuminuria",
-      "value": true,
-      "direct_transition": "Moderate_Kidney_Damage_Symptom_1"
-    },
-    "Moderate_Kidney_Damage_Symptom_1": {
-      "type": "Symptom",
-      "symptom": "Hunger",
->>>>>>> a2e646a3
       "range": {
         "low": 20,
         "high": 100
       },
-<<<<<<< HEAD
       "direct_transition": "Set_Nonproliferative_Retinopathy"
     },
     "Set_Nonproliferative_Retinopathy": {
@@ -1094,194 +606,16 @@
     },
     "Neuropathy_Progression": {
       "type": "Simple",
-=======
-      "direct_transition": "Moderate_Kidney_Damage_Symptom_2"
-    },
-    "Moderate_Kidney_Damage_Symptom_2": {
-      "type": "Symptom",
-      "symptom": "Fatigue",
-      "range": {
-        "low": 20,
-        "high": 100
-      },
-      "direct_transition": "Moderate_Kidney_Damage_Symptom_3"
-    },
-    "Moderate_Kidney_Damage_Symptom_3": {
-      "type": "Symptom",
-      "symptom": "Frequent Urination",
-      "range": {
-        "low": 20,
-        "high": 100
-      },
-      "direct_transition": "Moderate_Kidney_Damage_Symptom_4"
-    },
-    "Moderate_Kidney_Damage_Symptom_4": {
-      "type": "Symptom",
-      "symptom": "Thirst",
-      "range": {
-        "low": 20,
-        "high": 100
-      },
-      "direct_transition": "Retinopathy_Progression"
-    },
-    "Set_Severe_Kidney_Damage": {
-      "type": "SetAttribute",
-      "attribute": "diabetic_kidney_damage",
-      "value": 3,
-      "direct_transition": "Set_Proteinuria"
-    },
-    "Set_Proteinuria": {
-      "type": "SetAttribute",
-      "attribute": "proteinuria",
-      "value": true,
-      "direct_transition": "Severe_Kidney_Damage_Symptom_1"
-    },
-    "Severe_Kidney_Damage_Symptom_1": {
-      "type": "Symptom",
-      "symptom": "Hunger",
-      "range": {
-        "low": 40,
-        "high": 100
-      },
-      "direct_transition": "Severe_Kidney_Damage_Symptom_2"
-    },
-    "Severe_Kidney_Damage_Symptom_2": {
-      "type": "Symptom",
-      "symptom": "Fatigue",
-      "range": {
-        "low": 40,
-        "high": 100
-      },
-      "direct_transition": "Severe_Kidney_Damage_Symptom_3"
-    },
-    "Severe_Kidney_Damage_Symptom_3": {
-      "type": "Symptom",
-      "symptom": "Frequent Urination",
-      "range": {
-        "low": 40,
-        "high": 100
-      },
-      "direct_transition": "Severe_Kidney_Damage_Symptom_4"
-    },
-    "Severe_Kidney_Damage_Symptom_4": {
-      "type": "Symptom",
-      "symptom": "Thirst",
-      "range": {
-        "low": 40,
-        "high": 100
-      },
-      "direct_transition": "Retinopathy_Progression"
-    },
-    "Set_End_Stage_Kidney_Damage": {
-      "type": "SetAttribute",
-      "attribute": "diabetic_kidney_damage",
-      "value": 4,
-      "conditional_transition": [
-        {
-          "condition": {
-            "condition_type": "Attribute",
-            "attribute": "end_stage_renal_disease",
-            "operator": "==",
-            "value": true
-          },
-          "transition": "End_Stage_Kidney_Damage_Symptom_1"
-        },
-        {
-          "transition": "Set_End_Stage_Renal_Disease"
-        }
-      ]
-    },
-    "Set_End_Stage_Renal_Disease": {
-      "type": "SetAttribute",
-      "attribute": "end_stage_renal_disease",
-      "value": true,
-      "direct_transition": "Expected_Lifespan_for_ESRD"
-    },
-    "Expected_Lifespan_for_ESRD": {
-      "type": "Death",
-      "range": {
-        "low": 4,
-        "high": 10,
-        "unit": "years"
-      },
-      "codes": [
-        {
-          "system": "SNOMED-CT",
-          "code": "46177005",
-          "display": "End stage renal disease (disorder)"
-        }
-      ],
-      "remarks": [
-        "Life expectency depends on many factors, but for patients > 40 it's generally less than 10 years with dialysis",
-        "http://link.springer.com/article/10.1007/s00467-016-3383-8 (Table 2"
-      ],
-      "direct_transition": "End_Stage_Kidney_Damage_Symptom_1"
-    },
-    "End_Stage_Kidney_Damage_Symptom_1": {
-      "type": "Symptom",
-      "symptom": "Hunger",
-      "range": {
-        "low": 50,
-        "high": 100
-      },
-      "remarks": [
-        "Without intervention, 20-40 percent of patients with type 2 diabetes/microalbuminuria, will evolve to macroalbuminuria.",
-        "Shlipak, Michael. 'Clinical Evidence Handbook: Diabetic Nephropathy: Preventing Progression - American Family Physician'. www.aafp.org."
-      ],
-      "direct_transition": "End_Stage_Kidney_Damage_Symptom_2"
-    },
-    "End_Stage_Kidney_Damage_Symptom_2": {
-      "type": "Symptom",
-      "symptom": "Fatigue",
-      "range": {
-        "low": 50,
-        "high": 100
-      },
-      "direct_transition": "End_Stage_Kidney_Damage_Symptom_3"
-    },
-    "End_Stage_Kidney_Damage_Symptom_3": {
-      "type": "Symptom",
-      "symptom": "Frequent Urination",
-      "range": {
-        "low": 50,
-        "high": 100
-      },
-      "direct_transition": "End_Stage_Kidney_Damage_Symptom_4"
-    },
-    "End_Stage_Kidney_Damage_Symptom_4": {
-      "type": "Symptom",
-      "symptom": "Thirst",
-      "range": {
-        "low": 50,
-        "high": 100
-      },
-      "direct_transition": "Retinopathy_Progression"
-    },
-    "Retinopathy_Progression": {
-      "type": "Simple",
-      "remarks": [
-        "In the USA, studies estimate that 28.5–40.3 % of patients with type 2 diabetes had DR, and 4.4–8.2 % of them had VTDR",
-        "https://www.ncbi.nlm.nih.gov/pubmed/15078674",
-        "https://www.ncbi.nlm.nih.gov/pmc/articles/PMC4657234/",
-        "https://eandv.biomedcentral.com/articles/10.1186/s40662-015-0026-2",
-        "Currently the %s below do not take into consideration any medications the patient may be taking"
-      ],
->>>>>>> a2e646a3
       "complex_transition": [
         {
           "condition": {
             "condition_type": "Attribute",
-<<<<<<< HEAD
             "attribute": "diabetic_nerve_damage",
-=======
-            "attribute": "diabetic_eye_damage",
->>>>>>> a2e646a3
             "operator": "==",
             "value": 0
           },
           "distributions": [
             {
-<<<<<<< HEAD
               "distribution": 0.9971,
               "transition": "Loop_back_to_Start"
             },
@@ -1293,35 +627,17 @@
           "remarks": [
             "DPN affects as many as 1/2 of all patients with diabetes.",
             "50% over 20 years == ~ 0.29% per month"
-=======
-              "distribution": 0.998,
-              "transition": "Neuropathy_Progression"
-            },
-            {
-              "distribution": 0.002,
-              "transition": "Set_Mild_Eye_Damage"
-            }
-          ],
-          "remarks": [
-            "Prevalence of DR = ~40%, we assume an estimated lifespan of ~20 yrs after diagnosis",
-            ".2%/month  over 20 yrs, 1- (.998 ^ (12*20)) = .38 "
->>>>>>> a2e646a3
-          ]
-        },
-        {
-          "condition": {
-            "condition_type": "Attribute",
-<<<<<<< HEAD
+          ]
+        },
+        {
+          "condition": {
+            "condition_type": "Attribute",
             "attribute": "diabetic_nerve_damage",
-=======
-            "attribute": "diabetic_eye_damage",
->>>>>>> a2e646a3
             "operator": "==",
             "value": 1
           },
           "distributions": [
             {
-<<<<<<< HEAD
               "distribution": 0.997,
               "transition": "Set_Mild_Nerve_Damage"
             },
@@ -1333,35 +649,17 @@
           "remarks": [
             "at/beyond this point I can't find any well-defined #s on progression of diabetic neuropathy",
             "0.3% / month --> 3.5% / yr --> 66% over 30 yrs"
-=======
-              "distribution": 0.9915,
-              "transition": "Set_Mild_Eye_Damage"
-            },
-            {
-              "distribution": 0.0085,
-              "transition": "Set_Moderate_Eye_Damage"
-            }
-          ],
-          "remarks": [
-            "Roughly 10% chance of DR progression per year == 0.85% chance per month",
-            "https://eandv.biomedcentral.com/articles/10.1186/s40662-015-0026-2 (Table 3)"
->>>>>>> a2e646a3
-          ]
-        },
-        {
-          "condition": {
-            "condition_type": "Attribute",
-<<<<<<< HEAD
+          ]
+        },
+        {
+          "condition": {
+            "condition_type": "Attribute",
             "attribute": "diabetic_nerve_damage",
-=======
-            "attribute": "diabetic_eye_damage",
->>>>>>> a2e646a3
             "operator": "==",
             "value": 2
           },
           "distributions": [
             {
-<<<<<<< HEAD
               "distribution": 0.997,
               "transition": "Set_Moderate_Nerve_Damage"
             },
@@ -1369,25 +667,11 @@
               "distribution": 0.003,
               "transition": "Set_Severe_Nerve_Damage"
             }
-=======
-              "distribution": 0.9975,
-              "transition": "Set_Moderate_Eye_Damage"
-            },
-            {
-              "distribution": 0.0025,
-              "transition": "Set_Severe_Eye_Damage"
-            }
-          ],
-          "remarks": [
-            "Roughly 3% progression from NPDR to PDR per year == .25% per month",
-            "https://eandv.biomedcentral.com/articles/10.1186/s40662-015-0026-2 (Table 3 again)"
->>>>>>> a2e646a3
-          ]
-        },
-        {
-          "condition": {
-            "condition_type": "Attribute",
-<<<<<<< HEAD
+          ]
+        },
+        {
+          "condition": {
+            "condition_type": "Attribute",
             "attribute": "diabetic_nerve_damage",
             "operator": "==",
             "value": 3
@@ -1426,51 +710,10 @@
     "Moderate_Nerve_Damage_Symptom": {
       "type": "Symptom",
       "symptom": "Tingling in Hands and Feet",
-=======
-            "attribute": "diabetic_eye_damage",
-            "operator": "==",
-            "value": 3
-          },
-          "transition": "Set_Severe_Eye_Damage"
-        }
-      ]
-    },
-    "Set_Mild_Eye_Damage": {
-      "type": "SetAttribute",
-      "attribute": "diabetic_eye_damage",
-      "value": 1,
-      "direct_transition": "Mild_Eye_Damage_Symptom"
-    },
-    "Mild_Eye_Damage_Symptom": {
-      "type": "Symptom",
-      "symptom": "Blurred Vision",
-      "range": {
-        "low": 1,
-        "high": 60
-      },
-      "direct_transition": "Set_Retinopathy"
-    },
-    "Set_Retinopathy": {
-      "type": "SetAttribute",
-      "attribute": "retinopathy",
-      "value": true,
-      "direct_transition": "Neuropathy_Progression"
-    },
-    "Set_Moderate_Eye_Damage": {
-      "type": "SetAttribute",
-      "attribute": "diabetic_eye_damage",
-      "value": 2,
-      "direct_transition": "Moderate_Eye_Damage_Symptom"
-    },
-    "Moderate_Eye_Damage_Symptom": {
-      "type": "Symptom",
-      "symptom": "Blurred Vision",
->>>>>>> a2e646a3
       "range": {
         "low": 20,
         "high": 100
       },
-<<<<<<< HEAD
       "direct_transition": "Loop_back_to_Start"
     },
     "Set_Severe_Nerve_Damage": {
@@ -1482,30 +725,10 @@
     "Severe_Nerve_Damage_Symptom": {
       "type": "Symptom",
       "symptom": "Tingling in Hands and Feet",
-=======
-      "direct_transition": "Set_Nonproliferative_Retinopathy"
-    },
-    "Set_Nonproliferative_Retinopathy": {
-      "type": "SetAttribute",
-      "attribute": "nonproliferative_retinopathy",
-      "value": true,
-      "direct_transition": "Chance_of_Macular_Edema"
-    },
-    "Set_Severe_Eye_Damage": {
-      "type": "SetAttribute",
-      "attribute": "diabetic_eye_damage",
-      "value": 3,
-      "direct_transition": "Severe_Eye_Damage_Symptom"
-    },
-    "Severe_Eye_Damage_Symptom": {
-      "type": "Symptom",
-      "symptom": "Blurred Vision",
->>>>>>> a2e646a3
       "range": {
         "low": 50,
         "high": 100
       },
-<<<<<<< HEAD
       "direct_transition": "Loop_back_to_Start"
     },
     "Loop_back_to_Start": {
@@ -1578,93 +801,10 @@
               "distribution": 0.467,
               "transition": "No_Diabetes"
             }
-=======
-      "direct_transition": "Set_Proliferative_Retinopathy"
-    },
-    "Set_Proliferative_Retinopathy": {
-      "type": "SetAttribute",
-      "attribute": "proliferative_retinopathy",
-      "value": true,
-      "direct_transition": "Chance_of_Macular_Edema"
-    },
-    "Chance_of_Macular_Edema": {
-      "type": "Simple",
-      "remarks": [
-        "Incidence of DME is very low. Very rough estimate == ~1% per year.",
-        "only around 20% of patients will hit this state, so we scale up to about 5% per year among those patients",
-        "5% / yr = .4% / month",
-        "https://www.ncbi.nlm.nih.gov/pmc/articles/PMC4657234/table/Tab5/"
-      ],
-      "distributed_transition": [
-        {
-          "distribution": 0.004,
-          "transition": "Set_Macular_Edema"
-        },
-        {
-          "distribution": 0.996,
-          "transition": "Chance_of_Blindness"
-        }
-      ]
-    },
-    "Set_Macular_Edema": {
-      "type": "SetAttribute",
-      "attribute": "macular_edema",
-      "value": true,
-      "direct_transition": "Chance_of_Blindness"
-    },
-    "Chance_of_Blindness": {
-      "type": "Simple",
-      "remarks": [
-        "estimated prevalence of blindness is ~1% in MA; among diabetics we estimate 3%",
-        "3% / 30 yrs = ~ 0.01 % / month",
-        "http://www.idf.org/sites/default/files/IDF%2520Toolkit_Backgrounder_FINAL.pdf"
-      ],
-      "distributed_transition": [
-        {
-          "distribution": 0.0001,
-          "transition": "Set_Blindness"
-        },
-        {
-          "distribution": 0.9999,
-          "transition": "Neuropathy_Progression"
-        }
-      ]
-    },
-    "Set_Blindness": {
-      "type": "SetAttribute",
-      "attribute": "blindness",
-      "value": true,
-      "direct_transition": "Neuropathy_Progression"
-    },
-    "Neuropathy_Progression": {
-      "type": "Simple",
-      "complex_transition": [
-        {
-          "condition": {
-            "condition_type": "Attribute",
-            "attribute": "diabetic_nerve_damage",
-            "operator": "==",
-            "value": 0
-          },
-          "distributions": [
-            {
-              "distribution": 0.9971,
-              "transition": "Loop_back_to_Start"
-            },
-            {
-              "distribution": 0.0029,
-              "transition": "Set_Mild_Nerve_Damage"
-            }
-          ],
-          "remarks": [
-            "DPN affects as many as 1/2 of all patients with diabetes.",
-            "50% over 20 years == ~ 0.29% per month"
->>>>>>> a2e646a3
-          ]
-        },
-        {
-          "condition": {
-<<<<<<< HEAD
+          ]
+        },
+        {
+          "condition": {
             "condition_type": "Race",
             "race": "Hispanic"
           },
@@ -1687,31 +827,10 @@
               "distribution": 0.3685,
               "transition": "No_Diabetes"
             }
-=======
-            "condition_type": "Attribute",
-            "attribute": "diabetic_nerve_damage",
-            "operator": "==",
-            "value": 1
-          },
-          "distributions": [
-            {
-              "distribution": 0.997,
-              "transition": "Set_Mild_Nerve_Damage"
-            },
-            {
-              "distribution": 0.003,
-              "transition": "Set_Moderate_Nerve_Damage"
-            }
-          ],
-          "remarks": [
-            "at/beyond this point I can't find any well-defined #s on progression of diabetic neuropathy",
-            "0.3% / month --> 3.5% / yr --> 66% over 30 yrs"
->>>>>>> a2e646a3
-          ]
-        },
-        {
-          "condition": {
-<<<<<<< HEAD
+          ]
+        },
+        {
+          "condition": {
             "condition_type": "Race",
             "race": "Black"
           },
@@ -1733,27 +852,11 @@
             {
               "distribution": 0.3864,
               "transition": "No_Diabetes"
-=======
-            "condition_type": "Attribute",
-            "attribute": "diabetic_nerve_damage",
-            "operator": "==",
-            "value": 2
-          },
-          "distributions": [
-            {
-              "distribution": 0.997,
-              "transition": "Set_Moderate_Nerve_Damage"
-            },
-            {
-              "distribution": 0.003,
-              "transition": "Set_Severe_Nerve_Damage"
->>>>>>> a2e646a3
-            }
-          ]
-        },
-        {
-          "condition": {
-<<<<<<< HEAD
+            }
+          ]
+        },
+        {
+          "condition": {
             "condition_type": "Race",
             "race": "Asian"
           },
@@ -1917,52 +1020,10 @@
     "CKD2_Symptom_4": {
       "type": "Symptom",
       "symptom": "Thirst",
-=======
-            "condition_type": "Attribute",
-            "attribute": "diabetic_nerve_damage",
-            "operator": "==",
-            "value": 3
-          },
-          "transition": "Set_Severe_Nerve_Damage"
-        }
-      ]
-    },
-    "Set_Mild_Nerve_Damage": {
-      "type": "SetAttribute",
-      "attribute": "diabetic_nerve_damage",
-      "value": 1,
-      "direct_transition": "Set_Neuropathy"
-    },
-    "Set_Neuropathy": {
-      "type": "SetAttribute",
-      "attribute": "neuropathy",
-      "value": true,
-      "direct_transition": "Mild_Nerve_Damage_Symptom"
-    },
-    "Mild_Nerve_Damage_Symptom": {
-      "type": "Symptom",
-      "symptom": "Tingling in Hands and Feet",
-      "range": {
-        "low": 1,
-        "high": 80
-      },
-      "direct_transition": "Loop_back_to_Start"
-    },
-    "Set_Moderate_Nerve_Damage": {
-      "type": "SetAttribute",
-      "attribute": "diabetic_nerve_damage",
-      "value": 2,
-      "direct_transition": "Moderate_Nerve_Damage_Symptom"
-    },
-    "Moderate_Nerve_Damage_Symptom": {
-      "type": "Symptom",
-      "symptom": "Tingling in Hands and Feet",
->>>>>>> a2e646a3
       "range": {
         "low": 20,
         "high": 100
       },
-<<<<<<< HEAD
       "direct_transition": "Retinopathy_Progression"
     },
     "CKD1_Symptom_2": {
@@ -2062,24 +1123,10 @@
     "CKD5_Symptom_4": {
       "type": "Symptom",
       "symptom": "Thirst",
-=======
-      "direct_transition": "Loop_back_to_Start"
-    },
-    "Set_Severe_Nerve_Damage": {
-      "type": "SetAttribute",
-      "attribute": "diabetic_nerve_damage",
-      "value": 3,
-      "direct_transition": "Severe_Nerve_Damage_Symptom"
-    },
-    "Severe_Nerve_Damage_Symptom": {
-      "type": "Symptom",
-      "symptom": "Tingling in Hands and Feet",
->>>>>>> a2e646a3
       "range": {
         "low": 50,
         "high": 100
       },
-<<<<<<< HEAD
       "direct_transition": "Retinopathy_Progression"
     },
     "CKD4_Symptom_1": {
@@ -2121,13 +1168,6 @@
         "low": 45,
         "high": 100
       }
-=======
-      "direct_transition": "Loop_back_to_Start"
-    },
-    "Loop_back_to_Start": {
-      "type": "Simple",
-      "direct_transition": "Diabetes_Progression"
->>>>>>> a2e646a3
     }
   }
 }