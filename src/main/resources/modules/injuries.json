{
  "name": "Injuries",
  "remarks": [
    "This module waits for an injury to occur then plays out that injury's typical ",
    "progress in a patient's medical record. Some injuries may be both fatal or ",
    "non-fatal.",
    "Incidence is complicated. There are a lot of variables that play into incidence including ",
    "age, gender, race, socioeconomic status, etc. I made some simplifications for now that we can ",
    "adjust later if the prevalence is glaringly inaccurate. For now, I assume:",
    "1. Men and women get injured at the same rates (not true in all cases...) ",
    "2. Race and socioeconomic status don't significantly affect injury rates (they probably do...) ",
    "3. A person can't have multiple injuries at the same time (in reality, they can...) ",
    "Supported injury types are: ",
    "1.  'spinal'       - injuries to the spinal cord or fractures of the spine ",
    "2.  'gunshot'      - gunshot wounds ",
    "3.  'concussion'   - common concussion from accidents, falls, and sports ",
    "4.  'whiplash'     - common injury in automobile accidents, falls, and sports ",
    "5.  'broken_bone'  - randomly selects between collarbone, arm, wrist, hip, and ankle (top 5)",
    "6.  'burn'         - 1st, 2nd, or 3rd degree burns ",
    "7.  'laceration'   - randomly selects between hand, foot, face, arm, and leg ",
    "8.  'sprain'       - a sprained ankle or wrist ",
    "9.  'knee'         - a torn ligament (ACL, MCL, meniscus) ",
    "10. 'shoulder'     - a torn rotator cuff ",
    "Sources are included throughout the module where supplemental information was needed.",
    "Every injury pathway in this module assigns a care plan for the patient. This care ",
    "plan is referenced by the 'injury_careplan' attribute and is ended at the conclusion ",
    "of the injury.",
    "Injury pathways may also prescribe a medication and assign it to one of these attributes: ",
    "1. 'opioid_prescription' ",
    "2. 'otc_pain_reliever' ",
    "3. 'antibiotic_prescription' ",
    "Any medication order with one of these attributes will be automatically ended at the ",
    "conclusion of the injury. Be sure to only assign one medication to each of these ",
    "attributes in a given injury pathway to avoid conflict. Opioid prescriptions will be handled ",
    "and ended by the Opioid Addiction module."
  ],
  "states": {
    "Initial": {
      "type": "Initial",
      "direct_transition": "Wait_For_Injury"
    },
    "Wait_For_Injury": {
      "type": "Delay",
      "remarks": [
        "======================================================================",
        " INCIDENCE                                                            ",
        "======================================================================",
        "We give patients the opportunity to get injured about once per year. The range ",
        "here is inteded to introduce some randomness to the data so patients aren't all ",
        "getting injured on the same day each year.",
        "Distributions of injuries are initially based on the 2015 U.S. resident population (308.75M) and the ",
        "following incidence rates: ",
        "Spinal:        0.000153   http://www.boneandjointburden.org/2014-report/iiia12/traumatic-spine-fractures",
        "Gunshots:      0.000318   http://smartgunlaws.org/gun-deaths-and-injuries-statistics/",
        "Concussions:   0.005100   https://www.cdc.gov/traumaticbraininjury/pdf/tbi_report_to_congress_epi_and_rehab-a.pdf",
        "Whiplash:      0.004780   http://www.srisd.com/consumer_site/epidemiology.htm (This may be an overestimate)",
        "Broken bones:  0.058300   http://www.boneandjointburden.org/docs/By%20The%20Numbers%20-%20MSK%20Injuries.pdf",
        "Burns:         0.003980   http://www.burnfoundation.org/programs/resource.cfm?c=2&a=6",
        "Lacerations:   0.026100   (see broken bones, above)",
        "Sprains:       0.054400   https://www.ncbi.nlm.nih.gov/pubmed/20926721",
        "Knees:         0.002290   https://www.ncbi.nlm.nih.gov/pubmed/22506941",
        "Shoulders:     0.001470   http://rheumatology.oxfordjournals.org/content/45/2/215.full",
        "From these estimates the incidences may be adjusted slightly (see notes when a rate is adjusted) ",
        "to yield reasonable prevalences."
      ],
      "range": {
        "low": 10,
        "high": 14,
        "unit": "months"
      },
      "conditional_transition": [
        {
          "condition": {
            "condition_type": "Age",
            "operator": "<",
            "quantity": 18,
            "unit": "years"
          },
          "transition": "Child_Incidence_Rates"
        },
        {
          "condition": {
            "condition_type": "Age",
            "operator": "<=",
            "quantity": 65,
            "unit": "years"
          },
          "transition": "Adult_Incidence_Rates"
        },
        {
          "condition": {
            "condition_type": "Age",
            "operator": ">",
            "quantity": 65,
            "unit": "years"
          },
          "transition": "Elderly_Incidence_Rates"
        }
      ]
    },
    "Child_Incidence_Rates": {
      "type": "Simple",
      "remarks": [
        "The incidence rates for children (0 - 17)."
      ],
      "distributed_transition": [
        {
          "distribution": 0.000153,
          "transition": "Spinal_Injury"
        },
        {
          "distribution": 0.000318,
          "transition": "Gunshot_Injury"
        },
        {
          "distribution": 0.0101,
          "transition": "Concussion_Injury",
          "remarks": [
            "Our initial estimate for concussions seem too low. Since most concussion injuries ",
            "happen in sports and children are more likely to get concussions (for this reason) ",
            "doubling the concussion rate for children from 0.0051 --> 0.0101."
          ]
        },
        {
          "distribution": 0.00478,
          "transition": "Whiplash_Injury"
        },
        {
          "distribution": 0.025,
          "transition": "Broken_Bone_Injury",
          "remarks": [
            "Children get broken bones far more often than adults. To make a patient's record ",
            "realistic I still cut the original probability in half from 0.0583 --> 0.025 "
          ]
        },
        {
          "distribution": 0.00398,
          "transition": "Burn_Injury"
        },
        {
          "distribution": 0.015,
          "transition": "Laceration_Injury"
        },
        {
          "distribution": 0.025,
          "remarks": [
            "Sprains are slightly more likely in kids."
          ],
          "transition": "Sprain_Injury"
        },
        {
          "distribution": 0.00229,
          "transition": "Knee_Injury"
        },
        {
          "distribution": 0.00147,
          "transition": "Shoulder_Injury"
        },
        {
          "distribution": 0.5,
          "transition": "Wait_For_Injury",
          "remarks": [
            "The GMF's distributed transition will take this transition and automatically adjust the distribution ",
            "out of 1.0 if none of the other transitions are taken, see: ",
            "https://github.com/synthetichealth/synthea/wiki/Generic-Module-Framework%3A-Transitions#distributed"
          ]
        }
      ]
    },
    "Adult_Incidence_Rates": {
      "type": "Simple",
      "remarks": [
        "The incidence rates for adults (18 - 65)."
      ],
      "distributed_transition": [
        {
          "distribution": 0.000153,
          "transition": "Spinal_Injury"
        },
        {
          "distribution": 0.000318,
          "transition": "Gunshot_Injury"
        },
        {
          "distribution": 0.00765,
          "transition": "Concussion_Injury",
          "remarks": [
            "Adults are likely to get concussions from sports, work-related accidents, and ",
            "motor vehicle accidents. Increasing the incidence in adults by 1.5 from ",
            "0.0051 --> 0.00765"
          ]
        },
        {
          "distribution": 0.00478,
          "transition": "Whiplash_Injury"
        },
        {
          "distribution": 0.007,
          "transition": "Broken_Bone_Injury",
          "remarks": [
            "Adults break fewer bones than children or the elderly. Shifting incidence away ",
            "from adults towards children. Reducing this incidence by a factor of 8 from ",
            "0.0583 --> 0.007 "
          ]
        },
        {
          "distribution": 0.00398,
          "transition": "Burn_Injury"
        },
        {
          "distribution": 0.015,
          "transition": "Laceration_Injury"
        },
        {
          "distribution": 0.0125,
          "transition": "Sprain_Injury"
        },
        {
          "distribution": 0.00229,
          "transition": "Knee_Injury"
        },
        {
          "distribution": 0.00147,
          "transition": "Shoulder_Injury"
        },
        {
          "distribution": 0.5,
          "transition": "Wait_For_Injury",
          "remarks": [
            "The GMF's distributed transition will take this transition and automatically adjust the distribution ",
            "out of 1.0 if none of the other transitions are taken, see: ",
            "https://github.com/synthetichealth/synthea/wiki/Generic-Module-Framework%3A-Transitions#distributed"
          ]
        }
      ]
    },
    "Elderly_Incidence_Rates": {
      "type": "Simple",
      "remarks": [
        "The incidence rates for elderly (65+)."
      ],
      "complex_transition": [
        {
          "condition": {
            "condition_type": "Attribute",
            "attribute": "osteoporosis",
            "operator": "==",
            "value": true
          },
          "distributions": [
            {
              "distribution": 0.000153,
              "transition": "Spinal_Injury"
            },
            {
              "distribution": 0.000318,
              "transition": "Gunshot_Injury"
            },
            {
              "distribution": 0.0051,
              "transition": "Concussion_Injury"
            },
            {
              "distribution": 0.00478,
              "transition": "Whiplash_Injury"
            },
            {
              "distribution": {
                "attribute": "probability_of_fall_injury",
                "default": 0.06
              },
              "remarks": [
                "Highest probability for elderly with osteoporosis.",
                "see also http://www.shef.ac.uk/FRAX/charts.aspx",
                "10-yr probability of major fracture varies significantly based on age & bone density",
                "assume a medium risk of 40% chance over 10 years ~~> 6% chance per yr"
              ],
              "transition": "Broken_Bone_Injury"
            },
            {
              "distribution": 0.00398,
              "transition": "Burn_Injury"
            },
            {
              "distribution": 0.015,
              "transition": "Laceration_Injury"
            },
            {
              "distribution": 0.0125,
              "transition": "Sprain_Injury"
            },
            {
              "distribution": 0.00229,
              "transition": "Knee_Injury"
            },
            {
              "distribution": 0.00147,
              "transition": "Shoulder_Injury"
            },
            {
              "distribution": 0.5,
              "transition": "Wait_For_Injury",
              "remarks": [
                "The GMF's distributed transition will take this transition and automatically adjust the distribution ",
                "out of 1.0 if none of the other transitions are taken, see: ",
                "https://github.com/synthetichealth/synthea/wiki/Generic-Module-Framework%3A-Transitions#distributed"
              ]
            }
          ]
        },
        {
          "remarks": [
            "elderly patients who do not have osteoporosis"
          ],
          "distributions": [
            {
              "distribution": 0.000153,
              "transition": "Spinal_Injury"
            },
            {
              "distribution": 0.000318,
              "transition": "Gunshot_Injury"
            },
            {
              "distribution": 0.0051,
              "transition": "Concussion_Injury"
            },
            {
              "distribution": 0.00478,
              "transition": "Whiplash_Injury"
            },
            {
              "distribution": {
                "attribute": "probability_of_fall_injury",
                "default": 0.035
              },
              "remarks": [
                "Retain high probability for elderly - reduced somewhat here since these are the patients without osteoporosis"
              ],
              "transition": "Broken_Bone_Injury"
            },
            {
              "distribution": 0.00398,
              "transition": "Burn_Injury"
            },
            {
              "distribution": 0.015,
              "transition": "Laceration_Injury"
            },
            {
              "distribution": 0.0125,
              "transition": "Sprain_Injury"
            },
            {
              "distribution": 0.00229,
              "transition": "Knee_Injury"
            },
            {
              "distribution": 0.00147,
              "transition": "Shoulder_Injury"
            },
            {
              "distribution": 0.5,
              "transition": "Wait_For_Injury",
              "remarks": [
                "The GMF's distributed transition will take this transition and automatically adjust the distribution ",
                "out of 1.0 if none of the other transitions are taken, see: ",
                "https://github.com/synthetichealth/synthea/wiki/Generic-Module-Framework%3A-Transitions#distributed"
              ]
            }
          ]
        }
      ]
    },
    "Spinal_Injury": {
      "type": "Simple",
      "remarks": [
        "======================================================================",
        " SPINAL INJURY                                                        ",
        "======================================================================",
        "Further supported by the following incidence statistics (from 2010): ",
        "http://www.boneandjointburden.org/2014-report/iiia12/traumatic-spine-fractures ",
        "16 - 25% of spinal fractures result in neurological damage. This aligns with ",
        "The incidence of spinal cord injury folowing a spinal fracture. For simplicity ",
        "All spinal fractures with spinal cord damage also result in neurological damage."
      ],
      "direct_transition": "ED_Visit_For_Spinal_Injury"
    },
    "ED_Visit_For_Spinal_Injury": {
      "type": "Encounter",
      "encounter_class": "emergency",
      "codes": [
        {
          "system": "SNOMED-CT",
          "code": "50849002",
          "display": "Emergency room admission"
        }
      ],
      "distributed_transition": [
        {
          "transition": "Spinal_Cord_Damage",
          "distribution": 0.25
        },
        {
          "transition": "No_Spinal_Cord_Damage",
          "distribution": 0.75
        }
      ]
    },
    "Spinal_Injury_CarePlan": {
      "type": "CarePlanStart",
      "assign_to_attribute": "injury_careplan",
      "reason": "spinal_injury",
      "codes": [
        {
          "system": "SNOMED-CT",
          "code": "75162002",
          "display": "Spinal cord injury rehabilitation"
        }
      ],
      "activities": [
        {
          "system": "SNOMED-CT",
          "code": "231181000000100",
          "display": "Delivery of rehabilitation for spinal cord injury"
        },
        {
          "system": "SNOMED-CT",
          "code": "77476009",
          "display": "Application of back brace"
        }
      ],
      "direct_transition": "Delay_After_Spinal_Surgery"
    },
    "Spinal_Cord_Damage": {
      "type": "ConditionOnset",
      "target_encounter": "ED_Visit_For_Spinal_Injury",
      "assign_to_attribute": "spinal_injury",
      "codes": [
        {
          "system": "SNOMED-CT",
          "code": "1734006",
          "display": "Fracture of the vertebral column with spinal cord injury"
        }
      ],
      "distributed_transition": [
        {
          "distribution": 0.49,
          "remarks": [
            "Nearly half of all patients die from traumatic spinal cord injury. ",
            "Source: https://www.ncbi.nlm.nih.gov/pmc/articles/PMC3831332/"
          ],
          "transition": "Death_Spinal_Cord"
        },
        {
          "distribution": 0.51,
          "transition": "Neurological_Damage"
        }
      ]
    },
    "Neurological_Damage": {
      "type": "ConditionOnset",
      "target_encounter": "ED_Visit_For_Spinal_Injury",
      "codes": [
        {
          "system": "SNOMED-CT",
          "code": "698754002",
          "display": "Chronic paralysis due to lesion of spinal cord"
        }
      ],
      "direct_transition": "Spinal_Surgery"
    },
    "No_Spinal_Cord_Damage": {
      "type": "ConditionOnset",
      "target_encounter": "ED_Visit_For_Spinal_Injury",
      "assign_to_attribute": "spinal_injury",
      "codes": [
        {
          "system": "SNOMED-CT",
          "code": "15724005",
          "display": "Fracture of vertebral column without spinal cord injury"
        }
      ],
      "direct_transition": "Spinal_Injury_CarePlan"
    },
    "Spinal_Surgery": {
      "type": "Procedure",
      "reason": "spinal_injury",
      "codes": [
        {
          "system": "SNOMED-CT",
          "code": "305425002",
          "display": "Admission to neurosurgical department"
        }
      ],
      "direct_transition": "Spinal_Injury_CarePlan"
    },
    "Delay_After_Spinal_Surgery": {
      "type": "Delay",
      "range": {
        "low": 1,
        "high": 3,
        "unit": "days"
      },
      "direct_transition": "Spinal_Injury_Treatment_Encounter"
    },
    "Spinal_Injury_Treatment_Encounter": {
      "type": "Encounter",
      "encounter_class": "ambulatory",
      "reason": "spinal_injury",
      "codes": [
        {
          "system": "SNOMED-CT",
          "code": "185347001",
          "display": "Encounter for problem"
        }
      ],
      "direct_transition": "Spinal_Injury_Prescribe_Opioid"
    },
    "Spinal_Injury_Prescribe_Opioid": {
      "type": "CallSubmodule",
      "submodule": "medications/moderate_opioid_pain_reliever",
      "direct_transition": "End_Spinal_Injury_Encounter"
    },
    "End_Spinal_Injury_Encounter": {
      "type": "EncounterEnd",
      "direct_transition": "Spinal_Treatment_Period"
    },
    "Spinal_Treatment_Period": {
      "type": "Delay",
      "range": {
        "low": 1,
        "high": 3,
        "unit": "months"
      },
      "direct_transition": "Spinal_Injury_Followup"
    },
    "Spinal_Injury_Followup": {
      "type": "Encounter",
      "encounter_class": "ambulatory",
      "reason": "spinal_injury",
      "codes": [
        {
          "system": "SNOMED-CT",
          "code": "185349003",
          "display": "Encounter for 'check-up'"
        }
      ],
      "direct_transition": "End_Spinal_Injury"
    },
    "End_Spinal_Injury": {
      "type": "ConditionEnd",
      "remarks": [
        "This only ends the initial, acute spinal injury. If the patient had spinal ",
        "cord damage and survived, his/her chronic paralysis will persist for life."
      ],
      "referenced_by_attribute": "spinal_injury",
      "direct_transition": "End_Spinal_Injury_Followup"
    },
    "End_Spinal_Injury_Followup": {
      "type": "EncounterEnd",
      "direct_transition": "Conclude_Injury"
    },
    "Gunshot_Injury": {
      "type": "Simple",
      "remarks": [
        "======================================================================",
        " GUNSHOT INJURY                                                       ",
        "======================================================================",
        "Further supported by the following statistics (2010): ",
        "http://smartgunlaws.org/gun-deaths-and-injuries-statistics/",
        "Gunshot deaths:                  31,076  => 29.8%",
        "Non-fatal hospital discharges:   73,505  => 70.2%",
        "Total gunshot injuries:         104,581"
      ],
      "direct_transition": "ED_Visit_For_Gunshot_Injury"
    },
    "ED_Visit_For_Gunshot_Injury": {
      "type": "Encounter",
      "encounter_class": "emergency",
      "codes": [
        {
          "system": "SNOMED-CT",
          "code": "50849002",
          "display": "Emergency room admission"
        }
      ],
      "direct_transition": "Gunshot_Wound"
    },
    "Gunshot_Wound": {
      "type": "ConditionOnset",
      "assign_to_attribute": "gunshot_wound",
      "target_encounter": "ED_Visit_For_Gunshot_Injury",
      "codes": [
        {
          "system": "SNOMED-CT",
          "code": "262574004",
          "display": "Bullet wound"
        }
      ],
      "distributed_transition": [
        {
          "distribution": 0.298,
          "transition": "Death_Gunshot_Wound"
        },
        {
          "distribution": 0.702,
          "transition": "Gunshot_Injury_Treatment"
        }
      ]
    },
    "Gunshot_Injury_Treatment": {
      "type": "Simple",
      "remarks": [
        "This is an aribitrary distribution between wounds requiring surgery ",
        "and wounds that do not (just grazed by the bullet). Assuming that most ",
        "gunshot wounds will require surgery."
      ],
      "distributed_transition": [
        {
          "distribution": 0.85,
          "transition": "Gunshot_Wound_Surgery"
        },
        {
          "distribution": 0.15,
          "transition": "Gunshot_Wound_CarePlan"
        }
      ]
    },
    "Gunshot_Wound_Surgery": {
      "type": "Procedure",
      "reason": "Gunshot_Wound",
      "duration": {
        "low": 1,
        "high": 4,
        "unit": "hours"
      },
      "codes": [
        {
          "system": "SNOMED-CT",
          "code": "305433001",
          "display": "Admission to trauma surgery department"
        }
      ],
      "direct_transition": "Gunshot_Wound_Prescribe_Pain_Medication"
    },
    "Gunshot_Wound_Prescribe_Pain_Medication": {
      "type": "Simple",
      "distributed_transition": [
        {
          "distribution": 0.7,
          "transition": "Gunshot_Wound_Prescribe_Opioid"
        },
        {
          "distribution": 0.3,
          "transition": "Gunshot_Wound_Prescribe_Non_Opioid"
        }
      ]
    },
    "Gunshot_Wound_Prescribe_Opioid": {
      "type": "CallSubmodule",
      "submodule": "medications/moderate_opioid_pain_reliever",
      "direct_transition": "Gunshot_Wound_Prescribe_Non_Opioid"
    },
    "Gunshot_Wound_Prescribe_Non_Opioid": {
      "type": "CallSubmodule",
      "submodule": "medications/otc_pain_reliever",
      "direct_transition": "Gunshot_Wound_CarePlan"
    },
    "Gunshot_Wound_CarePlan": {
      "type": "CarePlanStart",
      "assign_to_attribute": "injury_careplan",
      "reason": "Gunshot_Wound",
      "codes": [
        {
          "system": "SNOMED-CT",
          "code": "225358003",
          "display": "Wound care"
        }
      ],
      "activities": [
        {
          "system": "SNOMED-CT",
          "code": "385949008",
          "display": "Dressing change management"
        },
        {
          "system": "SNOMED-CT",
          "code": "439830001",
          "display": "Behavior to prevent infection"
        }
      ],
      "direct_transition": "End_Gunshot_Encounter"
    },
    "End_Gunshot_Encounter": {
      "type": "EncounterEnd",
      "direct_transition": "Gunshot_Wound_Healing_Period"
    },
    "Gunshot_Wound_Healing_Period": {
      "type": "Delay",
      "range": {
        "low": 1,
        "high": 4,
        "unit": "months"
      },
      "direct_transition": "Gunshot_Injury_Followup"
    },
    "Gunshot_Injury_Followup": {
      "type": "Encounter",
      "encounter_class": "ambulatory",
      "reason": "Gunshot_Wound",
      "codes": [
        {
          "system": "SNOMED-CT",
          "code": "185349003",
          "display": "Encounter for 'check-up'"
        }
      ],
      "direct_transition": "Gunshot_Wound_Ends"
    },
    "Gunshot_Wound_Ends": {
      "type": "ConditionEnd",
      "condition_onset": "Gunshot_Wound",
      "direct_transition": "End_Gunshot_Followup"
    },
    "End_Gunshot_Followup": {
      "type": "EncounterEnd",
      "direct_transition": "Conclude_Injury"
    },
    "Concussion_Injury": {
      "type": "Simple",
      "remarks": [
        "======================================================================",
        " CONCUSSION                                                           ",
        "======================================================================",
        "Further supported by the following CDC reports: ",
        "http://www.cdc.gov/traumaticbraininjury/data/rates.html",
        "https://www.cdc.gov/traumaticbraininjury/pdf/tbi_report_to_congress_epi_and_rehab-a.pdf",
        "http://www.cdc.gov/traumaticbraininjury/pdf/bluebook_factsheet-a.pdf"
      ],
      "direct_transition": "ED_Visit_For_Concussion"
    },
    "ED_Visit_For_Concussion": {
      "type": "Encounter",
      "encounter_class": "emergency",
      "codes": [
        {
          "system": "SNOMED-CT",
          "code": "50849002",
          "display": "Emergency room admission"
        }
      ],
      "distributed_transition": [
        {
          "distribution": 0.75,
          "transition": "Mild_Concussion"
        },
        {
          "distribution": 0.2,
          "transition": "Moderate_Concussion"
        },
        {
          "distribution": 0.05,
          "transition": "Severe_Concussion"
        }
      ]
    },
    "Mild_Concussion": {
      "type": "ConditionOnset",
      "target_encounter": "ED_Visit_For_Concussion",
      "assign_to_attribute": "concussion_injury",
      "codes": [
        {
          "system": "SNOMED-CT",
          "code": "62106007",
          "display": "Concussion with no loss of consciousness"
        }
      ],
      "direct_transition": "Concussion_CarePlan"
    },
    "Moderate_Concussion": {
      "type": "ConditionOnset",
      "target_encounter": "ED_Visit_For_Concussion",
      "assign_to_attribute": "concussion_injury",
      "codes": [
        {
          "system": "SNOMED-CT",
          "code": "62564004",
          "display": "Concussion with loss of consciousness"
        }
      ],
      "direct_transition": "Concussion_CarePlan"
    },
    "Severe_Concussion": {
      "type": "ConditionOnset",
      "target_encounter": "ED_Visit_For_Concussion",
      "assign_to_attribute": "concussion_injury",
      "codes": [
        {
          "system": "SNOMED-CT",
          "code": "110030002",
          "display": "Concussion injury of brain"
        }
      ],
      "remarks": [
        "Distributions based on this article: ",
        "http://www.cdc.gov/traumaticbraininjury/severe.html"
      ],
      "distributed_transition": [
        {
          "distribution": 0.57,
          "transition": "Concussion_CarePlan"
        },
        {
          "distribution": 0.33,
          "transition": "Permanent_Brain_Damage"
        },
        {
          "distribution": 0.1,
          "transition": "Death_Severe_Concussion"
        }
      ]
    },
    "Permanent_Brain_Damage": {
      "type": "ConditionOnset",
      "target_encounter": "ED_Visit_For_Concussion",
      "remarks": [
        "There will never be a ConditionEnd for this state - this brain damage is permanent."
      ],
      "codes": [
        {
          "system": "SNOMED-CT",
          "code": "275272006",
          "display": "Brain damage - traumatic"
        }
      ],
      "direct_transition": "Concussion_CarePlan"
    },
    "Concussion_CarePlan": {
      "type": "CarePlanStart",
      "assign_to_attribute": "injury_careplan",
      "reason": "concussion_injury",
      "codes": [
        {
          "system": "SNOMED-CT",
          "code": "47387005",
          "display": "Head injury rehabilitation"
        }
      ],
      "activities": [
        {
          "system": "SNOMED-CT",
          "code": "183051005",
          "display": "Recommendation to rest"
        },
        {
          "system": "SNOMED-CT",
          "code": "226138001",
          "display": "Alcohol-free diet"
        }
      ],
      "direct_transition": "End_Concussion_Encounter"
    },
    "End_Concussion_Encounter": {
      "type": "EncounterEnd",
      "direct_transition": "Concussion_Recovery_Period"
    },
    "Concussion_Recovery_Period": {
      "type": "Delay",
      "range": {
        "low": 1,
        "high": 3,
        "unit": "months"
      },
      "direct_transition": "Concussion_Injury_Followup"
    },
    "Concussion_Injury_Followup": {
      "type": "Encounter",
      "encounter_class": "ambulatory",
      "reason": "concussion_injury",
      "codes": [
        {
          "system": "SNOMED-CT",
          "code": "185349003",
          "display": "Encounter for 'check-up'"
        }
      ],
      "direct_transition": "End_Concussion_Injury"
    },
    "End_Concussion_Injury": {
      "type": "ConditionEnd",
      "referenced_by_attribute": "concussion_injury",
      "direct_transition": "End_Concussion_Followup"
    },
    "End_Concussion_Followup": {
      "type": "EncounterEnd",
      "direct_transition": "Conclude_Injury"
    },
    "Whiplash_Injury": {
      "type": "Simple",
      "remarks": [
        "======================================================================",
        " WHIPLASH                                                             ",
        "======================================================================",
        "Further supported by the following sources: ",
        "http://www.srisd.com/consumer_site/epidemiology.htm",
        "https://www.ncbi.nlm.nih.gov/pmc/articles/PMC2564031/",
        "Many whiplash injuries do not present themselves immediately and are not ",
        "treated by an emergency department. If they're ever addressed at all they ",
        "are treated in an ambulatory setting by a PCP. For simplicity however, all ",
        "of the whiplash injuries seen in this module are treated by an ED department."
      ],
      "direct_transition": "ED_Visit_For_Whiplash"
    },
    "ED_Visit_For_Whiplash": {
      "type": "Encounter",
      "encounter_class": "emergency",
      "codes": [
        {
          "system": "SNOMED-CT",
          "code": "50849002",
          "display": "Emergency room admission"
        }
      ],
      "direct_transition": "Whiplash"
    },
    "Whiplash": {
      "type": "ConditionOnset",
      "target_encounter": "ED_Visit_For_Whiplash",
      "codes": [
        {
          "system": "SNOMED-CT",
          "code": "39848009",
          "display": "Whiplash injury to neck"
        }
      ],
      "direct_transition": "Whiplash_Injury_Prescribe_Non_Opioid"
    },
    "Whiplash_Injury_Prescribe_Non_Opioid": {
      "type": "CallSubmodule",
      "submodule": "medications/otc_pain_reliever",
      "direct_transition": "Whiplash_CarePlan"
    },
    "Whiplash_CarePlan": {
      "type": "CarePlanStart",
      "assign_to_attribute": "injury_careplan",
      "reason": "Whiplash",
      "codes": [
        {
          "system": "SNOMED-CT",
          "code": "872781000000100",
          "display": "Musculoskeletal care"
        }
      ],
      "activities": [
        {
          "system": "SNOMED-CT",
          "code": "266694003",
          "display": "Heat therapy"
        },
        {
          "system": "SNOMED-CT",
          "code": "183051005",
          "display": "Recommendation to rest"
        }
      ],
      "direct_transition": "End_Whiplash_Encounter"
    },
    "End_Whiplash_Encounter": {
      "type": "EncounterEnd",
      "direct_transition": "Whiplash_Recovery_Period"
    },
    "Whiplash_Recovery_Period": {
      "type": "Delay",
      "range": {
        "low": 3,
        "high": 6,
        "unit": "weeks"
      },
      "direct_transition": "End_Whiplash_Injury"
    },
    "End_Whiplash_Injury": {
      "type": "ConditionEnd",
      "condition_onset": "Whiplash",
      "direct_transition": "Conclude_Injury"
    },
    "Broken_Bone_Injury": {
      "type": "Simple",
      "remarks": [
        "======================================================================",
        " BROKEN BONE                                                          ",
        "======================================================================",
        "Further supported by the following sources: ",
        "Most commonly broken bones: https://askabiologist.asu.edu/how-bone-breaks"
      ],
      "direct_transition": "ED_Visit_For_Broken_Bone"
    },
    "ED_Visit_For_Broken_Bone": {
      "type": "Encounter",
      "encounter_class": "emergency",
      "codes": [
        {
          "system": "SNOMED-CT",
          "code": "50849002",
          "display": "Emergency room admission"
        }
      ],
      "direct_transition": "Broken_Bone"
    },
    "Broken_Bone": {
      "type": "Simple",
      "remarks": [
        "A reasonable distribution of broken bones. Based on a Top 5 list: ",
        "1. Clavicle ",
        "2. Arm ",
        "3. Wrist ",
        "4. Hip (but this occurs mostly in older women with osteoporosis) ",
        "5. Ankle "
      ],
      "complex_transition": [
        {
          "condition": {
            "condition_type": "Attribute",
            "attribute": "osteoporosis",
            "operator": "==",
            "value": true
          },
          "remarks": [
            "For the year 2000, there were an estimated 9 million new osteoporotic fractures, ",
            "of which 1.6 million were at the hip, 1.7 million were at the forearm ",
            "and 1.4 million were clinical vertebral fractures. ",
            "-- https://www.iofbonehealth.org/facts-statistics",
            "1.6 / 9 == 18%, 1.7/9 == 19%. ",
            "4.7 million not included in that stat, so we assume the distribution of the rest"
          ],
          "distributions": [
            {
              "distribution": 0.1,
              "transition": "Broken_Clavicle"
            },
            {
              "distribution": 0.415,
              "transition": "Broken_Arm",
              "remarks": [
                ".225 normally + .19 new"
              ]
            },
            {
              "distribution": 0.1,
              "transition": "Broken_Wrist"
            },
            {
              "distribution": 0.1,
              "transition": "Broken_Ankle"
            },
            {
              "distribution": 0.05,
              "transition": "Broken_Rib"
            },
            {
              "distribution": 0.23,
              "transition": "Broken_Hip",
              "remarks": [
                ".05 below + .18 new"
              ]
            }
          ]
        },
        {
          "distributions": [
            {
              "distribution": 0.225,
              "transition": "Broken_Clavicle"
            },
            {
              "distribution": 0.225,
              "transition": "Broken_Arm"
            },
            {
              "distribution": 0.2,
              "transition": "Broken_Wrist"
            },
            {
              "distribution": 0.2,
              "transition": "Broken_Ankle"
            },
            {
              "distribution": 0.1,
              "transition": "Broken_Rib"
            },
            {
              "distribution": 0.05,
              "transition": "Broken_Hip"
            }
          ]
        }
      ]
    },
    "Broken_Clavicle": {
      "type": "ConditionOnset",
      "target_encounter": "ED_Visit_For_Broken_Bone",
      "assign_to_attribute": "broken_bone",
      "codes": [
        {
          "system": "SNOMED-CT",
          "code": "58150001",
          "display": "Fracture of clavicle"
        }
      ],
      "direct_transition": "Clavicle_X_Ray"
    },

    "Clavicle_X_Ray": {
      "type": "ImagingStudy",
      "procedure_code": {
        "system": "SNOMED-CT",
        "code": "168594001",
        "display": "Clavicle X-ray"
      },
      "series": [
        {
          "body_site": {
            "system": "SNOMED-CT",
            "code": "51299004",
            "display": "Clavicle"
          },
          "modality": {
            "system": "DICOM-DCM",
            "code": "DX",
            "display": "Digital Radiography"
          },
          "instances": [
            {
              "title": "Image of clavicle",
              "sop_class": {
                "system": "DICOM-SOP",
                "code": "1.2.840.10008.5.1.4.1.1.1.1",
                "display": "Digital X-Ray Image Storage"
              }
            }
          ]
        }
      ],
      "direct_transition": "Broken_Bone_Surgery"
    },
    "Broken_Arm": {
      "type": "ConditionOnset",
      "target_encounter": "ED_Visit_For_Broken_Bone",
      "assign_to_attribute": "broken_bone",
      "codes": [
        {
          "system": "SNOMED-CT",
          "code": "65966004",
          "display": "Fracture of forearm"
        }
      ],
      "direct_transition": "Arm_X_Ray"
    },

    "Arm_X_Ray": {
      "type": "ImagingStudy",
      "procedure_code": {
        "system": "SNOMED-CT",
        "code": "1225002",
        "display": "Upper arm X-ray"
      },
      "series": [
        {
          "body_site": {
            "system": "SNOMED-CT",
            "code": "40983000",
            "display": "Arm"
          },
          "modality": {
            "system": "DICOM-DCM",
            "code": "DX",
            "display": "Digital Radiography"
          },
          "instances": [
            {
              "title": "Image of arm",
              "sop_class": {
                "system": "DICOM-SOP",
                "code": "1.2.840.10008.5.1.4.1.1.1.1",
                "display": "Digital X-Ray Image Storage"
              }
            }
          ]
        }
      ],
      "direct_transition": "Broken_Bone_Immobilization"
    },
    "Broken_Wrist": {
      "type": "ConditionOnset",
      "target_encounter": "ED_Visit_For_Broken_Bone",
      "assign_to_attribute": "broken_bone",
      "codes": [
        {
          "system": "SNOMED-CT",
          "code": "263102004",
          "display": "Fracture subluxation of wrist"
        }
      ],
      "direct_transition": "Wrist_X_Ray"
    },

    "Wrist_X_Ray": {
      "type": "ImagingStudy",
      "procedure_code": {
        "system": "SNOMED-CT",
        "code": "60027007",
        "display": "X-ray or wrist"
      },
      "series": [
        {
          "body_site": {
            "system": "SNOMED-CT",
            "code": "8205005",
            "display": "Wrist"
          },
          "modality": {
            "system": "DICOM-DCM",
            "code": "DX",
            "display": "Digital Radiography"
          },
          "instances": [
            {
              "title": "Image of wrist",
              "sop_class": {
                "system": "DICOM-SOP",
                "code": "1.2.840.10008.5.1.4.1.1.1.1",
                "display": "Digital X-Ray Image Storage"
              }
            }
          ]
        }
      ],
      "direct_transition": "Broken_Bone_Immobilization"
    },
    "Broken_Ankle": {
      "type": "ConditionOnset",
      "target_encounter": "ED_Visit_For_Broken_Bone",
      "assign_to_attribute": "broken_bone",
      "codes": [
        {
          "system": "SNOMED-CT",
          "code": "16114001",
          "display": "Fracture of ankle"
        }
      ],
      "direct_transition": "Ankle_X_Ray"
    },

    "Ankle_X_Ray": {
      "type": "ImagingStudy",
      "procedure_code": {
        "system": "SNOMED-CT",
        "code": "19490002",
        "display": "Ankle X-ray"
      },
      "series": [
        {
          "body_site": {
            "system": "SNOMED-CT",
            "code": "344001",
            "display": "Ankle"
          },
          "modality": {
            "system": "DICOM-DCM",
            "code": "DX",
            "display": "Digital Radiography"
          },
          "instances": [
            {
              "title": "Image of ankle",
              "sop_class": {
                "system": "DICOM-SOP",
                "code": "1.2.840.10008.5.1.4.1.1.1.1",
                "display": "Digital X-Ray Image Storage"
              }
            }
          ]
        }
      ],
      "direct_transition": "Broken_Bone_Immobilization"
    },
    "Broken_Rib": {
      "type": "ConditionOnset",
      "target_encounter": "ED_Visit_For_Broken_Bone",
      "assign_to_attribute": "broken_bone",
      "codes": [
        {
          "system": "SNOMED-CT",
          "code": "33737001",
          "display": "Fracture of rib"
        }
      ],
      "direct_transition": "Chest_X_Ray"
    },

    "Chest_X_Ray": {
      "type": "ImagingStudy",
      "procedure_code": {
        "system": "SNOMED-CT",
        "code": "399208008",
        "display": "Chest X-ray"
      },
      "series": [
        {
          "body_site": {
            "system": "SNOMED-CT",
            "code": "51185008",
            "display": "Chest"
          },
          "modality": {
            "system": "DICOM-DCM",
            "code": "DX",
            "display": "Digital Radiography"
          },
          "instances": [
            {
              "title": "Image of chest",
              "sop_class": {
                "system": "DICOM-SOP",
                "code": "1.2.840.10008.5.1.4.1.1.1.1",
                "display": "Digital X-Ray Image Storage"
              }
            }
          ]
        }
      ],
      "direct_transition": "Broken_Bone_Immobilization"
    },
    "Broken_Hip": {
      "type": "ConditionOnset",
      "target_encounter": "ED_Visit_For_Broken_Bone",
      "assign_to_attribute": "broken_bone",
      "codes": [
        {
          "system": "SNOMED-CT",
          "code": "359817006",
          "display": "Closed fracture of hip"
        }
      ],
      "direct_transition": "Pelvic_X_Ray"
    },

    "Pelvic_X_Ray": {
      "type": "ImagingStudy",
      "procedure_code": {
        "system": "SNOMED-CT",
        "code": "268425006",
        "display": "Pelvis X-ray"
      },
      "series": [
        {
          "body_site": {
            "system": "SNOMED-CT",
            "code": "12921003",
            "display": "Pelvis"
          },
          "modality": {
            "system": "DICOM-DCM",
            "code": "DX",
            "display": "Digital Radiography"
          },
          "instances": [
            {
              "title": "Image of pelvis",
              "sop_class": {
                "system": "DICOM-SOP",
                "code": "1.2.840.10008.5.1.4.1.1.1.1",
                "display": "Digital X-Ray Image Storage"
              }
            }
          ]
        }
      ],
      "direct_transition": "Broken_Bone_Surgery"
    },
    "Broken_Bone_Immobilization": {
      "type": "Procedure",
      "reason": "broken_bone",
      "duration": {
        "low": 20,
        "high": 45,
        "unit": "minutes"
      },
      "codes": [
        {
          "system": "SNOMED-CT",
          "code": "274474001",
          "display": "Bone immobilization"
        }
      ],
      "direct_transition": "Broken_Bone_Injury_Prescribe_Pain_Medication"
    },
    "Broken_Bone_Surgery": {
      "type": "Procedure",
      "reason": "broken_bone",
      "duration": {
        "low": 1,
        "high": 2,
        "unit": "hours"
      },
      "codes": [
        {
          "system": "SNOMED-CT",
          "code": "305428000",
          "display": "Admission to orthopedic department"
        }
      ],
      "direct_transition": "Broken_Bone_Injury_Prescribe_Pain_Medication"
    },
    "Broken_Bone_Injury_Prescribe_Pain_Medication": {
      "type": "Simple",
      "complex_transition": [
        {
          "condition": {
            "condition_type": "PriorState",
            "name": "Broken_Bone_Surgery"
          },
          "distributions": [
            {
              "distribution": 0.8,
              "transition": "Broken_Bone_Injury_Prescribe_Opioid"
            },
            {
              "distribution": 0.2,
              "transition": "Broken_Bone_Injury_Prescribe_Non_Opioid"
            }
          ]
        },
        {
          "distributions": [
            {
              "distribution": 0.3,
              "transition": "Broken_Bone_Injury_Prescribe_Opioid"
            },
            {
              "distribution": 0.7,
              "transition": "Broken_Bone_Injury_Prescribe_Non_Opioid"
            }
          ]
        }
      ]
    },
    "Broken_Bone_Injury_Prescribe_Opioid": {
      "type": "CallSubmodule",
      "submodule": "medications/moderate_opioid_pain_reliever",
      "direct_transition": "Broken_Bone_Injury_Prescribe_Non_Opioid"
    },
    "Broken_Bone_Injury_Prescribe_Non_Opioid": {
      "type": "CallSubmodule",
      "submodule": "medications/otc_pain_reliever",
      "direct_transition": "Broken_Bone_CarePlan"
    },
    "Broken_Bone_CarePlan": {
      "type": "CarePlanStart",
      "assign_to_attribute": "injury_careplan",
      "reason": "broken_bone",
      "codes": [
        {
          "system": "SNOMED-CT",
          "code": "385691007",
          "display": "Fracture care"
        }
      ],
      "activities": [
        {
          "system": "SNOMED-CT",
          "code": "183051005",
          "display": "Recommendation to rest",
          "remarks": [
            "Until the broken bone heals"
          ]
        },
        {
          "system": "SNOMED-CT",
          "code": "408580007",
          "display": "Physical activity target light exercise",
          "remarks": [
            "After the broken bone heals"
          ]
        }
      ],
      "direct_transition": "Consider_Osteoporosis"
    },
    "Consider_Osteoporosis": {
      "type": "Simple",
      "complex_transition": [
        {
          "condition": {
            "condition_type": "Active Condition",
            "codes": [
              {
                "system": "SNOMED-CT",
                "code": "64859006",
                "display": "Osteoporosis (disorder)"
              }
            ]
          },
          "transition": "Diagnose_Fracture_Due_to_Osteoporosis"
        },
        {
          "condition": {
            "condition_type": "Age",
            "operator": ">",
            "quantity": 50,
            "unit": "years"
          },
          "transition": "Osteoporosis_Workup"
        },
        {
          "distributions": [
            {
              "distribution": 0.02,
              "transition": "Osteoporosis_Workup"
            },
            {
              "distribution": 0.98,
              "transition": "End_Broken_Bone_Encounter"
            }
          ],
          "remarks": [
            "Give all people a small chance to check for osteoporosis",
            "Frequent checks are not valuable -- ",
            "https://www.nih.gov/news-events/nih-research-matters/how-often-should-women-have-bone-tests"
          ]
        }
      ]
    },
    "Osteoporosis_Workup": {
      "type": "Procedure",
      "codes": [
        {
          "system": "SNOMED-CT",
          "code": "312681000",
          "display": "Bone density scan (procedure)"
        }
      ],
      "reason": "broken_bone",
      "conditional_transition": [
        {
          "condition": {
            "condition_type": "Attribute",
            "attribute": "osteoporosis",
            "operator": "==",
            "value": true
          },
          "transition": "Low_Bone_Density"
        },
        {
          "transition": "High_Bone_Density"
        }
      ]
    },
    "High_Bone_Density": {
      "type": "Observation",
      "category": "procedure",
      "codes": [
        {
          "system": "LOINC",
          "code": "38265-5",
          "display": "DXA [T-score] Bone density"
        }
      ],
      "remarks": [
        "TODO - This code is specifically for radius/ulna.",
        "Future impl may want to use a different code depending on what bone was broken"
      ],
      "range": {
        "low": -0.5,
        "high": 0.5
      },
      "unit": "{T-score}",
      "direct_transition": "End_Broken_Bone_Encounter"
    },
    "Low_Bone_Density": {
      "type": "Observation",
      "category": "procedure",
      "codes": [
        {
          "system": "LOINC",
          "code": "38265-5",
          "display": "DXA [T-score] Bone density"
        }
      ],
      "range": {
        "low": -3.8,
        "high": -2.5
      },
      "unit": "{T-score}",
      "remarks": [
        "WHO definition of osteoporosis is a T-score < 2.5",
        "https://www.ncbi.nlm.nih.gov/pmc/articles/PMC1963365/"
      ],
      "direct_transition": "Diagnose_Osteoporosis"
    },
    "Diagnose_Osteoporosis": {
      "type": "ConditionOnset",
      "codes": [
        {
          "system": "SNOMED-CT",
          "code": "64859006",
          "display": "Osteoporosis (disorder)"
        }
      ],
      "direct_transition": "Diagnose_Fracture_Due_to_Osteoporosis"
    },
    "Diagnose_Fracture_Due_to_Osteoporosis": {
      "type": "ConditionOnset",
      "codes": [
        {
          "system": "SNOMED-CT",
          "code": "443165006",
          "display": "Pathological fracture due to osteoporosis (disorder)"
        }
      ],
      "direct_transition": "End_Broken_Bone_Encounter"
    },
    "End_Broken_Bone_Encounter": {
      "type": "EncounterEnd",
      "direct_transition": "Broken_Bone_Recovery_Period"
    },
    "Broken_Bone_Recovery_Period": {
      "type": "Delay",
      "range": {
        "low": 1,
        "high": 4,
        "unit": "months"
      },
      "direct_transition": "Broken_Bone_Injury_Followup"
    },
    "Broken_Bone_Injury_Followup": {
      "type": "Encounter",
      "encounter_class": "ambulatory",
      "reason": "broken_bone",
      "codes": [
        {
          "system": "SNOMED-CT",
          "code": "185349003",
          "display": "Encounter for 'check-up'"
        }
      ],
      "direct_transition": "End_Broken_Bone_Injury"
    },
    "End_Broken_Bone_Injury": {
      "type": "ConditionEnd",
      "referenced_by_attribute": "broken_bone",
      "conditional_transition": [
        {
          "condition": {
            "condition_type": "Active Condition",
            "codes": [
              {
                "system": "SNOMED-CT",
                "code": "443165006",
                "display": "Pathological fracture due to osteoporosis (disorder)"
              }
            ]
          },
          "transition": "End_Osteoporosis_Fracture"
        },
        {
          "transition": "End_Broken_Bone_Followup"
        }
      ]
    },
    "End_Osteoporosis_Fracture": {
      "type": "ConditionEnd",
      "condition_onset": "Diagnose_Fracture_Due_to_Osteoporosis",
      "direct_transition": "End_Broken_Bone_Followup"
    },
    "End_Broken_Bone_Followup": {
      "type": "EncounterEnd",
      "direct_transition": "Conclude_Injury"
    },
    "Burn_Injury": {
      "type": "Simple",
      "remarks": [
        "======================================================================",
        " BURN                                                                 ",
        "======================================================================",
        "Further supported by the following sources: ",
        "http://www.ameriburn.org/resources_factsheet.php",
        "http://www.burnfoundation.org/programs/resource.cfm?c=2&a=6 (1999 incidence)",
        "Since the early 1990's the burn rates in the U.S. have declined almost 50%;",
        "however, the relative proportions of severity has stayed the same."
      ],
      "direct_transition": "ED_Visit_For_Burn"
    },
    "ED_Visit_For_Burn": {
      "type": "Encounter",
      "encounter_class": "emergency",
      "codes": [
        {
          "system": "SNOMED-CT",
          "code": "50849002",
          "display": "Emergency room admission"
        }
      ],
      "direct_transition": "Burn"
    },
    "Burn": {
      "type": "Simple",
      "remarks": [
        "Used the 1990 incidence rates to determine the relative proportions of burns only.",
        "ED Visits:      1.25M",
        "Hospital Stays:   51k  => 0.0408",
        "Deaths:          5500  => 0.0044",
        "Distributed the burns that don't result in death or a hospital stay between first ",
        "and second degree burns. (60% first degree, 40% second degree of the 0.9548 remaining)."
      ],
      "distributed_transition": [
        {
          "distribution": 0.57288,
          "transition": "First_Degree_Burn"
        },
        {
          "distribution": 0.38192,
          "transition": "Second_Degree_Burn"
        },
        {
          "distribution": 0.0408,
          "transition": "Third_Degree_Burn"
        },
        {
          "distribution": 0.0044,
          "transition": "Deadly_Burn"
        }
      ]
    },
    "First_Degree_Burn": {
      "type": "ConditionOnset",
      "target_encounter": "ED_Visit_For_Burn",
      "assign_to_attribute": "burn_injury",
      "codes": [
        {
          "system": "SNOMED-CT",
          "code": "403190006",
          "display": "First degree burn"
        }
      ],
      "direct_transition": "Burn_CarePlan"
    },
    "Second_Degree_Burn": {
      "type": "ConditionOnset",
      "target_encounter": "ED_Visit_For_Burn",
      "assign_to_attribute": "burn_injury",
      "codes": [
        {
          "system": "SNOMED-CT",
          "code": "403191005",
          "display": "Second degree burn"
        }
      ],
      "direct_transition": "Burn_CarePlan"
    },
    "Third_Degree_Burn": {
      "type": "ConditionOnset",
      "target_encounter": "ED_Visit_For_Burn",
      "assign_to_attribute": "burn_injury",
      "codes": [
        {
          "system": "SNOMED-CT",
          "code": "403192003",
          "display": "Third degree burn"
        }
      ],
      "direct_transition": "Burn_CarePlan"
    },
    "Burn_CarePlan": {
      "type": "CarePlanStart",
      "assign_to_attribute": "injury_careplan",
      "reason": "burn_injury",
      "codes": [
        {
          "system": "SNOMED-CT",
          "code": "133901003",
          "display": "Burn care"
        }
      ],
      "activities": [
        {
          "system": "SNOMED-CT",
          "code": "385949008",
          "display": "Dressing change management"
        },
        {
          "system": "SNOMED-CT",
          "code": "440381005",
          "display": "Behavior to prevent sun exposure"
        },
        {
          "system": "SNOMED-CT",
          "code": "439830001",
          "display": "Behavior to prevent infection"
        }
      ],
      "conditional_transition": [
        {
          "condition": {
            "condition_type": "Active Condition",
            "codes": [
              {
                "system": "SNOMED-CT",
                "code": "403190006",
                "display": "First degree burn"
              }
            ]
          },
          "transition": "Burn_Injury_Prescribe_Non_Opioid"
        },
        {
          "condition": {
            "condition_type": "Active Condition",
            "codes": [
              {
                "system": "SNOMED-CT",
                "code": "403191005",
                "display": "Second degree burn"
              }
            ]
          },
          "transition": "Burn_Injury_Prescribe_Antibiotic"
        },
        {
          "condition": {
            "condition_type": "Active Condition",
            "codes": [
              {
                "system": "SNOMED-CT",
                "code": "403192003",
                "display": "Third degree burn"
              }
            ]
          },
          "transition": "Severe_Burn_Care"
        }
      ]
    },
    "Severe_Burn_Care": {
      "type": "Procedure",
      "reason": "burn_injury",
      "codes": [
        {
          "system": "SNOMED-CT",
          "code": "183450002",
          "display": "Admission to burn unit"
        }
      ],
      "direct_transition": "Severe_Burn_Hospitalization"
    },
    "Severe_Burn_Hospitalization": {
      "type": "Procedure",
      "reason": "burn_injury",
      "duration": {
        "low": 1,
        "high": 3,
        "unit": "weeks"
      },
      "codes": [
        {
          "system": "SNOMED-CT",
          "code": "305340004",
          "display": "Admission to long stay hospital"
        }
      ],
      "direct_transition": "Burn_Injury_Prescribe_Antibiotic"
    },
    "Burn_Injury_Prescribe_Antibiotic": {
      "type": "CallSubmodule",
      "remarks": [
        "Antibiotics that can be used to treat ear infections are equally ",
        "suitable for treating bacterial tissue infections."
      ],
      "submodule": "medications/ear_infection_antibiotic",
      "direct_transition": "Burn_Injury_Prescribe_Opioid"
    },
    "Burn_Injury_Prescribe_Opioid": {
      "type": "CallSubmodule",
      "submodule": "medications/moderate_opioid_pain_reliever",
      "direct_transition": "Burn_Injury_Prescribe_Non_Opioid"
    },
    "Burn_Injury_Prescribe_Non_Opioid": {
      "type": "CallSubmodule",
      "submodule": "medications/otc_pain_reliever",
      "direct_transition": "End_Burn_Encounter"
    },
    "End_Burn_Encounter": {
      "type": "EncounterEnd",
      "direct_transition": "Burn_Recovery_Period"
    },
    "Burn_Recovery_Period": {
      "type": "Delay",
      "range": {
        "low": 2,
        "high": 6,
        "unit": "weeks"
      },
      "direct_transition": "Burn_Injury_Followup"
    },
    "Burn_Injury_Followup": {
      "type": "Encounter",
      "encounter_class": "ambulatory",
      "reason": "burn_injury",
      "codes": [
        {
          "system": "SNOMED-CT",
          "code": "185349003",
          "display": "Encounter for 'check-up'"
        }
      ],
      "direct_transition": "End_Burn_Injury"
    },
    "End_Burn_Injury": {
      "type": "ConditionEnd",
      "referenced_by_attribute": "burn_injury",
      "direct_transition": "End_Burn_Followup"
    },
    "End_Burn_Followup": {
      "type": "EncounterEnd",
      "direct_transition": "Conclude_Injury"
    },
    "Laceration_Injury": {
      "type": "Simple",
      "remarks": [
        "======================================================================",
        " LACERATION                                                           ",
        "======================================================================",
        "Added a mix of lacerations for variety. It seems like most common ",
        "lacerations are equally likely.",
        "TODO: In the future, lacerations that are poorly treated by the patient may ",
        "develop an infection. Could be interesting to add this into the mix."
      ],
      "direct_transition": "ED_Visit_For_Laceration"
    },
    "ED_Visit_For_Laceration": {
      "type": "Encounter",
      "encounter_class": "emergency",
      "codes": [
        {
          "system": "SNOMED-CT",
          "code": "50849002",
          "display": "Emergency room admission"
        }
      ],
      "direct_transition": "Laceration"
    },
    "Laceration": {
      "type": "Simple",
      "distributed_transition": [
        {
          "distribution": 0.2,
          "transition": "Laceration_Of_Hand"
        },
        {
          "distribution": 0.2,
          "transition": "Laceration_Of_Arm"
        },
        {
          "distribution": 0.2,
          "transition": "Laceration_Of_Leg"
        },
        {
          "distribution": 0.2,
          "transition": "Laceration_Of_Face"
        },
        {
          "distribution": 0.2,
          "transition": "Laceration_Of_Foot"
        }
      ]
    },
    "Laceration_Of_Hand": {
      "type": "ConditionOnset",
      "target_encounter": "ED_Visit_For_Laceration",
      "assign_to_attribute": "laceration_injury",
      "codes": [
        {
          "system": "SNOMED-CT",
          "code": "284549007",
          "display": "Laceration of hand"
        }
      ],
      "direct_transition": "Laceration_CarePlan"
    },
    "Laceration_Of_Arm": {
      "type": "ConditionOnset",
      "target_encounter": "ED_Visit_For_Laceration",
      "assign_to_attribute": "laceration_injury",
      "codes": [
        {
          "system": "SNOMED-CT",
          "code": "283371005",
          "display": "Laceration of forearm"
        }
      ],
      "direct_transition": "Laceration_CarePlan"
    },
    "Laceration_Of_Leg": {
      "type": "ConditionOnset",
      "target_encounter": "ED_Visit_For_Laceration",
      "assign_to_attribute": "laceration_injury",
      "codes": [
        {
          "system": "SNOMED-CT",
          "code": "283385000",
          "display": "Laceration of thigh"
        }
      ],
      "direct_transition": "Laceration_CarePlan"
    },
    "Laceration_Of_Face": {
      "type": "ConditionOnset",
      "target_encounter": "ED_Visit_For_Laceration",
      "assign_to_attribute": "laceration_injury",
      "codes": [
        {
          "system": "SNOMED-CT",
          "code": "370247008",
          "display": "Facial laceration"
        }
      ],
      "direct_transition": "Laceration_CarePlan"
    },
    "Laceration_Of_Foot": {
      "type": "ConditionOnset",
      "target_encounter": "ED_Visit_For_Laceration",
      "assign_to_attribute": "laceration_injury",
      "codes": [
        {
          "system": "SNOMED-CT",
          "code": "284551006",
          "display": "Laceration of foot"
        }
      ],
      "direct_transition": "Laceration_CarePlan"
    },
    "Laceration_CarePlan": {
      "type": "CarePlanStart",
      "assign_to_attribute": "injury_careplan",
      "reason": "laceration_injury",
      "codes": [
        {
          "system": "SNOMED-CT",
          "code": "225358003",
          "display": "Wound care"
        }
      ],
      "activities": [
        {
          "system": "SNOMED-CT",
          "code": "385949008",
          "display": "Dressing change management"
        },
        {
          "system": "SNOMED-CT",
          "code": "439830001",
          "display": "Behavior to prevent infection"
        }
      ],
      "direct_transition": "Suture_Laceration"
    },
    "Suture_Laceration": {
      "type": "Procedure",
      "reason": "laceration_injury",
      "duration": {
        "low": 10,
        "high": 30,
        "unit": "minutes"
      },
      "codes": [
        {
          "system": "SNOMED-CT",
          "code": "288086009",
          "display": "Suture open wound"
        }
      ],
      "remarks": [
        "For some of the lacerations it's prudent to give a tetanus booster. ",
        "For now this distribution is arbitrary but we assume not every wound ",
        "involves rusty or dirty metal and that most people are up-to-date ",
        "with their tetanus shots."
      ],
      "distributed_transition": [
        {
          "distribution": 0.2,
          "transition": "Laceration_Tetanus_Shot"
        },
        {
          "distribution": 0.8,
          "transition": "Laceration_Injury_Prescribe_Non_Opioid"
        }
      ]
    },
    "Laceration_Tetanus_Shot": {
      "type": "Procedure",
      "reason": "laceration_injury",
      "duration": {
        "low": 10,
        "high": 20,
        "unit": "minutes"
      },
      "codes": [
        {
          "system": "SNOMED-CT",
          "code": "384700001",
          "display": "Injection of tetanus antitoxin"
        }
      ],
      "direct_transition": "Laceration_Injury_Prescribe_Non_Opioid"
    },
    "Laceration_Injury_Prescribe_Non_Opioid": {
      "type": "CallSubmodule",
      "submodule": "medications/otc_pain_reliever",
      "direct_transition": "End_Laceration_Encounter"
    },
    "End_Laceration_Encounter": {
      "type": "EncounterEnd",
      "direct_transition": "Laceration_Recovery_Period"
    },
    "Laceration_Recovery_Period": {
      "type": "Delay",
      "range": {
        "low": 2,
        "high": 4,
        "unit": "weeks"
      },
      "direct_transition": "End_Laceration_Injury"
    },
    "End_Laceration_Injury": {
      "type": "ConditionEnd",
      "referenced_by_attribute": "laceration_injury",
      "direct_transition": "Conclude_Injury"
    },
    "Sprain_Injury": {
      "type": "Simple",
      "remarks": [
        "======================================================================",
        " SPRAIN                                                               ",
        "======================================================================",
        "Arbitrary distribution of sprained ankles and wrists for variety."
      ],
      "direct_transition": "ED_Visit_For_Sprain"
    },
    "ED_Visit_For_Sprain": {
      "type": "Encounter",
      "encounter_class": "emergency",
      "codes": [
        {
          "system": "SNOMED-CT",
          "code": "50849002",
          "display": "Emergency room admission"
        }
      ],
      "distributed_transition": [
        {
          "distribution": 0.7,
          "transition": "Sprained_Ankle"
        },
        {
          "distribution": 0.3,
          "transition": "Sprained_Wrist"
        }
      ]
    },
    "Sprained_Ankle": {
      "type": "ConditionOnset",
      "target_encounter": "ED_Visit_For_Sprain",
      "assign_to_attribute": "sprain_injury",
      "codes": [
        {
          "system": "SNOMED-CT",
          "code": "44465007",
          "display": "Sprain of ankle"
        }
      ],
      "direct_transition": "Sprain_CarePlan"
    },
    "Sprained_Wrist": {
      "type": "ConditionOnset",
      "target_encounter": "ED_Visit_For_Sprain",
      "assign_to_attribute": "sprain_injury",
      "codes": [
        {
          "system": "SNOMED-CT",
          "code": "70704007",
          "display": "Sprain of wrist"
        }
      ],
      "direct_transition": "Sprain_CarePlan"
    },
    "Sprain_CarePlan": {
      "type": "CarePlanStart",
      "assign_to_attribute": "injury_careplan",
      "reason": "sprain_injury",
      "codes": [
        {
          "system": "SNOMED-CT",
          "code": "91251008",
          "display": "Physical therapy procedure"
        }
      ],
      "activities": [
        {
          "system": "SNOMED-CT",
          "code": "229586001",
          "display": "Rest, ice, compression and elevation treatment programme"
        },
        {
          "system": "SNOMED-CT",
          "code": "229070002",
          "display": "Stretching exercises"
        }
      ],
      "direct_transition": "Sprain_Prescribe_Non_Opioid"
    },
    "Sprain_Prescribe_Non_Opioid": {
      "type": "CallSubmodule",
      "submodule": "medications/otc_pain_reliever",
      "direct_transition": "End_Sprain_Encounter"
    },
    "End_Sprain_Encounter": {
      "type": "EncounterEnd",
      "direct_transition": "Sprain_Recovery_Period"
    },
    "Sprain_Recovery_Period": {
      "type": "Delay",
      "range": {
        "low": 2,
        "high": 6,
        "unit": "weeks"
      },
      "direct_transition": "End_Sprain_Injury"
    },
    "End_Sprain_Injury": {
      "type": "ConditionEnd",
      "referenced_by_attribute": "sprain_injury",
      "direct_transition": "Conclude_Injury"
    },
    "Knee_Injury": {
      "type": "Simple",
      "remarks": [
        "======================================================================",
        " KNEE                                                                 ",
        "======================================================================",
        "Tears of the following structures: ",
        "1. ACL      (25.4%)",
        "2. MCL      (36.1%)",
        "3. Meniscus (23.0%)",
        "4. Patella  (29.5%)",
        "These percentages add up to >100 since multiple tears could occur from one knee ",
        "injury. To simplify I normalized these percentages out of 100 but maintained ",
        "the relative proportions. Only one of the above occurs at any given time.",
        "Sources: ",
        "https://www.ncbi.nlm.nih.gov/pmc/articles/PMC3768257/"
      ],
      "direct_transition": "ED_Visit_For_Knee_Injury"
    },
    "ED_Visit_For_Knee_Injury": {
      "type": "Encounter",
      "encounter_class": "emergency",
      "codes": [
        {
          "system": "SNOMED-CT",
          "code": "50849002",
          "display": "Emergency room admission"
        }
      ],
<<<<<<< HEAD
      "distributed_transition": [
        {
          "transition": "Torn_MCL",
          "distribution": 0.3177
        },
        {
          "transition": "Torn_ACL",
          "distribution": 0.2235
        },
        {
          "transition": "Torn_Meniscus",
          "distribution": 0.2024
        },
        {
          "transition": "Torn_Patellar_Tendon",
          "distribution": 0.2564
        }
      ]
=======
      "direct_transition": "Knee_X_Ray"
    },

    "Knee_X_Ray": {
      "type": "ImagingStudy",
      "procedure_code": {
        "system": "SNOMED-CT",
        "code": "74016001",
        "display": "Knee X-ray"
      },
      "series": [
        {
          "body_site": {
            "system": "SNOMED-CT",
            "code": "72696002",
            "display": "Knee"
          },
          "modality": {
            "system": "DICOM-DCM",
            "code": "DX",
            "display": "Digital Radiography"
          },
          "instances": [
            {
              "title": "Image of knee",
              "sop_class": {
                "system": "DICOM-SOP",
                "code": "1.2.840.10008.5.1.4.1.1.1.1",
                "display": "Digital X-Ray Image Storage"
              }
            }
          ]
        }
      ],
      "direct_transition": "Knee_Injury_CarePlan"
>>>>>>> 525fc595
    },
    "Knee_Injury_CarePlan": {
      "type": "CarePlanStart",
      "assign_to_attribute": "injury_careplan",
      "reason": "knee_injury",
      "codes": [
        {
          "system": "SNOMED-CT",
          "code": "91251008",
          "display": "Physical therapy procedure"
        }
      ],
      "activities": [
        {
          "system": "SNOMED-CT",
          "code": "229586001",
          "display": "Rest, ice, compression and elevation treatment programme"
        },
        {
          "system": "SNOMED-CT",
          "code": "229070002",
          "display": "Stretching exercises"
        }
      ],
      "direct_transition": "Knee_Injury_Prescribe_Non_Opioid"
    },
    "Torn_ACL": {
      "type": "ConditionOnset",
      "target_encounter": "ED_Visit_For_Knee_Injury",
      "assign_to_attribute": "knee_injury",
      "codes": [
        {
          "system": "SNOMED-CT",
          "code": "444470001",
          "display": "Injury of anterior cruciate ligament"
        }
      ],
      "direct_transition": "Knee_Injury_CarePlan"
    },
    "Torn_MCL": {
      "type": "ConditionOnset",
      "target_encounter": "ED_Visit_For_Knee_Injury",
      "assign_to_attribute": "knee_injury",
      "codes": [
        {
          "system": "SNOMED-CT",
          "code": "444448004",
          "display": "Injury of medial collateral ligament of knee"
        }
      ],
      "direct_transition": "Knee_Injury_CarePlan"
    },
    "Torn_Meniscus": {
      "type": "ConditionOnset",
      "target_encounter": "ED_Visit_For_Knee_Injury",
      "assign_to_attribute": "knee_injury",
      "remarks": [
        "These typically don't require surgery, so go straight to therapy."
      ],
      "codes": [
        {
          "system": "SNOMED-CT",
          "code": "239720000",
          "display": "Tear of meniscus of knee"
        }
      ],
      "direct_transition": "Knee_Injury_CarePlan"
    },
    "Torn_Patellar_Tendon": {
      "type": "ConditionOnset",
      "target_encounter": "ED_Visit_For_Knee_Injury",
      "assign_to_attribute": "knee_injury",
      "codes": [
        {
          "system": "SNOMED-CT",
          "code": "30832001",
          "display": "Rupture of patellar tendon"
        }
      ],
      "direct_transition": "Knee_Injury_CarePlan"
    },
    "End_Knee_Injury_Encounter_I": {
      "type": "EncounterEnd",
      "conditional_transition": [
        {
          "transition": "Knee_Injury_Recovery_Period",
          "condition": {
            "condition_type": "PriorState",
            "name": "Torn_Meniscus"
          }
        },
        {
          "transition": "Wait_For_Knee_Surgery"
        }
      ]
    },
    "Wait_For_Knee_Surgery": {
      "type": "Delay",
      "exact": {
        "quantity": 1,
        "unit": "weeks"
      },
      "direct_transition": "Knee_Surgery_Encounter"
    },
    "Knee_Surgery_Encounter": {
      "type": "Encounter",
      "encounter_class": "inpatient",
      "reason": "knee_injury",
      "codes": [
        {
          "system": "SNOMED-CT",
          "code": "183495009",
          "display": "Non-urgent orthopedic admission"
        }
      ],
      "direct_transition": "Knee_Surgery_Procedure"
    },
    "Knee_Surgery_Procedure": {
      "type": "Procedure",
      "reason": "knee_injury",
      "duration": {
        "low": 2,
        "high": 4,
        "unit": "hours"
      },
      "codes": [
        {
          "system": "SNOMED-CT",
          "code": "699253003",
          "display": "Surgical manipulation of joint of knee"
        }
      ],
      "direct_transition": "Knee_Injury_Prescribe_Opioid"
    },
    "Knee_Injury_Prescribe_Opioid": {
      "type": "CallSubmodule",
      "submodule": "medications/moderate_opioid_pain_reliever",
      "direct_transition": "End_Knee_Injury_Encounter_II"
    },
    "Knee_Injury_Prescribe_Non_Opioid": {
      "type": "CallSubmodule",
      "submodule": "medications/otc_pain_reliever",
      "direct_transition": "End_Knee_Injury_Encounter_I"
    },
    "End_Knee_Injury_Encounter_II": {
      "type": "EncounterEnd",
      "direct_transition": "Knee_Injury_Recovery_Period"
    },
    "Knee_Injury_Recovery_Period": {
      "type": "Delay",
      "range": {
        "low": 1,
        "high": 3,
        "unit": "months"
      },
      "direct_transition": "End_Knee_Injury"
    },
    "End_Knee_Injury": {
      "type": "ConditionEnd",
      "referenced_by_attribute": "knee_injury",
      "direct_transition": "Conclude_Injury"
    },
    "Shoulder_Injury": {
      "type": "Simple",
      "remarks": [
        "======================================================================",
        " SHOULDER                                                             ",
        "======================================================================",
        "Tears of the rotator cuff. Typically this doesn't require an immediate trip ",
        "to the emergency department. An ambulatory encounter and PT (or in some cases,",
        "surgery) will do. Interestingly enough, in most cases surgery won't help a ",
        "torn rotator cuff any more than physical therapy. The percentages are arbitraty ",
        "but I directed most patients directly to PT instead of surgery."
      ],
      "direct_transition": "Torn_Rotator_Cuff"
    },
    "Torn_Rotator_Cuff": {
      "type": "ConditionOnset",
      "target_encounter": "Encounter_For_Shoulder_Injury",
      "codes": [
        {
          "system": "SNOMED-CT",
          "code": "307731004",
          "display": "Injury of tendon of the rotator cuff of shoulder"
        }
      ],
      "direct_transition": "Encounter_For_Shoulder_Injury"
    },
    "Encounter_For_Shoulder_Injury": {
      "type": "Encounter",
      "encounter_class": "ambulatory",
      "reason": "Torn_Rotator_Cuff",
      "codes": [
        {
          "system": "SNOMED-CT",
          "code": "185347001",
          "display": "Encounter for problem"
        }
      ],
      "direct_transition": "Shoulder_Injury_CarePlan"
    },
    "Shoulder_Injury_CarePlan": {
      "type": "CarePlanStart",
      "assign_to_attribute": "injury_careplan",
      "reason": "Torn_Rotator_Cuff",
      "codes": [
        {
          "system": "SNOMED-CT",
          "code": "91251008",
          "display": "Physical therapy procedure"
        }
      ],
      "activities": [
        {
          "system": "SNOMED-CT",
          "code": "229586001",
          "display": "Rest, ice, compression and elevation treatment programme"
        },
        {
          "system": "SNOMED-CT",
          "code": "229070002",
          "display": "Stretching exercises"
        }
      ],
      "direct_transition": "End_Shoulder_Injury_Encounter"
    },
    "End_Shoulder_Injury_Encounter": {
      "type": "EncounterEnd",
      "distributed_transition": [
        {
          "distribution": 0.9,
          "transition": "Shoulder_Injury_Recovery_Period"
        },
        {
          "distribution": 0.1,
          "transition": "Wait_For_Shoulder_Surgery"
        }
      ]
    },
    "Wait_For_Shoulder_Surgery": {
      "type": "Delay",
      "exact": {
        "quantity": 1,
        "unit": "weeks"
      },
      "direct_transition": "Shoulder_Surgery_Encounter"
    },
    "Shoulder_Surgery_Encounter": {
      "type": "Encounter",
      "encounter_class": "inpatient",
      "reason": "Torn_Rotator_Cuff",
      "codes": [
        {
          "system": "SNOMED-CT",
          "code": "183495009",
          "display": "Non-urgent orthopedic admission"
        }
      ],
      "direct_transition": "Shoulder_Surgery_Procedure"
    },
    "Shoulder_Surgery_Procedure": {
      "type": "Procedure",
      "reason": "Torn_Rotator_Cuff",
      "duration": {
        "low": 2,
        "high": 4,
        "unit": "hours"
      },
      "codes": [
        {
          "system": "SNOMED-CT",
          "code": "387685009",
          "display": "Surgical manipulation of shoulder joint"
        }
      ],
      "direct_transition": "Shoulder_Surgery_Prescribe_Opioid"
    },
    "Shoulder_Surgery_Prescribe_Opioid": {
      "type": "CallSubmodule",
      "submodule": "medications/moderate_opioid_pain_reliever",
      "direct_transition": "Shoulder_Surgery_Prescribe_Non_Opioid"
    },
    "Shoulder_Surgery_Prescribe_Non_Opioid": {
      "type": "CallSubmodule",
      "submodule": "medications/otc_pain_reliever",
      "direct_transition": "End_Shoulder_Surgery_Encounter"
    },
    "End_Shoulder_Surgery_Encounter": {
      "type": "EncounterEnd",
      "direct_transition": "Shoulder_Injury_Recovery_Period"
    },
    "Shoulder_Injury_Recovery_Period": {
      "type": "Delay",
      "range": {
        "low": 1,
        "high": 3,
        "unit": "months"
      },
      "direct_transition": "Shoulder_Injury_Followup"
    },
    "Shoulder_Injury_Followup": {
      "type": "Encounter",
      "encounter_class": "ambulatory",
      "reason": "Torn_Rotator_Cuff",
      "codes": [
        {
          "system": "SNOMED-CT",
          "code": "185349003",
          "display": "Encounter for 'check-up'"
        }
      ],
      "direct_transition": "End_Shoulder_Injury"
    },
    "End_Shoulder_Injury": {
      "type": "ConditionEnd",
      "condition_onset": "Torn_Rotator_Cuff",
      "direct_transition": "End_Shoulder_Followup"
    },
    "End_Shoulder_Followup": {
      "type": "EncounterEnd",
      "direct_transition": "Conclude_Injury"
    },
    "Conclude_Injury": {
      "type": "Simple",
      "remarks": [
        "======================================================================",
        " INJURY CONCLUSION                                                    ",
        "======================================================================",
        "This section is not resposible for ending conditions, only resetting ",
        "attributes and ending care plans and medications. This allows chronic ",
        "injuries to continue while short-term injuries should be ended earlier ",
        "in this module."
      ],
      "direct_transition": "End_Injury_CarePlan"
    },
    "End_Injury_CarePlan": {
      "type": "CarePlanEnd",
      "referenced_by_attribute": "injury_careplan",
      "direct_transition": "End_Injury_Medications"
    },
    "End_Injury_Medications": {
      "type": "Simple",
      "remarks": [
        "For any of the possible medications that could be prescribed in this module ",
        "this state cycles through the attributes and ends the medications until no ",
        "more prescriptions are remaining.",
        "The attributes that this state looks for are: ",
        "1. otc_pain_reliever ",
        "2. antibiotic_prescription ",
        "Any other medications prescribed in this module and not assigned to one of those ",
        "three attributes must be ended manually elsewhere in the module, the special ",
        "exception being 'opioid_prescription' (handled by the Opioid Addiction module)."
      ],
      "conditional_transition": [
        {
          "condition": {
            "condition_type": "Attribute",
            "attribute": "antibiotic_prescription",
            "operator": "is not nil"
          },
          "transition": "End_Antibiotic_Prescription"
        },
        {
          "condition": {
            "condition_type": "Attribute",
            "attribute": "otc_pain_reliever",
            "operator": "is not nil"
          },
          "transition": "End_Non_Opioid_Prescription"
        },
        {
          "remarks": [
            "Fallback transition after all medications are ended"
          ],
          "transition": "Wait_For_Injury"
        }
      ]
    },
    "End_Antibiotic_Prescription": {
      "type": "MedicationEnd",
      "referenced_by_attribute": "antibiotic_prescription",
      "direct_transition": "Unset_Antibiotic_Prescription_Attribute"
    },
    "Unset_Antibiotic_Prescription_Attribute": {
      "type": "SetAttribute",
      "attribute": "antibiotic_prescription",
      "direct_transition": "End_Injury_Medications"
    },
    "End_Non_Opioid_Prescription": {
      "type": "MedicationEnd",
      "referenced_by_attribute": "otc_pain_reliever",
      "direct_transition": "Unset_Non_Opioid_Prescription_Attribute"
    },
    "Unset_Non_Opioid_Prescription_Attribute": {
      "type": "SetAttribute",
      "attribute": "otc_pain_reliever",
      "direct_transition": "End_Injury_Medications"
    },
    "Deadly_Burn": {
      "type": "ConditionOnset",
      "assign_to_attribute": "burn_injury",
      "codes": [
        {
          "system": "SNOMED-CT",
          "code": "48333001",
          "display": "Burn injury(morphologic abnormality)"
        }
      ],
      "direct_transition": "Death_Severe_Burn"
    },
    "Death_Spinal_Cord": {
      "type": "Death",
      "referenced_by_attribute": "spinal_injury",
      "direct_transition": "Terminal"
    },
    "Death_Gunshot_Wound": {
      "type": "Death",
      "referenced_by_attribute": "gunshot_wound",
      "direct_transition": "Terminal"
    },
    "Death_Severe_Concussion": {
      "type": "Death",
      "referenced_by_attribute": "concussion_injury",
      "direct_transition": "Terminal"
    },
    "Death_Severe_Burn": {
      "type": "Death",
      "referenced_by_attribute": "burn_injury",
      "direct_transition": "Terminal"
    },
    "Terminal": {
      "type": "Terminal"
    }
  }
}<|MERGE_RESOLUTION|>--- conflicted
+++ resolved
@@ -2269,7 +2269,6 @@
           "display": "Emergency room admission"
         }
       ],
-<<<<<<< HEAD
       "distributed_transition": [
         {
           "transition": "Torn_MCL",
@@ -2288,10 +2287,7 @@
           "distribution": 0.2564
         }
       ]
-=======
-      "direct_transition": "Knee_X_Ray"
-    },
-
+    },
     "Knee_X_Ray": {
       "type": "ImagingStudy",
       "procedure_code": {
@@ -2323,8 +2319,7 @@
           ]
         }
       ],
-      "direct_transition": "Knee_Injury_CarePlan"
->>>>>>> 525fc595
+      "direct_transition": "Knee_Injury_Prescribe_Non_Opioid"
     },
     "Knee_Injury_CarePlan": {
       "type": "CarePlanStart",
@@ -2349,7 +2344,7 @@
           "display": "Stretching exercises"
         }
       ],
-      "direct_transition": "Knee_Injury_Prescribe_Non_Opioid"
+      "direct_transition": "Knee_X_Ray"
     },
     "Torn_ACL": {
       "type": "ConditionOnset",
