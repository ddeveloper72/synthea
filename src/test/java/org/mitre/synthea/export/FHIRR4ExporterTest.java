--- conflicted
+++ resolved
@@ -45,11 +45,9 @@
 
     int numberOfPeople = 10;
     Generator generator = new Generator(numberOfPeople);
-<<<<<<< HEAD
+    
+    generator.options.overflow = false;
 
-=======
-    generator.options.overflow = false;
->>>>>>> 8074e2b4
     for (int i = 0; i < numberOfPeople; i++) {
       int x = validationErrors.size();
       TestHelper.exportOff();
